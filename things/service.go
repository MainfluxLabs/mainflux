// Copyright (c) Mainflux
// SPDX-License-Identifier: Apache-2.0

package things

import (
	"context"
	"time"

	"github.com/MainfluxLabs/mainflux/pkg/errors"

	"github.com/MainfluxLabs/mainflux"
)

// Service specifies an API that must be fullfiled by the domain service
// implementation, and all of its decorators (e.g. logging & metrics).
type Service interface {
	// CreateThings adds things to the user identified by the provided key.
	CreateThings(ctx context.Context, token string, things ...Thing) ([]Thing, error)

	// UpdateThing updates the thing identified by the provided ID, that
	// belongs to the user identified by the provided key.
	UpdateThing(ctx context.Context, token string, thing Thing) error

	// UpdateKey updates key value of the existing thing. A non-nil error is
	// returned to indicate operation failure.
	UpdateKey(ctx context.Context, token, id, key string) error

	// ViewThing retrieves data about the thing identified with the provided
	// ID, that belongs to the user identified by the provided key.
	ViewThing(ctx context.Context, token, id string) (Thing, error)

	// ListThings retrieves data about subset of things that belongs to the
	// user identified by the provided key.
	ListThings(ctx context.Context, token string, pm PageMetadata) (Page, error)

	// ListThingsByIDs retrieves data about subset of things that are identified
	ListThingsByIDs(ctx context.Context, ids []string) (Page, error)

	// ListThingsByChannel retrieves data about subset of things that are
	// connected or not connected to specified channel and belong to the user identified by
	// the provided key.
	ListThingsByChannel(ctx context.Context, token, chID string, pm PageMetadata) (Page, error)

	// RemoveThing removes the thing identified with the provided ID, that
	// belongs to the user identified by the provided key.
	RemoveThing(ctx context.Context, token, id string) error

	// CreateChannels adds channels to the user identified by the provided key.
	CreateChannels(ctx context.Context, token string, channels ...Channel) ([]Channel, error)

	// UpdateChannel updates the channel identified by the provided ID, that
	// belongs to the user identified by the provided key.
	UpdateChannel(ctx context.Context, token string, channel Channel) error

	// ViewChannel retrieves data about the channel identified by the provided
	// ID, that belongs to the user identified by the provided key.
	ViewChannel(ctx context.Context, token, id string) (Channel, error)

	// ListChannels retrieves data about subset of channels that belongs to the
	// user identified by the provided key.
	ListChannels(ctx context.Context, token string, pm PageMetadata) (ChannelsPage, error)

	// ListChannelsByThing retrieves data about subset of channels that have
	// specified thing connected or not connected to them and belong to the user identified by
	// the provided key.
	ListChannelsByThing(ctx context.Context, token, thID string, pm PageMetadata) (ChannelsPage, error)

	// RemoveChannel removes the thing identified by the provided ID, that
	// belongs to the user identified by the provided key.
	RemoveChannel(ctx context.Context, token, id string) error

	// Connect adds things to the channels list of connected things.
	Connect(ctx context.Context, token string, chIDs, thIDs []string) error

	// Disconnect removes things from the channels list of connected
	// things.
	Disconnect(ctx context.Context, token string, chIDs, thIDs []string) error

	// CanAccessByKey determines whether the channel can be accessed using the
	// provided key and returns thing's id if access is allowed.
	CanAccessByKey(ctx context.Context, chanID, key string) (string, error)

	// CanAccessByID determines whether the channel can be accessed by
	// the given thing and returns error if it cannot.
	CanAccessByID(ctx context.Context, chanID, thingID string) error

	// IsChannelOwner determines whether the channel can be accessed by
	// the given user and returns error if it cannot.
	IsChannelOwner(ctx context.Context, owner, chanID string) error

	// Identify returns thing ID for given thing key.
	Identify(ctx context.Context, key string) (string, error)

	// Backup retrieves all things, channels and connections for all users. Only accessible by admin.
	Backup(ctx context.Context, token string) (Backup, error)

	// Restore adds things, channels and connections from a backup. Only accessible by admin.
	Restore(ctx context.Context, token string, backup Backup) error

	// CreateGroup creates new  group.
	CreateGroup(ctx context.Context, token string, g Group) (Group, error)

	// UpdateGroup updates the group identified by the provided ID.
	UpdateGroup(ctx context.Context, token string, g Group) (Group, error)

	// ViewGroup retrieves data about the group identified by ID.
	ViewGroup(ctx context.Context, token, id string) (Group, error)

	// ListGroups retrieves groups.
	ListGroups(ctx context.Context, token string, pm PageMetadata) (GroupPage, error)

	// ListGroupsByIDs retrieves groups by their IDs.
	ListGroupsByIDs(ctx context.Context, ids []string) ([]Group, error)

	// ListMembers retrieves everything that is assigned to a group identified by groupID.
	ListMembers(ctx context.Context, token string, groupID string, pm PageMetadata) (MemberPage, error)

	// ListMemberships retrieves all groups for member that is identified with memberID belongs to.
	ListMemberships(ctx context.Context, token, memberID string, pm PageMetadata) (GroupPage, error)

	// RemoveGroup removes the group identified with the provided ID.
	RemoveGroup(ctx context.Context, token, id string) error

	// Assign adds a member with memberID into the group identified by groupID.
	Assign(ctx context.Context, token, groupID string, memberIDs ...string) error

	// Unassign removes member with memberID from group identified by groupID.
	Unassign(ctx context.Context, token, groupID string, memberIDs ...string) error
}

// PageMetadata contains page metadata that helps navigation.
type PageMetadata struct {
	Total        uint64
	Offset       uint64                 `json:"offset,omitempty"`
	Limit        uint64                 `json:"limit,omitempty"`
	Name         string                 `json:"name,omitempty"`
	Order        string                 `json:"order,omitempty"`
	Dir          string                 `json:"dir,omitempty"`
	Metadata     map[string]interface{} `json:"metadata,omitempty"`
	Disconnected bool                   // Used for connected or disconnected lists
}

type Backup struct {
	Groups      []Group
	Things      []Thing
	Channels    []Channel
	Connections []Connection
}

var _ Service = (*thingsService)(nil)

type thingsService struct {
	auth         mainflux.AuthServiceClient
	things       ThingRepository
	channels     ChannelRepository
	groups       GroupRepository
	channelCache ChannelCache
	thingCache   ThingCache
	idProvider   mainflux.IDProvider
}

// New instantiates the things service implementation.
func New(auth mainflux.AuthServiceClient, things ThingRepository, channels ChannelRepository, groups GroupRepository, ccache ChannelCache, tcache ThingCache, idp mainflux.IDProvider) Service {
	return &thingsService{
		auth:         auth,
		things:       things,
		channels:     channels,
		groups:       groups,
		channelCache: ccache,
		thingCache:   tcache,
		idProvider:   idp,
	}
}

func (ts *thingsService) CreateThings(ctx context.Context, token string, things ...Thing) ([]Thing, error) {
	res, err := ts.auth.Identify(ctx, &mainflux.Token{Value: token})
	if err != nil {
		return []Thing{}, err
	}

	ths := []Thing{}
	for _, thing := range things {
		th, err := ts.createThing(ctx, &thing, res)

		if err != nil {
			return []Thing{}, err
		}
		ths = append(ths, th)
	}

	return ths, nil
}

// createThing saves the Thing and adds identity as an owner(Read, Write, Delete policies) of the Thing.
func (ts *thingsService) createThing(ctx context.Context, thing *Thing, identity *mainflux.UserIdentity) (Thing, error) {
	thing.Owner = identity.GetId()

	if thing.ID == "" {
		id, err := ts.idProvider.ID()
		if err != nil {
			return Thing{}, err
		}
		thing.ID = id
	}

	if thing.Key == "" {
		key, err := ts.idProvider.ID()

		if err != nil {
			return Thing{}, err
		}
		thing.Key = key
	}

	ths, err := ts.things.Save(ctx, *thing)
	if err != nil {
		return Thing{}, err
	}
	if len(ths) == 0 {
		return Thing{}, errors.ErrCreateEntity
	}

	return ths[0], nil
}

func (ts *thingsService) UpdateThing(ctx context.Context, token string, thing Thing) error {
	res, err := ts.auth.Identify(ctx, &mainflux.Token{Value: token})
	if err != nil {
		return err
	}

	thing.Owner = res.GetId()

	return ts.things.Update(ctx, thing)
}

func (ts *thingsService) UpdateKey(ctx context.Context, token, id, key string) error {
	res, err := ts.auth.Identify(ctx, &mainflux.Token{Value: token})
	if err != nil {
		return errors.Wrap(errors.ErrAuthentication, err)
	}

	owner := res.GetId()

	return ts.things.UpdateKey(ctx, owner, id, key)
}

func (ts *thingsService) ViewThing(ctx context.Context, token, id string) (Thing, error) {
	res, err := ts.auth.Identify(ctx, &mainflux.Token{Value: token})
	if err != nil {
		return Thing{}, errors.Wrap(errors.ErrAuthentication, err)
	}

	thing, err := ts.things.RetrieveByID(ctx, id)
	if err != nil {
		return Thing{}, err
	}

	if thing.Owner == res.GetId() {
		return thing, nil
	}

	mpg, err := ts.groups.RetrieveMemberships(ctx, id, PageMetadata{Limit: 1000})
	if err != nil {
		return Thing{}, errors.ErrAuthorization
	}

	for _, group := range mpg.Groups {
		_, err = ts.auth.CanAccessGroup(ctx, &mainflux.AccessGroupReq{Token: token, GroupID: group.ID})
		if err == nil {
			return thing, nil
		}
	}

	return Thing{}, errors.ErrAuthorization
}

func (ts *thingsService) ListThings(ctx context.Context, token string, pm PageMetadata) (Page, error) {
	res, err := ts.auth.Identify(ctx, &mainflux.Token{Value: token})
	if err != nil {
		return Page{}, errors.Wrap(errors.ErrAuthentication, err)
	}

	// By default, fetch things from Things service.
	page, err := ts.things.RetrieveByOwner(ctx, res.GetId(), pm)
	if err != nil {
		return Page{}, err
	}

	return page, nil
}

func (ts *thingsService) ListThingsByIDs(ctx context.Context, ids []string) (Page, error) {
	things, err := ts.things.RetrieveByIDs(ctx, ids, PageMetadata{})
	if err != nil {
		return Page{}, err
	}
	return things, nil
}

func (ts *thingsService) ListThingsByChannel(ctx context.Context, token, chID string, pm PageMetadata) (Page, error) {
	res, err := ts.auth.Identify(ctx, &mainflux.Token{Value: token})
	if err != nil {
		return Page{}, errors.Wrap(errors.ErrAuthentication, err)
	}

	return ts.things.RetrieveByChannel(ctx, res.GetId(), chID, pm)
}

func (ts *thingsService) RemoveThing(ctx context.Context, token, id string) error {
	res, err := ts.auth.Identify(ctx, &mainflux.Token{Value: token})
	if err != nil {
		return errors.Wrap(errors.ErrAuthentication, err)
	}

	if _, err = ts.things.RetrieveByID(ctx, id); err != nil {
		return err
	}

	if err := ts.thingCache.Remove(ctx, id); err != nil {
		return err
	}

	return ts.things.Remove(ctx, res.GetId(), id)
}

func (ts *thingsService) CreateChannels(ctx context.Context, token string, channels ...Channel) ([]Channel, error) {
	res, err := ts.auth.Identify(ctx, &mainflux.Token{Value: token})
	if err != nil {
		return []Channel{}, errors.Wrap(errors.ErrAuthentication, err)
	}

	chs := []Channel{}
	for _, channel := range channels {
		ch, err := ts.createChannel(ctx, &channel, res)
		if err != nil {
			return []Channel{}, err
		}
		chs = append(chs, ch)
	}
	return chs, nil
}

func (ts *thingsService) createChannel(ctx context.Context, channel *Channel, identity *mainflux.UserIdentity) (Channel, error) {
	if channel.ID == "" {
		chID, err := ts.idProvider.ID()
		if err != nil {
			return Channel{}, err
		}
		channel.ID = chID
	}
	channel.Owner = identity.GetId()

	chs, err := ts.channels.Save(ctx, *channel)
	if err != nil {
		return Channel{}, err
	}
	if len(chs) == 0 {
		return Channel{}, errors.ErrCreateEntity
	}

	return chs[0], nil
}

func (ts *thingsService) UpdateChannel(ctx context.Context, token string, channel Channel) error {
	res, err := ts.auth.Identify(ctx, &mainflux.Token{Value: token})
	if err != nil {
		return errors.Wrap(errors.ErrAuthentication, err)
	}

	channel.Owner = res.GetId()
	return ts.channels.Update(ctx, channel)
}

func (ts *thingsService) ViewChannel(ctx context.Context, token, id string) (Channel, error) {
	res, err := ts.auth.Identify(ctx, &mainflux.Token{Value: token})
	if err != nil {
		return Channel{}, errors.Wrap(errors.ErrAuthentication, err)
	}

	channel, err := ts.channels.RetrieveByID(ctx, id)
	if err != nil {
		return Channel{}, err
	}

	if channel.Owner != res.GetId() {
		return Channel{}, errors.ErrAuthorization
	}

	return channel, nil
}

func (ts *thingsService) ListChannels(ctx context.Context, token string, pm PageMetadata) (ChannelsPage, error) {
	res, err := ts.auth.Identify(ctx, &mainflux.Token{Value: token})
	if err != nil {
		return ChannelsPage{}, errors.Wrap(errors.ErrAuthentication, err)
	}

	// By default, fetch channels from database based on the owner field.
	return ts.channels.RetrieveByOwner(ctx, res.GetId(), pm)
}

func (ts *thingsService) ListChannelsByThing(ctx context.Context, token, thID string, pm PageMetadata) (ChannelsPage, error) {
	res, err := ts.auth.Identify(ctx, &mainflux.Token{Value: token})
	if err != nil {
		return ChannelsPage{}, errors.Wrap(errors.ErrAuthentication, err)
	}

	thing, err := ts.things.RetrieveByID(ctx, thID)
	if err != nil {
		return ChannelsPage{}, err
	}

	if thing.Owner == res.GetId() {
		return ts.channels.RetrieveByThing(ctx, res.GetId(), thID, pm)
	}

	mpg, err := ts.groups.RetrieveMemberships(ctx, thID, PageMetadata{Limit: 0})
	if err != nil {
		return ChannelsPage{}, err
	}

	for _, group := range mpg.Groups {
		_, err = ts.auth.CanAccessGroup(ctx, &mainflux.AccessGroupReq{Token: token, GroupID: group.ID})
		if err == nil {
			return ts.channels.RetrieveConns(ctx, thID, pm)
		}
	}

	return ChannelsPage{}, errors.ErrAuthorization
}

func (ts *thingsService) RemoveChannel(ctx context.Context, token, id string) error {
	res, err := ts.auth.Identify(ctx, &mainflux.Token{Value: token})
	if err != nil {
		return errors.Wrap(errors.ErrAuthentication, err)
	}

	if _, err = ts.channels.RetrieveByID(ctx, id); err != nil {
		return err
	}

	if err := ts.channelCache.Remove(ctx, id); err != nil {
		return err
	}

	return ts.channels.Remove(ctx, res.GetId(), id)
}

func (ts *thingsService) Connect(ctx context.Context, token string, chIDs, thIDs []string) error {
	res, err := ts.auth.Identify(ctx, &mainflux.Token{Value: token})
	if err != nil {
		return errors.Wrap(errors.ErrAuthentication, err)
	}

	for _, thID := range thIDs {
		if err := ts.isThingOwner(ctx, res.GetId(), thID); err != nil {
			return err
		}
	}

	for _, chID := range chIDs {
		if err := ts.IsChannelOwner(ctx, res.GetId(), chID); err != nil {
			return err
		}
	}

	return ts.channels.Connect(ctx, res.GetId(), chIDs, thIDs)
}

func (ts *thingsService) Disconnect(ctx context.Context, token string, chIDs, thIDs []string) error {
	res, err := ts.auth.Identify(ctx, &mainflux.Token{Value: token})
	if err != nil {
		return errors.Wrap(errors.ErrAuthentication, err)
	}

	for _, chID := range chIDs {
		for _, thID := range thIDs {
			if err := ts.channelCache.Disconnect(ctx, chID, thID); err != nil {
				return err
			}
		}
	}

	return ts.channels.Disconnect(ctx, res.GetId(), chIDs, thIDs)
}

func (ts *thingsService) CanAccessByKey(ctx context.Context, chanID, thingKey string) (string, error) {
	thingID, err := ts.hasThing(ctx, chanID, thingKey)
	if err == nil {
		return thingID, nil
	}

	thingID, err = ts.channels.HasThing(ctx, chanID, thingKey)
	if err != nil {
		return "", err
	}

	if err := ts.thingCache.Save(ctx, thingKey, thingID); err != nil {
		return "", err
	}
	if err := ts.channelCache.Connect(ctx, chanID, thingID); err != nil {
		return "", err
	}
	return thingID, nil
}

func (ts *thingsService) CanAccessByID(ctx context.Context, chanID, thingID string) error {
	if connected := ts.channelCache.HasThing(ctx, chanID, thingID); connected {
		return nil
	}

	if err := ts.channels.HasThingByID(ctx, chanID, thingID); err != nil {
		return err
	}

	if err := ts.channelCache.Connect(ctx, chanID, thingID); err != nil {
		return err
	}
	return nil
}

func (ts *thingsService) IsChannelOwner(ctx context.Context, owner, chanID string) error {
	ch, err := ts.channels.RetrieveByID(ctx, chanID)
	if err != nil {
		return err
	}

	if ch.Owner != owner {
		return errors.ErrAuthorization
	}

	return nil
}

func (ts *thingsService) Identify(ctx context.Context, key string) (string, error) {
	id, err := ts.thingCache.ID(ctx, key)
	if err == nil {
		return id, nil
	}

	id, err = ts.things.RetrieveByKey(ctx, key)
	if err != nil {
		return "", err
	}

	if err := ts.thingCache.Save(ctx, key, id); err != nil {
		return "", err
	}
	return id, nil
}

func (ts *thingsService) hasThing(ctx context.Context, chanID, thingKey string) (string, error) {
	thingID, err := ts.thingCache.ID(ctx, thingKey)
	if err != nil {
		return "", err
	}

	if connected := ts.channelCache.HasThing(ctx, chanID, thingID); !connected {
		return "", errors.ErrAuthorization
	}
	return thingID, nil
}

func (ts *thingsService) Backup(ctx context.Context, token string) (Backup, error) {
	user, err := ts.auth.Identify(ctx, &mainflux.Token{Value: token})
	if err != nil {
		return Backup{}, err
	}

	if err := ts.authorize(ctx, user.Email); err != nil {
		return Backup{}, err
	}

	groups, err := ts.groups.RetrieveAll(ctx)
	if err != nil {
		return Backup{}, err
	}

	things, err := ts.things.RetrieveAll(ctx)
	if err != nil {
		return Backup{}, err
	}

	channels, err := ts.channels.RetrieveAll(ctx)
	if err != nil {
		return Backup{}, err
	}

	connections, err := ts.channels.RetrieveAllConnections(ctx)
	if err != nil {
		return Backup{}, err
	}

	return Backup{
		Groups:      groups,
		Things:      things,
		Channels:    channels,
		Connections: connections,
	}, nil
}

func (ts *thingsService) Restore(ctx context.Context, token string, backup Backup) error {
	user, err := ts.auth.Identify(ctx, &mainflux.Token{Value: token})
	if err != nil {
		return err
	}

	if err := ts.authorize(ctx, user.Email); err != nil {
		return err
	}

	for _, group := range backup.Groups {
		_, err = ts.groups.Save(ctx, group)
		if err != nil {
			return err
		}
	}

	_, err = ts.things.Save(ctx, backup.Things...)
	if err != nil {
		return err
	}

	_, err = ts.channels.Save(ctx, backup.Channels...)
	if err != nil {
		return err
	}

	for _, conn := range backup.Connections {
		err = ts.channels.Connect(ctx, conn.ThingOwner, []string{conn.ChannelID}, []string{conn.ThingID})
		if err != nil {
			return err
		}
	}

	return nil
}

func (ts *thingsService) CreateGroup(ctx context.Context, token string, group Group) (Group, error) {
	user, err := ts.auth.Identify(ctx, &mainflux.Token{Value: token})
	if err != nil {
		return Group{}, errors.Wrap(errors.ErrAuthentication, err)
	}

	id, err := ts.idProvider.ID()
	if err != nil {
		return Group{}, err
	}

	timestamp := getTimestmap()
	group.UpdatedAt = timestamp
	group.CreatedAt = timestamp

	group.ID = id
	group.OwnerID = user.Id

	group, err = ts.groups.Save(ctx, group)
	if err != nil {
		return Group{}, err
	}

	return group, nil
}

func (ts *thingsService) ListGroups(ctx context.Context, token string, pm PageMetadata) (GroupPage, error) {
	user, err := ts.auth.Identify(ctx, &mainflux.Token{Value: token})
	if err != nil {
		return GroupPage{}, err
	}

	return ts.groups.RetrieveByOwner(ctx, user.GetId(), pm)
}

func (ts *thingsService) ListGroupsByIDs(ctx context.Context, ids []string) ([]Group, error) {
	page, err := ts.groups.RetrieveByIDs(ctx, ids)
	if err != nil {
		return []Group{}, err
	}

	return page.Groups, nil
}

func (ts *thingsService) RemoveGroup(ctx context.Context, token, id string) error {
	if _, err := ts.auth.Identify(ctx, &mainflux.Token{Value: token}); err != nil {
		return err
	}

	if _, err := ts.groups.RetrieveByID(ctx, id); err != nil {
		return err
	}

	return ts.groups.Remove(ctx, id)
}

func (ts *thingsService) UpdateGroup(ctx context.Context, token string, group Group) (Group, error) {
	if _, err := ts.auth.Identify(ctx, &mainflux.Token{Value: token}); err != nil {
		return Group{}, err
	}

	group.UpdatedAt = getTimestmap()
	return ts.groups.Update(ctx, group)
}

func (ts *thingsService) ViewGroup(ctx context.Context, token, id string) (Group, error) {
	user, err := ts.auth.Identify(ctx, &mainflux.Token{Value: token})
	if err != nil {
		return Group{}, err
	}

	gr, err := ts.groups.RetrieveByID(ctx, id)
	if err != nil {
		return Group{}, errors.ErrNotFound
	}

	_, err = ts.auth.CanAccessGroup(ctx, &mainflux.AccessGroupReq{Token: token, GroupID: id})
	if user.GetId() != gr.OwnerID && err != nil {
		return Group{}, err
	}

	return gr, nil
}

func (ts *thingsService) Assign(ctx context.Context, token string, groupID string, memberIDs ...string) error {
	if _, err := ts.auth.Identify(ctx, &mainflux.Token{Value: token}); err != nil {
		return err
	}

	if err := ts.groups.AssignMember(ctx, groupID, memberIDs...); err != nil {
		return err
	}

	return nil
}

func (ts *thingsService) Unassign(ctx context.Context, token string, groupID string, memberIDs ...string) error {
	if _, err := ts.auth.Identify(ctx, &mainflux.Token{Value: token}); err != nil {
		return err
	}

	return ts.groups.UnassignMember(ctx, groupID, memberIDs...)
}

func getTimestmap() time.Time {
	return time.Now().UTC().Round(time.Millisecond)
}

func (ts *thingsService) ListMembers(ctx context.Context, token string, groupID string, pm PageMetadata) (MemberPage, error) {
	if _, err := ts.auth.Identify(ctx, &mainflux.Token{Value: token}); err != nil {
		return MemberPage{}, err
	}

	mp, err := ts.groups.RetrieveMembers(ctx, groupID, pm)
	if err != nil {
		return MemberPage{}, errors.Wrap(ErrFailedToRetrieveMembers, err)
	}

	return mp, nil
}

func (ts *thingsService) ListMemberships(ctx context.Context, token string, memberID string, pm PageMetadata) (GroupPage, error) {
	if _, err := ts.auth.Identify(ctx, &mainflux.Token{Value: token}); err != nil {
		return GroupPage{}, err
	}
	return ts.groups.RetrieveMemberships(ctx, memberID, pm)
}

func (ts *thingsService) authorize(ctx context.Context, email string) error {
	req := &mainflux.AuthorizeReq{
		Email: email,
	}
<<<<<<< HEAD
	
	_, err := ts.auth.Authorize(ctx, req)
	if err != nil {
=======

	if _, err := ts.auth.Authorize(ctx, req); err != nil {
>>>>>>> e2511a88
		return errors.Wrap(errors.ErrAuthorization, err)
	}

	return nil
}

func (ts *thingsService) isThingOwner(ctx context.Context, owner string, thingID string) error {
	thing, err := ts.things.RetrieveByID(ctx, thingID)
	if err != nil {
		return err
	}

	if thing.Owner != owner {
		return errors.ErrNotFound
	}

	return nil
}<|MERGE_RESOLUTION|>--- conflicted
+++ resolved
@@ -770,14 +770,8 @@
 	req := &mainflux.AuthorizeReq{
 		Email: email,
 	}
-<<<<<<< HEAD
-	
-	_, err := ts.auth.Authorize(ctx, req)
-	if err != nil {
-=======
 
 	if _, err := ts.auth.Authorize(ctx, req); err != nil {
->>>>>>> e2511a88
 		return errors.Wrap(errors.ErrAuthorization, err)
 	}
 
