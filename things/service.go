--- conflicted
+++ resolved
@@ -127,14 +127,10 @@
 	// Backup retrieves all things, profiles, groups, and groups memberships for all users. Only accessible by admin.
 	Backup(ctx context.Context, token string) (Backup, error)
 
-<<<<<<< HEAD
 	// BackupGroups retrieves all groups for given org ID.
 	BackupGroups(ctx context.Context, token string, orgID string) (BackupGroups, error)
 
-	// Restore adds things, profiles, groups, and groups members from a backup. Only accessible by admin.
-=======
 	// Restore adds things, profiles, groups, and groups memberships from a backup. Only accessible by admin.
->>>>>>> 9e3c5e57
 	Restore(ctx context.Context, token string, backup Backup) error
 
 	Groups
