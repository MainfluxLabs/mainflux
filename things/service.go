--- conflicted
+++ resolved
@@ -278,16 +278,7 @@
 			thing.Key = key
 		}
 
-<<<<<<< HEAD
 		ths = append(ths, thing)
-=======
-	ths, err := ts.things.Save(ctx, *thing)
-	if err != nil {
-		return Thing{}, err
-	}
-	if len(ths) == 0 {
-		return Thing{}, dbutil.ErrCreateEntity
->>>>>>> 45e46ddf
 	}
 
 	return ts.things.Save(ctx, ths...)
