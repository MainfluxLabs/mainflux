--- conflicted
+++ resolved
@@ -581,43 +581,32 @@
 		return Backup{}, err
 	}
 
-<<<<<<< HEAD
+	groupRelations, err := ts.groups.RetrieveAllGroupRelations(ctx)
+	if err != nil {
+		return Backup{}, err
+	}
+
 	thPage, err := ts.things.RetrieveAll(ctx)
-=======
-	groupRelations, err := ts.groups.RetrieveAllGroupRelations(ctx)
 	if err != nil {
 		return Backup{}, err
 	}
 
-	things, err := ts.things.RetrieveAll(ctx)
->>>>>>> 73c56588
+	chPage, err := ts.channels.RetrieveAll(ctx)
 	if err != nil {
 		return Backup{}, err
 	}
 
-	chPage, err := ts.channels.RetrieveAll(ctx)
+	connections, err := ts.channels.RetrieveAllConnections(ctx)
 	if err != nil {
 		return Backup{}, err
 	}
 
-	connections, err := ts.channels.RetrieveAllConnections(ctx)
-	if err != nil {
-		return Backup{}, err
-	}
-
 	return Backup{
-<<<<<<< HEAD
-		Groups:      groups,
-		Things:      thPage.Things,
-		Channels:    chPage.Channels,
-		Connections: connections,
-=======
-		Things:         things,
-		Channels:       channels,
+		Things:         thPage.Things,
+		Channels:       chPage.Channels,
 		Connections:    connections,
 		Groups:         groups,
 		GroupRelations: groupRelations,
->>>>>>> 73c56588
 	}, nil
 }
 
