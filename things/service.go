// Copyright (c) Mainflux
// SPDX-License-Identifier: Apache-2.0

package things

import (
	"context"
	"time"

	"github.com/MainfluxLabs/mainflux/auth"
	"github.com/MainfluxLabs/mainflux/pkg/apiutil"
	"github.com/MainfluxLabs/mainflux/pkg/errors"
	protomfx "github.com/MainfluxLabs/mainflux/pkg/proto"
	"github.com/MainfluxLabs/mainflux/pkg/uuid"
)

const (
	Viewer = "viewer"
	Editor = "editor"
	Admin  = "admin"
	Owner  = "owner"
)

var (
	ErrProfileAssigned = errors.New("profile currently assigned to thing(s)")
)

// Service specifies an API that must be fullfiled by the domain service
// implementation, and all of its decorators (e.g. logging & metrics).
type Service interface {
	// CreateThings adds things to the user identified by the token.
	// The group ID for each thing is assigned based on the provided profile ID.
	CreateThings(ctx context.Context, token, profileID string, things ...Thing) ([]Thing, error)

	// UpdateThing updates the Thing identified by the provided ID.
	UpdateThing(ctx context.Context, token string, thing Thing) error

	// UpdateThingGroupAndProfile updates the Thing's belonging Profile or Group.
	UpdateThingGroupAndProfile(ctx context.Context, token string, thing Thing) error

	// UpdateThingsMetadata updates the things metadata identified by the provided IDs, that
	// belongs to the user identified by the provided token.
	UpdateThingsMetadata(ctx context.Context, token string, things ...Thing) error

	// ViewThing retrieves data about the thing identified with the provided
	// ID, that belongs to the user identified by the provided key.
	ViewThing(ctx context.Context, token, id string) (Thing, error)

	// ListThings retrieves data about subset of things that belongs to the
	// user identified by the provided key.
	ListThings(ctx context.Context, token string, pm apiutil.PageMetadata) (ThingsPage, error)

	// ListThingsByOrg retrieves page of things that belong to an org identified by ID.
	ListThingsByOrg(ctx context.Context, token string, orgID string, pm apiutil.PageMetadata) (ThingsPage, error)

	// ListThingsByProfile retrieves data about subset of things that are
	// connected or not connected to specified profile and belong to the user identified by
	// the provided key.
	ListThingsByProfile(ctx context.Context, token, prID string, pm apiutil.PageMetadata) (ThingsPage, error)

	// BackupThingsByGroup retrieves all things for given group ID.
	BackupThingsByGroup(ctx context.Context, token string, groupID string) (ThingsBackup, error)

	// RestoreThingsByGroup adds all things for a given group ID from a backup.
	RestoreThingsByGroup(ctx context.Context, token string, groupID string, backup ThingsBackup) error

	// BackupThingsByOrg retrieves all things for given org ID.
	BackupThingsByOrg(ctx context.Context, token string, orgID string) (ThingsBackup, error)

	// RestoreThingsByOrg adds all things for a given org ID from a backup.
	RestoreThingsByOrg(ctx context.Context, token string, orgID string, backup ThingsBackup) error

	// RemoveThings removes the things identified with the provided IDs, that
	// belongs to the user identified by the provided key.
	RemoveThings(ctx context.Context, token string, id ...string) error

	// CreateProfiles adds profiles to the user identified by the token.
	// The group ID is assigned to each profile.
	CreateProfiles(ctx context.Context, token, groupID string, profiles ...Profile) ([]Profile, error)

	// UpdateProfile updates the profile identified by the provided ID, that
	// belongs to the user identified by the provided key.
	UpdateProfile(ctx context.Context, token string, profile Profile) error

	// ViewProfile retrieves data about the profile identified by the provided
	// ID, that belongs to the user identified by the provided key.
	ViewProfile(ctx context.Context, token, id string) (Profile, error)

	// ListProfiles retrieves data about subset of profiles that belongs to the
	// user identified by the provided key.
	ListProfiles(ctx context.Context, token string, pm apiutil.PageMetadata) (ProfilesPage, error)

	// ListProfilesByOrg retrieves page of profiles that belong to an org identified by ID.
	ListProfilesByOrg(ctx context.Context, token string, orgID string, pm apiutil.PageMetadata) (ProfilesPage, error)

	// ViewProfileByThing retrieves data about profile that have
	// specified thing connected or not connected to it and belong to the user identified by
	// the provided key.
	ViewProfileByThing(ctx context.Context, token, thID string) (Profile, error)

	// ViewMetadataByKey retrieves metadata about the thing identified by the given key.
	ViewMetadataByKey(ctx context.Context, key ThingKey) (Metadata, error)

	// RemoveProfiles removes the things identified by the provided IDs, that
	// belongs to the user identified by the provided key.
	RemoveProfiles(ctx context.Context, token string, ids ...string) error

	// GetPubConfByKey determines whether the profile can be accessed using the
	// provided key and returns thing's id if access is allowed.
	GetPubConfByKey(ctx context.Context, key ThingKey) (PubConfInfo, error)

	// GetConfigByThingID returns profile config for given thing ID.
	GetConfigByThingID(ctx context.Context, thingID string) (map[string]interface{}, error)

	// CanUserAccessThing determines whether a user has access to a thing.
	CanUserAccessThing(ctx context.Context, req UserAccessReq) error

	// CanUserAccessProfile determines whether a user has access to a profile.
	CanUserAccessProfile(ctx context.Context, req UserAccessReq) error

	// CanUserAccessGroup determines whether a user has access to a group.
	CanUserAccessGroup(ctx context.Context, req UserAccessReq) error

	// CanThingAccessGroup determines whether a given thing has access to a group with a key.
	CanThingAccessGroup(ctx context.Context, req ThingAccessReq) error

	// Identify returns thing ID for given thing key.
	Identify(ctx context.Context, key ThingKey) (string, error)

	// GetGroupIDByThingID returns a thing's group ID for given thing ID.
	GetGroupIDByThingID(ctx context.Context, thingID string) (string, error)

	// GetGroupIDByProfileID returns a profile's group ID for given profile ID.
	GetGroupIDByProfileID(ctx context.Context, profileID string) (string, error)

	// GetProfileIDByThingID returns a thing's profile ID for given thing ID.
	GetProfileIDByThingID(ctx context.Context, thingID string) (string, error)

	// GetGroupIDsByOrg returns all group IDs belonging to an org.
	GetGroupIDsByOrg(ctx context.Context, orgID string, token string) ([]string, error)

	// UpdateExternalKey updates the external key of the Thing identified by `thingID`. The authenticated user must have Editor rights within the Thing's belonging Group.
	UpdateExternalKey(ctx context.Context, token, key, thingID string) error

	// RemoveExternalKey removes the external thing key of the Thing identified by `thingID`.
	// The authenticated user must have Editor rights within the Thing's belonging Group.
	RemoveExternalKey(ctx context.Context, token, thingID string) error

	// Backup retrieves all things, profiles, groups, and groups memberships for all users. Only accessible by admin.
	Backup(ctx context.Context, token string) (Backup, error)

	// BackupGroupsByOrg retrieves all groups for given org ID.
	BackupGroupsByOrg(ctx context.Context, token string, orgID string) (GroupsBackup, error)

	// RestoreGroupsByOrg adds all groups for given org ID from a backup.
	RestoreGroupsByOrg(ctx context.Context, token string, orgID string, backup GroupsBackup) error

	// BackupGroupMemberships retrieves all group memberships for given group ID.
	BackupGroupMemberships(ctx context.Context, token string, groupID string) (GroupMembershipsBackup, error)

	// RestoreGroupMemberships adds all group memberships for given group ID from a backup.
	RestoreGroupMemberships(ctx context.Context, token string, groupID string, backup GroupMembershipsBackup) error

	// BackupProfilesByOrg retrieves all profiles for given org ID.
	BackupProfilesByOrg(ctx context.Context, token string, orgID string) (ProfilesBackup, error)

	// RestoreProfilesByOrg adds all profiles for given org ID from a backup.
	RestoreProfilesByOrg(ctx context.Context, token string, orgID string, backup ProfilesBackup) error

	// BackupProfilesByGroup retrieves all profiles for given group ID.
	BackupProfilesByGroup(ctx context.Context, token string, groupID string) (ProfilesBackup, error)

	// RestoreProfilesByGroup adds all profiles for given group ID from a backup.
	RestoreProfilesByGroup(ctx context.Context, token string, groupID string, backup ProfilesBackup) error

	// Restore adds things, profiles, groups, and groups memberships from a backup. Only accessible by admin.
	Restore(ctx context.Context, token string, backup Backup) error

	Groups

	GroupMemberships
}

type Backup struct {
	Things           []Thing
	Profiles         []Profile
	Groups           []Group
	GroupMemberships []GroupMembership
}

type GroupsBackup struct {
	Groups []Group
}

type GroupMembershipsBackup struct {
	GroupMemberships []GroupMembership
}

type ProfilesBackup struct {
	Profiles []Profile
}

// Map of Thind ID to a slice of all external keys associated with that Thing.
type ExternalKeysBackup map[string][]string

type ThingsBackup struct {
	Things []Thing
}

type UserAccessReq struct {
	Token  string
	ID     string
	Action string
}

type ThingAccessReq struct {
	ThingKey
	ID string
}

type PubConfInfo struct {
	PublisherID   string
	ProfileConfig map[string]interface{}
}

var _ Service = (*thingsService)(nil)

type thingsService struct {
	auth             protomfx.AuthServiceClient
	users            protomfx.UsersServiceClient
	things           ThingRepository
	profiles         ProfileRepository
	groups           GroupRepository
	groupMemberships GroupMembershipsRepository
	profileCache     ProfileCache
	thingCache       ThingCache
	groupCache       GroupCache
	idProvider       uuid.IDProvider
}

// New instantiates the things service implementation.
func New(auth protomfx.AuthServiceClient, users protomfx.UsersServiceClient, things ThingRepository, profiles ProfileRepository, groups GroupRepository, groupMemberships GroupMembershipsRepository, pcache ProfileCache, tcache ThingCache, gcache GroupCache, idp uuid.IDProvider) Service {
	return &thingsService{
		auth:             auth,
		users:            users,
		things:           things,
		profiles:         profiles,
		groups:           groups,
		groupMemberships: groupMemberships,
		profileCache:     pcache,
		thingCache:       tcache,
		groupCache:       gcache,
		idProvider:       idp,
	}
}

func (ts *thingsService) CreateThings(ctx context.Context, token, profileID string, things ...Thing) ([]Thing, error) {
	groupID, err := ts.getGroupIDByProfileID(ctx, profileID)
	if err != nil {
		return []Thing{}, err
	}

	ar := UserAccessReq{
		Token:  token,
		ID:     groupID,
		Action: Editor,
	}
	if err := ts.CanUserAccessGroup(ctx, ar); err != nil {
		return nil, err
	}

	ths := []Thing{}
	for _, thing := range things {
		thing.ProfileID = profileID
		thing.GroupID = groupID
		if thing.ID == "" {
			id, err := ts.idProvider.ID()
			if err != nil {
				return []Thing{}, err
			}
			thing.ID = id
		}

		if thing.Key == "" {
			key, err := ts.idProvider.ID()

			if err != nil {
				return []Thing{}, err
			}
			thing.Key = key
		}

		ths = append(ths, thing)
	}

	return ts.things.Save(ctx, ths...)
}

func (ts *thingsService) UpdateThing(ctx context.Context, token string, thing Thing) error {
	ar := UserAccessReq{
		Token:  token,
		ID:     thing.ID,
		Action: Editor,
	}

	if err := ts.CanUserAccessThing(ctx, ar); err != nil {
		return err
	}

	return ts.things.Update(ctx, thing)
}

func (ts *thingsService) UpdateThingGroupAndProfile(ctx context.Context, token string, thing Thing) error {
	ar := UserAccessReq{
		Token:  token,
		ID:     thing.ID,
		Action: Editor,
	}

	if err := ts.CanUserAccessThing(ctx, ar); err != nil {
		return err
	}

	// We're updating only the Thing's Profile - make sure that the destination Profile is in the Thing's
	// current belonging Group.
	if thing.ProfileID != "" && thing.GroupID == "" {
		thGrID, err := ts.getGroupIDByThingID(ctx, thing.ID)
		if err != nil {
			return err
		}

		prGrID, err := ts.getGroupIDByProfileID(ctx, thing.ProfileID)
		if err != nil {
			return err
		}

		if prGrID != thGrID {
			return errors.ErrAuthorization
		}
	}

<<<<<<< HEAD
	// We're changing the Thing's Group - make sure that the authenticated user has Editor rights within the destination Group
	// and that the destination Profile belongs in that Group
	if thing.GroupID != "" {
		if err := ts.canAccessGroup(ctx, token, thing.GroupID, Editor); err != nil {
			return err
		}

		prGrID, err := ts.getGroupIDByProfileID(ctx, thing.ProfileID)
		if err != nil {
			return err
		}

		if prGrID != thing.GroupID {
			return errors.ErrAuthorization
		}
	}

	return ts.things.Patch(ctx, thing)
=======
	return ts.things.UpdateGroupAndProfile(ctx, thing)
>>>>>>> 8c4b8c33
}

func (ts *thingsService) UpdateThingsMetadata(ctx context.Context, token string, things ...Thing) error {
	for _, thing := range things {
		ar := UserAccessReq{
			Token:  token,
			ID:     thing.ID,
			Action: Editor,
		}

		if err := ts.CanUserAccessThing(ctx, ar); err != nil {
			return err
		}

		th, err := ts.things.RetrieveByID(ctx, thing.ID)
		if err != nil {
			return err
		}

		for k, v := range thing.Metadata {
			th.Metadata[k] = v
		}

		if err := ts.things.Update(ctx, th); err != nil {
			return err
		}
	}

	return nil
}

func (ts *thingsService) ViewThing(ctx context.Context, token, id string) (Thing, error) {
	ar := UserAccessReq{
		Token:  token,
		ID:     id,
		Action: Viewer,
	}
	if err := ts.CanUserAccessThing(ctx, ar); err != nil {
		return Thing{}, err
	}

	thing, err := ts.things.RetrieveByID(ctx, id)
	if err != nil {
		return Thing{}, err
	}

	return thing, nil
}

func (ts *thingsService) ViewMetadataByKey(ctx context.Context, key ThingKey) (Metadata, error) {
	thingID, err := ts.Identify(ctx, key)
	if err != nil {
		return Metadata{}, err
	}

	thing, err := ts.things.RetrieveByID(ctx, thingID)
	if err != nil {
		return Metadata{}, err
	}

	return thing.Metadata, nil
}

func (ts *thingsService) ListThings(ctx context.Context, token string, pm apiutil.PageMetadata) (ThingsPage, error) {
	if err := ts.isAdmin(ctx, token); err == nil {
		return ts.things.RetrieveAll(ctx, pm)
	}

	res, err := ts.auth.Identify(ctx, &protomfx.Token{Value: token})
	if err != nil {
		return ThingsPage{}, errors.Wrap(errors.ErrAuthentication, err)
	}

	grIDs, err := ts.getGroupIDsByMemberID(ctx, res.GetId())
	if err != nil {
		return ThingsPage{}, err
	}

	return ts.things.RetrieveByGroups(ctx, grIDs, pm)
}

func (ts *thingsService) ListThingsByOrg(ctx context.Context, token string, orgID string, pm apiutil.PageMetadata) (ThingsPage, error) {
	grIDs, err := ts.GetGroupIDsByOrg(ctx, orgID, token)
	if err != nil {
		return ThingsPage{}, err
	}

	return ts.things.RetrieveByGroups(ctx, grIDs, pm)
}

func (ts *thingsService) ListThingsByProfile(ctx context.Context, token, prID string, pm apiutil.PageMetadata) (ThingsPage, error) {
	ar := UserAccessReq{
		Token:  token,
		ID:     prID,
		Action: Viewer,
	}
	if err := ts.CanUserAccessProfile(ctx, ar); err != nil {
		return ThingsPage{}, err
	}

	tp, err := ts.things.RetrieveByProfile(ctx, prID, pm)
	if err != nil {
		return ThingsPage{}, err
	}

	return tp, nil
}

func (ts *thingsService) BackupThingsByGroup(ctx context.Context, token string, groupID string) (ThingsBackup, error) {
	if err := ts.canAccessGroup(ctx, token, groupID, Owner); err != nil {
		return ThingsBackup{}, err
	}

	things, err := ts.things.BackupByGroups(ctx, []string{groupID})
	if err != nil {
		return ThingsBackup{}, err
	}

	return ThingsBackup{
		Things: things,
	}, nil
}

func (ts *thingsService) RestoreThingsByGroup(ctx context.Context, token string, groupID string, backup ThingsBackup) error {
	if err := ts.canAccessGroup(ctx, token, groupID, Owner); err != nil {
		return err
	}

	if _, err := ts.things.Save(ctx, backup.Things...); err != nil {
		return err
	}

	return nil
}

func (ts *thingsService) BackupThingsByOrg(ctx context.Context, token string, orgID string) (ThingsBackup, error) {
	if err := ts.canAccessOrg(ctx, token, orgID, auth.OrgSub, Owner); err != nil {
		return ThingsBackup{}, err
	}

	grIDs, err := ts.groups.RetrieveIDsByOrg(ctx, orgID)
	if err != nil {
		return ThingsBackup{}, err
	}

	things, err := ts.things.BackupByGroups(ctx, grIDs)
	if err != nil {
		return ThingsBackup{}, err
	}

	return ThingsBackup{
		Things: things,
	}, nil
}

func (ts *thingsService) RestoreThingsByOrg(ctx context.Context, token string, orgID string, backup ThingsBackup) error {
	if err := ts.canAccessOrg(ctx, token, orgID, auth.OrgSub, Owner); err != nil {
		return err
	}

	if _, err := ts.things.Save(ctx, backup.Things...); err != nil {
		return err
	}

	return nil
}

func (ts *thingsService) RemoveThings(ctx context.Context, token string, ids ...string) error {
	for _, id := range ids {
		ar := UserAccessReq{
			Token:  token,
			ID:     id,
			Action: Editor,
		}
		if err := ts.CanUserAccessThing(ctx, ar); err != nil {
			return err
		}

		if err := ts.thingCache.RemoveThing(ctx, id); err != nil {
			return err
		}

		if err := ts.thingCache.RemoveGroup(ctx, id); err != nil {
			return err
		}
	}

	if err := ts.things.Remove(ctx, ids...); err != nil {
		return err
	}

	return nil
}

func (ts *thingsService) CreateProfiles(ctx context.Context, token, groupID string, profiles ...Profile) ([]Profile, error) {
	ar := UserAccessReq{
		Token:  token,
		ID:     groupID,
		Action: Editor,
	}
	if err := ts.CanUserAccessGroup(ctx, ar); err != nil {
		return nil, err
	}

	for i := range profiles {
		profiles[i].GroupID = groupID
		if profiles[i].ID == "" {
			prID, err := ts.idProvider.ID()
			if err != nil {
				return []Profile{}, err
			}
			profiles[i].ID = prID
		}
	}

	prs, err := ts.profiles.Save(ctx, profiles...)
	if err != nil {
		return []Profile{}, err
	}

	return prs, nil
}

func (ts *thingsService) UpdateProfile(ctx context.Context, token string, profile Profile) error {
	ar := UserAccessReq{
		Token:  token,
		ID:     profile.ID,
		Action: Editor,
	}
	if err := ts.CanUserAccessProfile(ctx, ar); err != nil {
		return err
	}

	return ts.profiles.Update(ctx, profile)
}

func (ts *thingsService) ViewProfile(ctx context.Context, token, id string) (Profile, error) {
	ar := UserAccessReq{
		Token:  token,
		ID:     id,
		Action: Viewer,
	}
	if err := ts.CanUserAccessProfile(ctx, ar); err != nil {
		return Profile{}, err
	}

	profile, err := ts.profiles.RetrieveByID(ctx, id)
	if err != nil {
		return Profile{}, err
	}

	return profile, nil
}

func (ts *thingsService) ListProfiles(ctx context.Context, token string, pm apiutil.PageMetadata) (ProfilesPage, error) {
	if err := ts.isAdmin(ctx, token); err == nil {
		return ts.profiles.RetrieveAll(ctx, pm)
	}

	res, err := ts.auth.Identify(ctx, &protomfx.Token{Value: token})
	if err != nil {
		return ProfilesPage{}, errors.Wrap(errors.ErrAuthentication, err)
	}

	grIDs, err := ts.getGroupIDsByMemberID(ctx, res.GetId())
	if err != nil {
		return ProfilesPage{}, err
	}

	return ts.profiles.RetrieveByGroups(ctx, grIDs, pm)
}

func (ts *thingsService) ListProfilesByOrg(ctx context.Context, token string, orgID string, pm apiutil.PageMetadata) (ProfilesPage, error) {
	grIDs, err := ts.GetGroupIDsByOrg(ctx, orgID, token)
	if err != nil {
		return ProfilesPage{}, err
	}

	return ts.profiles.RetrieveByGroups(ctx, grIDs, pm)
}

func (ts *thingsService) ViewProfileByThing(ctx context.Context, token, thID string) (Profile, error) {
	ar := UserAccessReq{
		Token:  token,
		ID:     thID,
		Action: Viewer,
	}
	if err := ts.CanUserAccessThing(ctx, ar); err != nil {
		return Profile{}, err
	}

	profile, err := ts.profiles.RetrieveByThing(ctx, thID)
	if err != nil {
		return Profile{}, err
	}

	return profile, nil
}

func (ts *thingsService) RemoveProfiles(ctx context.Context, token string, ids ...string) error {
	for _, id := range ids {
		ar := UserAccessReq{
			Token:  token,
			ID:     id,
			Action: Editor,
		}

		if err := ts.CanUserAccessProfile(ctx, ar); err != nil {
			return err
		}

		if err := ts.profileCache.RemoveGroup(ctx, id); err != nil {
			return err
		}
	}

	return ts.profiles.Remove(ctx, ids...)
}

func (ts *thingsService) GetPubConfByKey(ctx context.Context, key ThingKey) (PubConfInfo, error) {
	thID, err := ts.thingCache.ID(ctx, key)
	if err != nil {
		id, err := ts.things.RetrieveByKey(ctx, key)
		if err != nil {
			return PubConfInfo{}, err
		}
		thID = id

		if err := ts.thingCache.Save(ctx, key, thID); err != nil {
			return PubConfInfo{}, err
		}
	}

	profile, err := ts.profiles.RetrieveByThing(ctx, thID)
	if err != nil {
		return PubConfInfo{}, err
	}

	return PubConfInfo{PublisherID: thID, ProfileConfig: profile.Config}, nil
}

func (ts *thingsService) GetConfigByThingID(ctx context.Context, thingID string) (map[string]interface{}, error) {
	profile, err := ts.profiles.RetrieveByThing(ctx, thingID)
	if err != nil {
		return map[string]interface{}{}, err
	}

	return profile.Config, nil
}

func (ts *thingsService) CanUserAccessThing(ctx context.Context, req UserAccessReq) error {
	grID, err := ts.getGroupIDByThingID(ctx, req.ID)
	if err != nil {
		return err
	}

	return ts.canAccessGroup(ctx, req.Token, grID, req.Action)
}

func (ts *thingsService) CanUserAccessProfile(ctx context.Context, req UserAccessReq) error {
	grID, err := ts.getGroupIDByProfileID(ctx, req.ID)
	if err != nil {
		return err
	}

	return ts.canAccessGroup(ctx, req.Token, grID, req.Action)
}

func (ts *thingsService) CanUserAccessGroup(ctx context.Context, req UserAccessReq) error {
	return ts.canAccessGroup(ctx, req.Token, req.ID, req.Action)
}

func (ts *thingsService) CanThingAccessGroup(ctx context.Context, req ThingAccessReq) error {
	thID, err := ts.Identify(ctx, req.ThingKey)
	if err != nil {
		return err
	}

	grID, err := ts.getGroupIDByThingID(ctx, thID)
	if err != nil {
		return err
	}

	if grID != req.ID {
		return errors.ErrAuthorization
	}

	return nil
}

func (ts *thingsService) Identify(ctx context.Context, key ThingKey) (string, error) {
	id, err := ts.thingCache.ID(ctx, key)
	if err == nil {
		return id, nil
	}

	id, err = ts.things.RetrieveByKey(ctx, key)
	if err != nil {
		return "", err
	}

	if err := ts.thingCache.Save(ctx, key, id); err != nil {
		return "", err
	}
	return id, nil
}

func (ts *thingsService) UpdateExternalKey(ctx context.Context, token, key, thingID string) error {
	accessReq := UserAccessReq{
		Token:  token,
		ID:     thingID,
		Action: Editor,
	}

	if err := ts.CanUserAccessThing(ctx, accessReq); err != nil {
		return errors.Wrap(errors.ErrAuthorization, err)
	}

	thing, err := ts.things.RetrieveByID(ctx, thingID)
	if err != nil {
		return err
	}

	if err := ts.things.UpdateExternalKey(ctx, key, thingID); err != nil {
		return err
	}

	if err := ts.thingCache.RemoveKey(ctx, ThingKey{Type: KeyTypeExternal, Value: thing.ExternalKey}); err != nil {
		return err
	}

	return nil
}

func (ts *thingsService) RemoveExternalKey(ctx context.Context, token, thingID string) error {
	accessReq := UserAccessReq{
		Token:  token,
		ID:     thingID,
		Action: Editor,
	}

	if err := ts.CanUserAccessThing(ctx, accessReq); err != nil {
		return errors.Wrap(errors.ErrAuthorization, err)
	}

	thing, err := ts.things.RetrieveByID(ctx, thingID)
	if err != nil {
		return err
	}

	if err := ts.things.RemoveExternalKey(ctx, thingID); err != nil {
		return err
	}

	if err := ts.thingCache.RemoveKey(ctx, ThingKey{Type: KeyTypeExternal, Value: thing.ExternalKey}); err != nil {
		return err
	}

	return nil
}

func (ts *thingsService) GetGroupIDByThingID(ctx context.Context, thingID string) (string, error) {
	return ts.getGroupIDByThingID(ctx, thingID)
}

func (ts *thingsService) GetGroupIDByProfileID(ctx context.Context, profileID string) (string, error) {
	return ts.getGroupIDByProfileID(ctx, profileID)
}

func (ts *thingsService) GetProfileIDByThingID(ctx context.Context, thingID string) (string, error) {
	th, err := ts.things.RetrieveByID(ctx, thingID)
	if err != nil {
		return "", err
	}

	return th.ProfileID, nil
}

func (ts *thingsService) Backup(ctx context.Context, token string) (Backup, error) {
	if err := ts.isAdmin(ctx, token); err != nil {
		return Backup{}, err
	}

	groups, err := ts.groups.BackupAll(ctx)
	if err != nil {
		return Backup{}, err
	}

	groupMemberships, err := ts.groupMemberships.BackupAll(ctx)
	if err != nil {
		return Backup{}, err
	}

	things, err := ts.things.BackupAll(ctx)
	if err != nil {
		return Backup{}, err
	}

	profiles, err := ts.profiles.BackupAll(ctx)
	if err != nil {
		return Backup{}, err
	}

	return Backup{
		Things:           things,
		Profiles:         profiles,
		Groups:           groups,
		GroupMemberships: groupMemberships,
	}, nil
}

func (ts *thingsService) BackupGroupsByOrg(ctx context.Context, token string, orgID string) (GroupsBackup, error) {
	if err := ts.canAccessOrg(ctx, token, orgID, auth.OrgSub, Owner); err != nil {
		return GroupsBackup{}, err
	}

	groups, err := ts.groups.BackupByOrg(ctx, orgID)
	if err != nil {
		return GroupsBackup{}, err
	}

	return GroupsBackup{
		Groups: groups,
	}, nil
}

func (ts *thingsService) RestoreGroupsByOrg(ctx context.Context, token string, orgID string, backup GroupsBackup) error {
	if err := ts.canAccessOrg(ctx, token, orgID, auth.OrgSub, Owner); err != nil {
		return err
	}

	for _, group := range backup.Groups {
		if _, err := ts.groups.Save(ctx, group); err != nil {
			return err
		}
	}

	return nil
}

func (ts *thingsService) BackupGroupMemberships(ctx context.Context, token string, groupID string) (GroupMembershipsBackup, error) {
	ar := UserAccessReq{
		Token:  token,
		ID:     groupID,
		Action: Owner,
	}
	if err := ts.CanUserAccessGroup(ctx, ar); err != nil {
		return GroupMembershipsBackup{}, err
	}

	groupMemberships, err := ts.groupMemberships.BackupByGroup(ctx, groupID)
	if err != nil {
		return GroupMembershipsBackup{}, err
	}

	var memberIDs []string
	for _, gm := range groupMemberships {
		memberIDs = append(memberIDs, gm.MemberID)
	}
	usersResp, err := ts.users.GetUsersByIDs(ctx, &protomfx.UsersByIDsReq{Ids: memberIDs})
	if err != nil {
		return GroupMembershipsBackup{}, err
	}
	emailMap := make(map[string]string)
	for _, user := range usersResp.Users {
		emailMap[user.Id] = user.Email
	}

	for i := range groupMemberships {
		groupMemberships[i].Email = emailMap[groupMemberships[i].MemberID]
	}

	return GroupMembershipsBackup{
		GroupMemberships: groupMemberships,
	}, nil
}

func (ts *thingsService) RestoreGroupMemberships(ctx context.Context, token string, groupID string, backup GroupMembershipsBackup) error {
	if err := ts.canAccessGroup(ctx, token, groupID, Owner); err != nil {
		return err
	}

	if err := ts.groupMemberships.Save(ctx, backup.GroupMemberships...); err != nil {
		return err
	}

	return nil
}

func (ts *thingsService) BackupProfilesByOrg(ctx context.Context, token string, orgID string) (ProfilesBackup, error) {
	if err := ts.canAccessOrg(ctx, token, orgID, auth.OrgSub, Owner); err != nil {
		return ProfilesBackup{}, err
	}

	grIDs, err := ts.groups.RetrieveIDsByOrg(ctx, orgID)
	if err != nil {
		return ProfilesBackup{}, err
	}

	profiles, err := ts.profiles.BackupByGroups(ctx, grIDs)
	if err != nil {
		return ProfilesBackup{}, err
	}

	return ProfilesBackup{
		Profiles: profiles,
	}, nil
}

func (ts *thingsService) RestoreProfilesByOrg(ctx context.Context, token string, orgID string, backup ProfilesBackup) error {
	if err := ts.canAccessOrg(ctx, token, orgID, auth.OrgSub, Owner); err != nil {
		return err
	}

	if _, err := ts.profiles.Save(ctx, backup.Profiles...); err != nil {
		return err
	}

	return nil
}

func (ts *thingsService) BackupProfilesByGroup(ctx context.Context, token string, groupID string) (ProfilesBackup, error) {
	if err := ts.canAccessGroup(ctx, token, groupID, Owner); err != nil {
		return ProfilesBackup{}, err
	}

	profiles, err := ts.profiles.BackupByGroups(ctx, []string{groupID})
	if err != nil {
		return ProfilesBackup{}, err
	}

	return ProfilesBackup{
		Profiles: profiles,
	}, nil
}

func (ts *thingsService) RestoreProfilesByGroup(ctx context.Context, token string, groupID string, backup ProfilesBackup) error {
	if err := ts.canAccessGroup(ctx, token, groupID, Owner); err != nil {
		return err
	}

	if _, err := ts.profiles.Save(ctx, backup.Profiles...); err != nil {
		return err
	}

	return nil
}

func (ts *thingsService) Restore(ctx context.Context, token string, backup Backup) error {
	if err := ts.isAdmin(ctx, token); err != nil {
		return err
	}

	for _, group := range backup.Groups {
		if _, err := ts.groups.Save(ctx, group); err != nil {
			return err
		}
	}

	if _, err := ts.profiles.Save(ctx, backup.Profiles...); err != nil {
		return err
	}

	if _, err := ts.things.Save(ctx, backup.Things...); err != nil {
		return err
	}

	for _, g := range backup.GroupMemberships {
		gm := GroupMembership{
			MemberID: g.MemberID,
			GroupID:  g.GroupID,
			Role:     g.Role,
		}

		if err := ts.groupMemberships.Save(ctx, gm); err != nil {
			return err
		}
	}

	return nil
}

func getTimestamp() time.Time {
	return time.Now().UTC().Round(time.Millisecond)
}

func (ts *thingsService) ListThingsByGroup(ctx context.Context, token string, groupID string, pm apiutil.PageMetadata) (ThingsPage, error) {
	ar := UserAccessReq{
		Token:  token,
		ID:     groupID,
		Action: Viewer,
	}
	if err := ts.CanUserAccessGroup(ctx, ar); err != nil {
		return ThingsPage{}, err
	}

	return ts.things.RetrieveByGroups(ctx, []string{groupID}, pm)
}

func (ts *thingsService) ListProfilesByGroup(ctx context.Context, token, groupID string, pm apiutil.PageMetadata) (ProfilesPage, error) {
	ar := UserAccessReq{
		Token:  token,
		ID:     groupID,
		Action: Viewer,
	}
	if err := ts.CanUserAccessGroup(ctx, ar); err != nil {
		return ProfilesPage{}, err
	}

	return ts.profiles.RetrieveByGroups(ctx, []string{groupID}, pm)
}

func (ts *thingsService) isAdmin(ctx context.Context, token string) error {
	req := &protomfx.AuthorizeReq{
		Token:   token,
		Subject: auth.RootSub,
	}

	if _, err := ts.auth.Authorize(ctx, req); err != nil {
		return errors.Wrap(errors.ErrAuthorization, err)
	}

	return nil
}

func (ts *thingsService) canAccessOrg(ctx context.Context, token, orgID, subject, action string) error {
	req := &protomfx.AuthorizeReq{
		Token:   token,
		Object:  orgID,
		Subject: subject,
		Action:  action,
	}

	if _, err := ts.auth.Authorize(ctx, req); err != nil {
		return errors.Wrap(errors.ErrAuthorization, err)
	}

	return nil
}

func (ts *thingsService) getGroupIDByThingID(ctx context.Context, thID string) (string, error) {
	grID, err := ts.thingCache.ViewGroup(ctx, thID)
	if err != nil {
		th, err := ts.things.RetrieveByID(ctx, thID)
		if err != nil {
			return "", err
		}
		grID = th.GroupID

		if err := ts.thingCache.SaveGroup(ctx, th.ID, th.GroupID); err != nil {
			return "", err
		}
	}

	return grID, nil
}

func (ts *thingsService) getGroupIDByProfileID(ctx context.Context, prID string) (string, error) {
	grID, err := ts.profileCache.ViewGroup(ctx, prID)
	if err != nil {
		pr, err := ts.profiles.RetrieveByID(ctx, prID)
		if err != nil {
			return "", err
		}
		grID = pr.GroupID

		if err := ts.profileCache.SaveGroup(ctx, pr.ID, pr.GroupID); err != nil {
			return "", err
		}
	}

	return grID, nil
}

func (ts *thingsService) getGroupIDsByMemberID(ctx context.Context, memberID string) ([]string, error) {
	grIDs, err := ts.groupCache.RetrieveGroupIDsByMember(ctx, memberID)
	if err != nil {
		grIDs, err = ts.groupMemberships.RetrieveGroupIDsByMember(ctx, memberID)
		if err != nil {
			return []string{}, err
		}
	}
	return grIDs, nil
}

func (ts *thingsService) GetGroupIDsByOrg(ctx context.Context, orgID string, token string) ([]string, error) {
	if err := ts.isAdmin(ctx, token); err == nil {
		return ts.groups.RetrieveIDsByOrg(ctx, orgID)
	}

	if err := ts.canAccessOrg(ctx, token, orgID, auth.OrgSub, Viewer); err != nil {
		return []string{}, err
	}

	user, err := ts.auth.Identify(ctx, &protomfx.Token{Value: token})
	if err != nil {
		return nil, err
	}

	return ts.groups.RetrieveIDsByOrgMembership(ctx, orgID, user.GetId())
}<|MERGE_RESOLUTION|>--- conflicted
+++ resolved
@@ -339,7 +339,6 @@
 		}
 	}
 
-<<<<<<< HEAD
 	// We're changing the Thing's Group - make sure that the authenticated user has Editor rights within the destination Group
 	// and that the destination Profile belongs in that Group
 	if thing.GroupID != "" {
@@ -357,10 +356,7 @@
 		}
 	}
 
-	return ts.things.Patch(ctx, thing)
-=======
 	return ts.things.UpdateGroupAndProfile(ctx, thing)
->>>>>>> 8c4b8c33
 }
 
 func (ts *thingsService) UpdateThingsMetadata(ctx context.Context, token string, things ...Thing) error {
