--- conflicted
+++ resolved
@@ -127,13 +127,11 @@
 	// Backup retrieves all things, profiles, groups, and groups memberships for all users. Only accessible by admin.
 	Backup(ctx context.Context, token string) (Backup, error)
 
-<<<<<<< HEAD
 	// BackupGroupsByOrg retrieves all groups for given org ID.
 	BackupGroupsByOrg(ctx context.Context, token string, orgID string) (BackupGroupsByOrg, error)
-=======
+
 	// BackupGroupMemberships retrieves all group memberships for given group ID.
 	BackupGroupMemberships(ctx context.Context, token string, groupID string) (BackupGroupMemberships, error)
->>>>>>> 922cc605
 
 	// Restore adds things, profiles, groups, and groups memberships from a backup. Only accessible by admin.
 	Restore(ctx context.Context, token string, backup Backup) error
@@ -150,13 +148,12 @@
 	GroupMemberships []GroupMembership
 }
 
-<<<<<<< HEAD
 type BackupGroupsByOrg struct {
 	Groups []Group
-=======
+}
+
 type BackupGroupMemberships struct {
 	BackupGroupMemberships []GroupMembership
->>>>>>> 922cc605
 }
 
 type UserAccessReq struct {
@@ -746,7 +743,6 @@
 	}, nil
 }
 
-<<<<<<< HEAD
 func (ts *thingsService) BackupGroupsByOrg(ctx context.Context, token string, orgID string) (BackupGroupsByOrg, error) {
 	if err := ts.canAccessOrg(ctx, token, orgID, auth.OrgSub, Owner); err != nil {
 		return BackupGroupsByOrg{}, err
@@ -759,7 +755,9 @@
 
 	return BackupGroupsByOrg{
 		Groups: groups,
-=======
+	}, nil
+}
+
 func (ts *thingsService) BackupGroupMemberships(ctx context.Context, token string, groupID string) (BackupGroupMemberships, error) {
 	ar := UserAccessReq{
 		Token:  token,
@@ -796,7 +794,6 @@
 
 	return BackupGroupMemberships{
 		BackupGroupMemberships: groupMemberships,
->>>>>>> 922cc605
 	}, nil
 }
 
