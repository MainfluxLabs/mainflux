--- conflicted
+++ resolved
@@ -706,11 +706,7 @@
 		return Backup{}, err
 	}
 
-<<<<<<< HEAD
-	groupMembers, err := ts.groupMembers.BackupAll(ctx)
-=======
-	groupMemberships, err := ts.groupMemberships.RetrieveAll(ctx)
->>>>>>> 22241c18
+	groupMemberships, err := ts.groupMemberships.BackupAll(ctx)
 	if err != nil {
 		return Backup{}, err
 	}
