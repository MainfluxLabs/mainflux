// Copyright (c) Mainflux
// SPDX-License-Identifier: Apache-2.0

package things

import (
	"context"
	"time"

	"github.com/MainfluxLabs/mainflux/auth"
	"github.com/MainfluxLabs/mainflux/pkg/apiutil"
	"github.com/MainfluxLabs/mainflux/pkg/errors"
	protomfx "github.com/MainfluxLabs/mainflux/pkg/proto"
	"github.com/MainfluxLabs/mainflux/pkg/uuid"
)

const (
	Viewer = "viewer"
	Editor = "editor"
	Admin  = "admin"
	Owner  = "owner"
)

var (
	ErrProfileAssigned = errors.New("profile currently assigned to thing(s)")
)

// Service specifies an API that must be fullfiled by the domain service
// implementation, and all of its decorators (e.g. logging & metrics).
type Service interface {
	// CreateThings adds things to the user identified by the token.
	// The group ID for each thing is assigned based on the provided profile ID.
	CreateThings(ctx context.Context, token, profileID string, things ...Thing) ([]Thing, error)

	// UpdateThing updates the Thing identified by the provided ID.
	UpdateThing(ctx context.Context, token string, thing Thing) error

	// PatchThing updates the Thing's belonging Profile or Group.
	PatchThing(ctx context.Context, token string, thing Thing) error

	// UpdateThingsMetadata updates the things metadata identified by the provided IDs, that
	// belongs to the user identified by the provided token.
	UpdateThingsMetadata(ctx context.Context, token string, things ...Thing) error

	// ViewThing retrieves data about the thing identified with the provided
	// ID, that belongs to the user identified by the provided key.
	ViewThing(ctx context.Context, token, id string) (Thing, error)

	// ListThings retrieves data about subset of things that belongs to the
	// user identified by the provided key.
	ListThings(ctx context.Context, token string, pm apiutil.PageMetadata) (ThingsPage, error)

	// ListThingsByOrg retrieves page of things that belong to an org identified by ID.
	ListThingsByOrg(ctx context.Context, token string, orgID string, pm apiutil.PageMetadata) (ThingsPage, error)

	// ListThingsByProfile retrieves data about subset of things that are
	// connected or not connected to specified profile and belong to the user identified by
	// the provided key.
	ListThingsByProfile(ctx context.Context, token, prID string, pm apiutil.PageMetadata) (ThingsPage, error)

	// BackupThingsByGroup retrieves all things for given group ID.
	BackupThingsByGroup(ctx context.Context, token string, groupID string) (ThingsBackup, error)

	// RestoreThingsByGroup adds all things for a given group ID from a backup.
	RestoreThingsByGroup(ctx context.Context, token string, groupID string, backup ThingsBackup) error

	// BackupThingsByOrg retrieves all things for given org ID.
	BackupThingsByOrg(ctx context.Context, token string, orgID string) (ThingsBackup, error)

	// RestoreThingsByOrg adds all things for a given org ID from a backup.
	RestoreThingsByOrg(ctx context.Context, token string, orgID string, backup ThingsBackup) error

	// RemoveThings removes the things identified with the provided IDs, that
	// belongs to the user identified by the provided key.
	RemoveThings(ctx context.Context, token string, id ...string) error

	// CreateProfiles adds profiles to the user identified by the token.
	// The group ID is assigned to each profile.
	CreateProfiles(ctx context.Context, token, groupID string, profiles ...Profile) ([]Profile, error)

	// UpdateProfile updates the profile identified by the provided ID, that
	// belongs to the user identified by the provided key.
	UpdateProfile(ctx context.Context, token string, profile Profile) error

	// ViewProfile retrieves data about the profile identified by the provided
	// ID, that belongs to the user identified by the provided key.
	ViewProfile(ctx context.Context, token, id string) (Profile, error)

	// ListProfiles retrieves data about subset of profiles that belongs to the
	// user identified by the provided key.
	ListProfiles(ctx context.Context, token string, pm apiutil.PageMetadata) (ProfilesPage, error)

	// ListProfilesByOrg retrieves page of profiles that belong to an org identified by ID.
	ListProfilesByOrg(ctx context.Context, token string, orgID string, pm apiutil.PageMetadata) (ProfilesPage, error)

	// ViewProfileByThing retrieves data about profile that have
	// specified thing connected or not connected to it and belong to the user identified by
	// the provided key.
	ViewProfileByThing(ctx context.Context, token, thID string) (Profile, error)

	// ViewMetadataByKey retrieves metadata about the thing identified by the given key.
	ViewMetadataByKey(ctx context.Context, key ThingKey) (Metadata, error)

	// RemoveProfiles removes the things identified by the provided IDs, that
	// belongs to the user identified by the provided key.
	RemoveProfiles(ctx context.Context, token string, ids ...string) error

	// GetPubConfByKey determines whether the profile can be accessed using the
	// provided key and returns thing's id if access is allowed.
	GetPubConfByKey(ctx context.Context, key ThingKey) (PubConfInfo, error)

	// GetConfigByThingID returns profile config for given thing ID.
	GetConfigByThingID(ctx context.Context, thingID string) (map[string]interface{}, error)

	// CanUserAccessThing determines whether a user has access to a thing.
	CanUserAccessThing(ctx context.Context, req UserAccessReq) error

	// CanUserAccessProfile determines whether a user has access to a profile.
	CanUserAccessProfile(ctx context.Context, req UserAccessReq) error

	// CanUserAccessGroup determines whether a user has access to a group.
	CanUserAccessGroup(ctx context.Context, req UserAccessReq) error

	// CanThingAccessGroup determines whether a given thing has access to a group with a key.
	CanThingAccessGroup(ctx context.Context, req ThingAccessReq) error

	// Identify returns thing ID for given thing key.
	Identify(ctx context.Context, key ThingKey) (string, error)

	// GetGroupIDByThingID returns a thing's group ID for given thing ID.
	GetGroupIDByThingID(ctx context.Context, thingID string) (string, error)

	// GetGroupIDByProfileID returns a profile's group ID for given profile ID.
	GetGroupIDByProfileID(ctx context.Context, profileID string) (string, error)

	// GetProfileIDByThingID returns a thing's profile ID for given thing ID.
	GetProfileIDByThingID(ctx context.Context, thingID string) (string, error)

	// GetGroupIDsByOrg returns all group IDs belonging to an org.
	GetGroupIDsByOrg(ctx context.Context, orgID string, token string) ([]string, error)

	// UpdateExternalKey updates the external key of the Thing identified by `thingID`. The authenticated user must have Editor rights within the Thing's belonging Group.
	UpdateExternalKey(ctx context.Context, token, key, thingID string) error

	// RemoveExternalKey removes the external thing key of the Thing identified by `thingID`.
	// The authenticated user must have Editor rights within the Thing's belonging Group.
	RemoveExternalKey(ctx context.Context, token, thingID string) error

	// Backup retrieves all things, profiles, groups, and groups memberships for all users. Only accessible by admin.
	Backup(ctx context.Context, token string) (Backup, error)

	// BackupGroupsByOrg retrieves all groups for given org ID.
	BackupGroupsByOrg(ctx context.Context, token string, orgID string) (GroupsBackup, error)

	// RestoreGroupsByOrg adds all groups for given org ID from a backup.
	RestoreGroupsByOrg(ctx context.Context, token string, orgID string, backup GroupsBackup) error

	// BackupGroupMemberships retrieves all group memberships for given group ID.
	BackupGroupMemberships(ctx context.Context, token string, groupID string) (GroupMembershipsBackup, error)

	// RestoreGroupMemberships adds all group memberships for given group ID from a backup.
	RestoreGroupMemberships(ctx context.Context, token string, groupID string, backup GroupMembershipsBackup) error

	// BackupProfilesByOrg retrieves all profiles for given org ID.
	BackupProfilesByOrg(ctx context.Context, token string, orgID string) (ProfilesBackup, error)

	// RestoreProfilesByOrg adds all profiles for given org ID from a backup.
	RestoreProfilesByOrg(ctx context.Context, token string, orgID string, backup ProfilesBackup) error

	// BackupProfilesByGroup retrieves all profiles for given group ID.
	BackupProfilesByGroup(ctx context.Context, token string, groupID string) (ProfilesBackup, error)

	// RestoreProfilesByGroup adds all profiles for given group ID from a backup.
	RestoreProfilesByGroup(ctx context.Context, token string, groupID string, backup ProfilesBackup) error

	// Restore adds things, profiles, groups, and groups memberships from a backup. Only accessible by admin.
	Restore(ctx context.Context, token string, backup Backup) error

	Groups

	GroupMemberships
}

type Backup struct {
	Things           []Thing
	Profiles         []Profile
	Groups           []Group
	GroupMemberships []GroupMembership
}

type GroupsBackup struct {
	Groups []Group
}

type GroupMembershipsBackup struct {
	GroupMemberships []GroupMembership
}

type ProfilesBackup struct {
	Profiles []Profile
}

// Map of Thind ID to a slice of all external keys associated with that Thing.
type ExternalKeysBackup map[string][]string

type ThingsBackup struct {
	Things []Thing
}

type UserAccessReq struct {
	Token  string
	ID     string
	Action string
}

type ThingAccessReq struct {
	ThingKey
	ID string
}

type PubConfInfo struct {
	PublisherID   string
	ProfileConfig map[string]interface{}
}

var _ Service = (*thingsService)(nil)

type thingsService struct {
	auth             protomfx.AuthServiceClient
	users            protomfx.UsersServiceClient
	things           ThingRepository
	profiles         ProfileRepository
	groups           GroupRepository
	groupMemberships GroupMembershipsRepository
	profileCache     ProfileCache
	thingCache       ThingCache
	groupCache       GroupCache
	idProvider       uuid.IDProvider
}

// New instantiates the things service implementation.
func New(auth protomfx.AuthServiceClient, users protomfx.UsersServiceClient, things ThingRepository, profiles ProfileRepository, groups GroupRepository, groupMemberships GroupMembershipsRepository, pcache ProfileCache, tcache ThingCache, gcache GroupCache, idp uuid.IDProvider) Service {
	return &thingsService{
		auth:             auth,
		users:            users,
		things:           things,
		profiles:         profiles,
		groups:           groups,
		groupMemberships: groupMemberships,
		profileCache:     pcache,
		thingCache:       tcache,
		groupCache:       gcache,
		idProvider:       idp,
	}
}

func (ts *thingsService) CreateThings(ctx context.Context, token, profileID string, things ...Thing) ([]Thing, error) {
	groupID, err := ts.getGroupIDByProfileID(ctx, profileID)
	if err != nil {
		return []Thing{}, err
	}

	ar := UserAccessReq{
		Token:  token,
		ID:     groupID,
		Action: Editor,
	}
	if err := ts.CanUserAccessGroup(ctx, ar); err != nil {
		return nil, err
	}

	ths := []Thing{}
	for _, thing := range things {
		thing.ProfileID = profileID
		thing.GroupID = groupID
		if thing.ID == "" {
			id, err := ts.idProvider.ID()
			if err != nil {
				return []Thing{}, err
			}
			thing.ID = id
		}

		if thing.Key == "" {
			key, err := ts.idProvider.ID()

			if err != nil {
				return []Thing{}, err
			}
			thing.Key = key
		}

		ths = append(ths, thing)
	}

	return ts.things.Save(ctx, ths...)
}

func (ts *thingsService) UpdateThing(ctx context.Context, token string, thing Thing) error {
	ar := UserAccessReq{
		Token:  token,
		ID:     thing.ID,
		Action: Editor,
	}

	if err := ts.CanUserAccessThing(ctx, ar); err != nil {
		return err
	}

<<<<<<< HEAD
	// We're updating only the Thing's Profile - make sure that the destination Profile is in the Thing's
	// current belonging Group.
	if thing.ProfileID != "" && thing.GroupID == "" {
=======
	return ts.things.Update(ctx, thing)
}

func (ts *thingsService) PatchThing(ctx context.Context, token string, thing Thing) error {
	ar := UserAccessReq{
		Token:  token,
		ID:     thing.ID,
		Action: Editor,
	}

	if err := ts.CanUserAccessThing(ctx, ar); err != nil {
		return err
	}

	if thing.ProfileID != "" {
>>>>>>> 570a749a
		thGrID, err := ts.getGroupIDByThingID(ctx, thing.ID)
		if err != nil {
			return err
		}

		prGrID, err := ts.getGroupIDByProfileID(ctx, thing.ProfileID)
		if err != nil {
			return err
		}

		if prGrID != thGrID {
			return errors.ErrAuthorization
		}
	}

<<<<<<< HEAD
	// We're changing the Thing's Group - make sure that the authenticated user has Editor rights within the destination Group
	// and that the destination Profile belongs in that Group
	if thing.GroupID != "" {
		if err := ts.canAccessGroup(ctx, token, thing.GroupID, Editor); err != nil {
			return err
		}

		prGrID, err := ts.getGroupIDByProfileID(ctx, thing.ProfileID)
		if err != nil {
			return err
		}

		if prGrID != thing.GroupID {
			return errors.ErrAuthorization
		}
	}

	return ts.things.Update(ctx, thing)
=======
	return ts.things.Patch(ctx, thing)
>>>>>>> 570a749a
}

func (ts *thingsService) UpdateThingsMetadata(ctx context.Context, token string, things ...Thing) error {
	for _, thing := range things {
		ar := UserAccessReq{
			Token:  token,
			ID:     thing.ID,
			Action: Editor,
		}

		if err := ts.CanUserAccessThing(ctx, ar); err != nil {
			return err
		}

		th, err := ts.things.RetrieveByID(ctx, thing.ID)
		if err != nil {
			return err
		}

		for k, v := range thing.Metadata {
			th.Metadata[k] = v
		}

		if err := ts.things.Update(ctx, th); err != nil {
			return err
		}
	}

	return nil
}

func (ts *thingsService) ViewThing(ctx context.Context, token, id string) (Thing, error) {
	ar := UserAccessReq{
		Token:  token,
		ID:     id,
		Action: Viewer,
	}
	if err := ts.CanUserAccessThing(ctx, ar); err != nil {
		return Thing{}, err
	}

	thing, err := ts.things.RetrieveByID(ctx, id)
	if err != nil {
		return Thing{}, err
	}

	return thing, nil
}

func (ts *thingsService) ViewMetadataByKey(ctx context.Context, key ThingKey) (Metadata, error) {
	thingID, err := ts.Identify(ctx, key)
	if err != nil {
		return Metadata{}, err
	}

	thing, err := ts.things.RetrieveByID(ctx, thingID)
	if err != nil {
		return Metadata{}, err
	}

	return thing.Metadata, nil
}

func (ts *thingsService) ListThings(ctx context.Context, token string, pm apiutil.PageMetadata) (ThingsPage, error) {
	if err := ts.isAdmin(ctx, token); err == nil {
		return ts.things.RetrieveAll(ctx, pm)
	}

	res, err := ts.auth.Identify(ctx, &protomfx.Token{Value: token})
	if err != nil {
		return ThingsPage{}, errors.Wrap(errors.ErrAuthentication, err)
	}

	grIDs, err := ts.getGroupIDsByMemberID(ctx, res.GetId())
	if err != nil {
		return ThingsPage{}, err
	}

	return ts.things.RetrieveByGroups(ctx, grIDs, pm)
}

func (ts *thingsService) ListThingsByOrg(ctx context.Context, token string, orgID string, pm apiutil.PageMetadata) (ThingsPage, error) {
	grIDs, err := ts.GetGroupIDsByOrg(ctx, orgID, token)
	if err != nil {
		return ThingsPage{}, err
	}

	return ts.things.RetrieveByGroups(ctx, grIDs, pm)
}

func (ts *thingsService) ListThingsByProfile(ctx context.Context, token, prID string, pm apiutil.PageMetadata) (ThingsPage, error) {
	ar := UserAccessReq{
		Token:  token,
		ID:     prID,
		Action: Viewer,
	}
	if err := ts.CanUserAccessProfile(ctx, ar); err != nil {
		return ThingsPage{}, err
	}

	tp, err := ts.things.RetrieveByProfile(ctx, prID, pm)
	if err != nil {
		return ThingsPage{}, err
	}

	return tp, nil
}

func (ts *thingsService) BackupThingsByGroup(ctx context.Context, token string, groupID string) (ThingsBackup, error) {
	if err := ts.canAccessGroup(ctx, token, groupID, Owner); err != nil {
		return ThingsBackup{}, err
	}

	things, err := ts.things.BackupByGroups(ctx, []string{groupID})
	if err != nil {
		return ThingsBackup{}, err
	}

	return ThingsBackup{
		Things: things,
	}, nil
}

func (ts *thingsService) RestoreThingsByGroup(ctx context.Context, token string, groupID string, backup ThingsBackup) error {
	if err := ts.canAccessGroup(ctx, token, groupID, Owner); err != nil {
		return err
	}

	if _, err := ts.things.Save(ctx, backup.Things...); err != nil {
		return err
	}

	return nil
}

func (ts *thingsService) BackupThingsByOrg(ctx context.Context, token string, orgID string) (ThingsBackup, error) {
	if err := ts.canAccessOrg(ctx, token, orgID, auth.OrgSub, Owner); err != nil {
		return ThingsBackup{}, err
	}

	grIDs, err := ts.groups.RetrieveIDsByOrg(ctx, orgID)
	if err != nil {
		return ThingsBackup{}, err
	}

	things, err := ts.things.BackupByGroups(ctx, grIDs)
	if err != nil {
		return ThingsBackup{}, err
	}

	return ThingsBackup{
		Things: things,
	}, nil
}

func (ts *thingsService) RestoreThingsByOrg(ctx context.Context, token string, orgID string, backup ThingsBackup) error {
	if err := ts.canAccessOrg(ctx, token, orgID, auth.OrgSub, Owner); err != nil {
		return err
	}

	if _, err := ts.things.Save(ctx, backup.Things...); err != nil {
		return err
	}

	return nil
}

func (ts *thingsService) RemoveThings(ctx context.Context, token string, ids ...string) error {
	for _, id := range ids {
		ar := UserAccessReq{
			Token:  token,
			ID:     id,
			Action: Editor,
		}
		if err := ts.CanUserAccessThing(ctx, ar); err != nil {
			return err
		}

		if err := ts.thingCache.RemoveThing(ctx, id); err != nil {
			return err
		}

		if err := ts.thingCache.RemoveGroup(ctx, id); err != nil {
			return err
		}
	}

	if err := ts.things.Remove(ctx, ids...); err != nil {
		return err
	}

	return nil
}

func (ts *thingsService) CreateProfiles(ctx context.Context, token, groupID string, profiles ...Profile) ([]Profile, error) {
	ar := UserAccessReq{
		Token:  token,
		ID:     groupID,
		Action: Editor,
	}
	if err := ts.CanUserAccessGroup(ctx, ar); err != nil {
		return nil, err
	}

	for i := range profiles {
		profiles[i].GroupID = groupID
		if profiles[i].ID == "" {
			prID, err := ts.idProvider.ID()
			if err != nil {
				return []Profile{}, err
			}
			profiles[i].ID = prID
		}
	}

	prs, err := ts.profiles.Save(ctx, profiles...)
	if err != nil {
		return []Profile{}, err
	}

	return prs, nil
}

func (ts *thingsService) UpdateProfile(ctx context.Context, token string, profile Profile) error {
	ar := UserAccessReq{
		Token:  token,
		ID:     profile.ID,
		Action: Editor,
	}
	if err := ts.CanUserAccessProfile(ctx, ar); err != nil {
		return err
	}

	return ts.profiles.Update(ctx, profile)
}

func (ts *thingsService) ViewProfile(ctx context.Context, token, id string) (Profile, error) {
	ar := UserAccessReq{
		Token:  token,
		ID:     id,
		Action: Viewer,
	}
	if err := ts.CanUserAccessProfile(ctx, ar); err != nil {
		return Profile{}, err
	}

	profile, err := ts.profiles.RetrieveByID(ctx, id)
	if err != nil {
		return Profile{}, err
	}

	return profile, nil
}

func (ts *thingsService) ListProfiles(ctx context.Context, token string, pm apiutil.PageMetadata) (ProfilesPage, error) {
	if err := ts.isAdmin(ctx, token); err == nil {
		return ts.profiles.RetrieveAll(ctx, pm)
	}

	res, err := ts.auth.Identify(ctx, &protomfx.Token{Value: token})
	if err != nil {
		return ProfilesPage{}, errors.Wrap(errors.ErrAuthentication, err)
	}

	grIDs, err := ts.getGroupIDsByMemberID(ctx, res.GetId())
	if err != nil {
		return ProfilesPage{}, err
	}

	return ts.profiles.RetrieveByGroups(ctx, grIDs, pm)
}

func (ts *thingsService) ListProfilesByOrg(ctx context.Context, token string, orgID string, pm apiutil.PageMetadata) (ProfilesPage, error) {
	grIDs, err := ts.GetGroupIDsByOrg(ctx, orgID, token)
	if err != nil {
		return ProfilesPage{}, err
	}

	return ts.profiles.RetrieveByGroups(ctx, grIDs, pm)
}

func (ts *thingsService) ViewProfileByThing(ctx context.Context, token, thID string) (Profile, error) {
	ar := UserAccessReq{
		Token:  token,
		ID:     thID,
		Action: Viewer,
	}
	if err := ts.CanUserAccessThing(ctx, ar); err != nil {
		return Profile{}, err
	}

	profile, err := ts.profiles.RetrieveByThing(ctx, thID)
	if err != nil {
		return Profile{}, err
	}

	return profile, nil
}

func (ts *thingsService) RemoveProfiles(ctx context.Context, token string, ids ...string) error {
	for _, id := range ids {
		ar := UserAccessReq{
			Token:  token,
			ID:     id,
			Action: Editor,
		}

		if err := ts.CanUserAccessProfile(ctx, ar); err != nil {
			return err
		}

		if err := ts.profileCache.RemoveGroup(ctx, id); err != nil {
			return err
		}
	}

	return ts.profiles.Remove(ctx, ids...)
}

func (ts *thingsService) GetPubConfByKey(ctx context.Context, key ThingKey) (PubConfInfo, error) {
	thID, err := ts.thingCache.ID(ctx, key)
	if err != nil {
		id, err := ts.things.RetrieveByKey(ctx, key)
		if err != nil {
			return PubConfInfo{}, err
		}
		thID = id

		if err := ts.thingCache.Save(ctx, key, thID); err != nil {
			return PubConfInfo{}, err
		}
	}

	profile, err := ts.profiles.RetrieveByThing(ctx, thID)
	if err != nil {
		return PubConfInfo{}, err
	}

	return PubConfInfo{PublisherID: thID, ProfileConfig: profile.Config}, nil
}

func (ts *thingsService) GetConfigByThingID(ctx context.Context, thingID string) (map[string]interface{}, error) {
	profile, err := ts.profiles.RetrieveByThing(ctx, thingID)
	if err != nil {
		return map[string]interface{}{}, err
	}

	return profile.Config, nil
}

func (ts *thingsService) CanUserAccessThing(ctx context.Context, req UserAccessReq) error {
	grID, err := ts.getGroupIDByThingID(ctx, req.ID)
	if err != nil {
		return err
	}

	return ts.canAccessGroup(ctx, req.Token, grID, req.Action)
}

func (ts *thingsService) CanUserAccessProfile(ctx context.Context, req UserAccessReq) error {
	grID, err := ts.getGroupIDByProfileID(ctx, req.ID)
	if err != nil {
		return err
	}

	return ts.canAccessGroup(ctx, req.Token, grID, req.Action)
}

func (ts *thingsService) CanUserAccessGroup(ctx context.Context, req UserAccessReq) error {
	return ts.canAccessGroup(ctx, req.Token, req.ID, req.Action)
}

func (ts *thingsService) CanThingAccessGroup(ctx context.Context, req ThingAccessReq) error {
	thID, err := ts.Identify(ctx, req.ThingKey)
	if err != nil {
		return err
	}

	grID, err := ts.getGroupIDByThingID(ctx, thID)
	if err != nil {
		return err
	}

	if grID != req.ID {
		return errors.ErrAuthorization
	}

	return nil
}

func (ts *thingsService) Identify(ctx context.Context, key ThingKey) (string, error) {
	id, err := ts.thingCache.ID(ctx, key)
	if err == nil {
		return id, nil
	}

	id, err = ts.things.RetrieveByKey(ctx, key)
	if err != nil {
		return "", err
	}

	if err := ts.thingCache.Save(ctx, key, id); err != nil {
		return "", err
	}
	return id, nil
}

func (ts *thingsService) UpdateExternalKey(ctx context.Context, token, key, thingID string) error {
	accessReq := UserAccessReq{
		Token:  token,
		ID:     thingID,
		Action: Editor,
	}

	if err := ts.CanUserAccessThing(ctx, accessReq); err != nil {
		return errors.Wrap(errors.ErrAuthorization, err)
	}

	thing, err := ts.things.RetrieveByID(ctx, thingID)
	if err != nil {
		return err
	}

	if err := ts.things.UpdateExternalKey(ctx, key, thingID); err != nil {
		return err
	}

	if err := ts.thingCache.RemoveKey(ctx, ThingKey{Type: KeyTypeExternal, Value: thing.ExternalKey}); err != nil {
		return err
	}

	return nil
}

func (ts *thingsService) RemoveExternalKey(ctx context.Context, token, thingID string) error {
	accessReq := UserAccessReq{
		Token:  token,
		ID:     thingID,
		Action: Editor,
	}

	if err := ts.CanUserAccessThing(ctx, accessReq); err != nil {
		return errors.Wrap(errors.ErrAuthorization, err)
	}

	thing, err := ts.things.RetrieveByID(ctx, thingID)
	if err != nil {
		return err
	}

	if err := ts.things.RemoveExternalKey(ctx, thingID); err != nil {
		return err
	}

	if err := ts.thingCache.RemoveKey(ctx, ThingKey{Type: KeyTypeExternal, Value: thing.ExternalKey}); err != nil {
		return err
	}

	return nil
}

func (ts *thingsService) GetGroupIDByThingID(ctx context.Context, thingID string) (string, error) {
	return ts.getGroupIDByThingID(ctx, thingID)
}

func (ts *thingsService) GetGroupIDByProfileID(ctx context.Context, profileID string) (string, error) {
	return ts.getGroupIDByProfileID(ctx, profileID)
}

func (ts *thingsService) GetProfileIDByThingID(ctx context.Context, thingID string) (string, error) {
	th, err := ts.things.RetrieveByID(ctx, thingID)
	if err != nil {
		return "", err
	}

	return th.ProfileID, nil
}

func (ts *thingsService) Backup(ctx context.Context, token string) (Backup, error) {
	if err := ts.isAdmin(ctx, token); err != nil {
		return Backup{}, err
	}

	groups, err := ts.groups.BackupAll(ctx)
	if err != nil {
		return Backup{}, err
	}

	groupMemberships, err := ts.groupMemberships.BackupAll(ctx)
	if err != nil {
		return Backup{}, err
	}

	things, err := ts.things.BackupAll(ctx)
	if err != nil {
		return Backup{}, err
	}

	profiles, err := ts.profiles.BackupAll(ctx)
	if err != nil {
		return Backup{}, err
	}

	return Backup{
		Things:           things,
		Profiles:         profiles,
		Groups:           groups,
		GroupMemberships: groupMemberships,
	}, nil
}

func (ts *thingsService) BackupGroupsByOrg(ctx context.Context, token string, orgID string) (GroupsBackup, error) {
	if err := ts.canAccessOrg(ctx, token, orgID, auth.OrgSub, Owner); err != nil {
		return GroupsBackup{}, err
	}

	groups, err := ts.groups.BackupByOrg(ctx, orgID)
	if err != nil {
		return GroupsBackup{}, err
	}

	return GroupsBackup{
		Groups: groups,
	}, nil
}

func (ts *thingsService) RestoreGroupsByOrg(ctx context.Context, token string, orgID string, backup GroupsBackup) error {
	if err := ts.canAccessOrg(ctx, token, orgID, auth.OrgSub, Owner); err != nil {
		return err
	}

	for _, group := range backup.Groups {
		if _, err := ts.groups.Save(ctx, group); err != nil {
			return err
		}
	}

	return nil
}

func (ts *thingsService) BackupGroupMemberships(ctx context.Context, token string, groupID string) (GroupMembershipsBackup, error) {
	ar := UserAccessReq{
		Token:  token,
		ID:     groupID,
		Action: Owner,
	}
	if err := ts.CanUserAccessGroup(ctx, ar); err != nil {
		return GroupMembershipsBackup{}, err
	}

	groupMemberships, err := ts.groupMemberships.BackupByGroup(ctx, groupID)
	if err != nil {
		return GroupMembershipsBackup{}, err
	}

	var memberIDs []string
	for _, gm := range groupMemberships {
		memberIDs = append(memberIDs, gm.MemberID)
	}
	usersResp, err := ts.users.GetUsersByIDs(ctx, &protomfx.UsersByIDsReq{Ids: memberIDs})
	if err != nil {
		return GroupMembershipsBackup{}, err
	}
	emailMap := make(map[string]string)
	for _, user := range usersResp.Users {
		emailMap[user.Id] = user.Email
	}

	for i := range groupMemberships {
		groupMemberships[i].Email = emailMap[groupMemberships[i].MemberID]
	}

	return GroupMembershipsBackup{
		GroupMemberships: groupMemberships,
	}, nil
}

func (ts *thingsService) RestoreGroupMemberships(ctx context.Context, token string, groupID string, backup GroupMembershipsBackup) error {
	if err := ts.canAccessGroup(ctx, token, groupID, Owner); err != nil {
		return err
	}

	if err := ts.groupMemberships.Save(ctx, backup.GroupMemberships...); err != nil {
		return err
	}

	return nil
}

func (ts *thingsService) BackupProfilesByOrg(ctx context.Context, token string, orgID string) (ProfilesBackup, error) {
	if err := ts.canAccessOrg(ctx, token, orgID, auth.OrgSub, Owner); err != nil {
		return ProfilesBackup{}, err
	}

	grIDs, err := ts.groups.RetrieveIDsByOrg(ctx, orgID)
	if err != nil {
		return ProfilesBackup{}, err
	}

	profiles, err := ts.profiles.BackupByGroups(ctx, grIDs)
	if err != nil {
		return ProfilesBackup{}, err
	}

	return ProfilesBackup{
		Profiles: profiles,
	}, nil
}

func (ts *thingsService) RestoreProfilesByOrg(ctx context.Context, token string, orgID string, backup ProfilesBackup) error {
	if err := ts.canAccessOrg(ctx, token, orgID, auth.OrgSub, Owner); err != nil {
		return err
	}

	if _, err := ts.profiles.Save(ctx, backup.Profiles...); err != nil {
		return err
	}

	return nil
}

func (ts *thingsService) BackupProfilesByGroup(ctx context.Context, token string, groupID string) (ProfilesBackup, error) {
	if err := ts.canAccessGroup(ctx, token, groupID, Owner); err != nil {
		return ProfilesBackup{}, err
	}

	profiles, err := ts.profiles.BackupByGroups(ctx, []string{groupID})
	if err != nil {
		return ProfilesBackup{}, err
	}

	return ProfilesBackup{
		Profiles: profiles,
	}, nil
}

func (ts *thingsService) RestoreProfilesByGroup(ctx context.Context, token string, groupID string, backup ProfilesBackup) error {
	if err := ts.canAccessGroup(ctx, token, groupID, Owner); err != nil {
		return err
	}

	if _, err := ts.profiles.Save(ctx, backup.Profiles...); err != nil {
		return err
	}

	return nil
}

func (ts *thingsService) Restore(ctx context.Context, token string, backup Backup) error {
	if err := ts.isAdmin(ctx, token); err != nil {
		return err
	}

	for _, group := range backup.Groups {
		if _, err := ts.groups.Save(ctx, group); err != nil {
			return err
		}
	}

	if _, err := ts.profiles.Save(ctx, backup.Profiles...); err != nil {
		return err
	}

	if _, err := ts.things.Save(ctx, backup.Things...); err != nil {
		return err
	}

	for _, g := range backup.GroupMemberships {
		gm := GroupMembership{
			MemberID: g.MemberID,
			GroupID:  g.GroupID,
			Role:     g.Role,
		}

		if err := ts.groupMemberships.Save(ctx, gm); err != nil {
			return err
		}
	}

	return nil
}

func getTimestamp() time.Time {
	return time.Now().UTC().Round(time.Millisecond)
}

func (ts *thingsService) ListThingsByGroup(ctx context.Context, token string, groupID string, pm apiutil.PageMetadata) (ThingsPage, error) {
	ar := UserAccessReq{
		Token:  token,
		ID:     groupID,
		Action: Viewer,
	}
	if err := ts.CanUserAccessGroup(ctx, ar); err != nil {
		return ThingsPage{}, err
	}

	return ts.things.RetrieveByGroups(ctx, []string{groupID}, pm)
}

func (ts *thingsService) ListProfilesByGroup(ctx context.Context, token, groupID string, pm apiutil.PageMetadata) (ProfilesPage, error) {
	ar := UserAccessReq{
		Token:  token,
		ID:     groupID,
		Action: Viewer,
	}
	if err := ts.CanUserAccessGroup(ctx, ar); err != nil {
		return ProfilesPage{}, err
	}

	return ts.profiles.RetrieveByGroups(ctx, []string{groupID}, pm)
}

func (ts *thingsService) isAdmin(ctx context.Context, token string) error {
	req := &protomfx.AuthorizeReq{
		Token:   token,
		Subject: auth.RootSub,
	}

	if _, err := ts.auth.Authorize(ctx, req); err != nil {
		return errors.Wrap(errors.ErrAuthorization, err)
	}

	return nil
}

func (ts *thingsService) canAccessOrg(ctx context.Context, token, orgID, subject, action string) error {
	req := &protomfx.AuthorizeReq{
		Token:   token,
		Object:  orgID,
		Subject: subject,
		Action:  action,
	}

	if _, err := ts.auth.Authorize(ctx, req); err != nil {
		return errors.Wrap(errors.ErrAuthorization, err)
	}

	return nil
}

func (ts *thingsService) getGroupIDByThingID(ctx context.Context, thID string) (string, error) {
	grID, err := ts.thingCache.ViewGroup(ctx, thID)
	if err != nil {
		th, err := ts.things.RetrieveByID(ctx, thID)
		if err != nil {
			return "", err
		}
		grID = th.GroupID

		if err := ts.thingCache.SaveGroup(ctx, th.ID, th.GroupID); err != nil {
			return "", err
		}
	}

	return grID, nil
}

func (ts *thingsService) getGroupIDByProfileID(ctx context.Context, prID string) (string, error) {
	grID, err := ts.profileCache.ViewGroup(ctx, prID)
	if err != nil {
		pr, err := ts.profiles.RetrieveByID(ctx, prID)
		if err != nil {
			return "", err
		}
		grID = pr.GroupID

		if err := ts.profileCache.SaveGroup(ctx, pr.ID, pr.GroupID); err != nil {
			return "", err
		}
	}

	return grID, nil
}

func (ts *thingsService) getGroupIDsByMemberID(ctx context.Context, memberID string) ([]string, error) {
	grIDs, err := ts.groupCache.RetrieveGroupIDsByMember(ctx, memberID)
	if err != nil {
		grIDs, err = ts.groupMemberships.RetrieveGroupIDsByMember(ctx, memberID)
		if err != nil {
			return []string{}, err
		}
	}
	return grIDs, nil
}

func (ts *thingsService) GetGroupIDsByOrg(ctx context.Context, orgID string, token string) ([]string, error) {
	if err := ts.isAdmin(ctx, token); err == nil {
		return ts.groups.RetrieveIDsByOrg(ctx, orgID)
	}

	if err := ts.canAccessOrg(ctx, token, orgID, auth.OrgSub, Viewer); err != nil {
		return []string{}, err
	}

	user, err := ts.auth.Identify(ctx, &protomfx.Token{Value: token})
	if err != nil {
		return nil, err
	}

	return ts.groups.RetrieveIDsByOrgMembership(ctx, orgID, user.GetId())
}<|MERGE_RESOLUTION|>--- conflicted
+++ resolved
@@ -307,27 +307,23 @@
 		return err
 	}
 
-<<<<<<< HEAD
+	return ts.things.Update(ctx, thing)
+}
+
+func (ts *thingsService) PatchThing(ctx context.Context, token string, thing Thing) error {
+	ar := UserAccessReq{
+		Token:  token,
+		ID:     thing.ID,
+		Action: Editor,
+	}
+
+	if err := ts.CanUserAccessThing(ctx, ar); err != nil {
+		return err
+	}
+
 	// We're updating only the Thing's Profile - make sure that the destination Profile is in the Thing's
 	// current belonging Group.
 	if thing.ProfileID != "" && thing.GroupID == "" {
-=======
-	return ts.things.Update(ctx, thing)
-}
-
-func (ts *thingsService) PatchThing(ctx context.Context, token string, thing Thing) error {
-	ar := UserAccessReq{
-		Token:  token,
-		ID:     thing.ID,
-		Action: Editor,
-	}
-
-	if err := ts.CanUserAccessThing(ctx, ar); err != nil {
-		return err
-	}
-
-	if thing.ProfileID != "" {
->>>>>>> 570a749a
 		thGrID, err := ts.getGroupIDByThingID(ctx, thing.ID)
 		if err != nil {
 			return err
@@ -343,7 +339,6 @@
 		}
 	}
 
-<<<<<<< HEAD
 	// We're changing the Thing's Group - make sure that the authenticated user has Editor rights within the destination Group
 	// and that the destination Profile belongs in that Group
 	if thing.GroupID != "" {
@@ -361,10 +356,7 @@
 		}
 	}
 
-	return ts.things.Update(ctx, thing)
-=======
 	return ts.things.Patch(ctx, thing)
->>>>>>> 570a749a
 }
 
 func (ts *thingsService) UpdateThingsMetadata(ctx context.Context, token string, things ...Thing) error {
