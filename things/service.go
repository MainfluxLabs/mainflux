--- conflicted
+++ resolved
@@ -276,16 +276,8 @@
 		return Thing{}, errors.ErrAuthorization
 	}
 
-<<<<<<< HEAD
-	if _, err = ts.auth.CanAccessGroup(ctx, &mainflux.AccessGroupReq{Token: token, GroupID: groupID}); err == nil {
+	if _, err = ts.auth.Authorize(ctx, &mainflux.AuthorizeReq{Token: token, Subject: auth.GroupSubject, Object: groupID, Action: auth.ReadAction}); err == nil {
 		return thing, nil
-=======
-	for _, group := range mpg.Groups {
-		_, err = ts.auth.Authorize(ctx, &mainflux.AuthorizeReq{Token: token, Subject: auth.GroupSubject, Object: group.ID, Action: auth.ReadAction})
-		if err == nil {
-			return thing, nil
-		}
->>>>>>> 2a65eb83
 	}
 
 	return Thing{}, errors.ErrAuthorization
@@ -449,16 +441,8 @@
 		return ChannelsPage{}, err
 	}
 
-<<<<<<< HEAD
-	if _, err = ts.auth.CanAccessGroup(ctx, &mainflux.AccessGroupReq{Token: token, GroupID: groupID}); err == nil {
+	if _, err = ts.auth.Authorize(ctx, &mainflux.AuthorizeReq{Token: token, Subject: auth.GroupSubject, Object: groupID, Action: auth.ReadAction}); err == nil {
 		return ts.channels.RetrieveConns(ctx, thID, pm)
-=======
-	for _, group := range mpg.Groups {
-		_, err = ts.auth.Authorize(ctx, &mainflux.AuthorizeReq{Token: token, Subject: auth.GroupSubject, Object: group.ID, Action: auth.ReadAction})
-		if err == nil {
-			return ts.channels.RetrieveConns(ctx, thID, pm)
-		}
->>>>>>> 2a65eb83
 	}
 
 	return ChannelsPage{}, errors.ErrAuthorization
