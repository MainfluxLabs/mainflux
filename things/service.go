--- conflicted
+++ resolved
@@ -680,12 +680,7 @@
 	}
 
 	for _, conn := range backup.Connections {
-<<<<<<< HEAD
-		if err := ts.channels.Connect(ctx, conn.ThingOwner, []string{conn.ChannelID}, []string{conn.ThingID}); err != nil {
-=======
-		err = ts.channels.Connect(ctx, conn.ThingOwner, conn.ChannelID, []string{conn.ThingID})
-		if err != nil {
->>>>>>> 6c06c3f8
+		if err := ts.channels.Connect(ctx, conn.ThingOwner, conn.ChannelID, []string{conn.ThingID}); err != nil {
 			return err
 		}
 	}
