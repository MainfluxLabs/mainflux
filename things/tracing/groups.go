package tracing

import (
	"context"

	"github.com/MainfluxLabs/mainflux/pkg/apiutil"
	"github.com/MainfluxLabs/mainflux/things"
	"github.com/opentracing/opentracing-go"
)

const (
<<<<<<< HEAD
	saveGroupOp                   = "save_group"
	updateGroupOp                 = "update_group"
	removeGroupOp                 = "remove_group"
	retrieveAllOp                 = "retrieve_all"
	backupByOrgIDOp               = "backup_all_by_org_id"
	retrieveGroupByIDOp           = "retrieve_group_by_id"
	retrieveGroupByIDsOp          = "retrieve_group_by_ids"
	retrieveGroupIDsByOrgOp       = "retrieve_group_ids_by_org"
	saveRoleOp                    = "save_role"
	retrieveRoleOp                = "retrieve_role"
	removeRoleOp                  = "remove_role"
	retrieveGroupIDsByMemberOp    = "retrieve_group_ids_by_member"
	retrieveGroupIDsByOrgMemberOp = "retrieve_group_ids_by_org_member"
=======
	saveGroupOp                       = "save_group"
	updateGroupOp                     = "update_group"
	removeGroupOp                     = "remove_group"
	retrieveAllOp                     = "retrieve_all"
	retrieveGroupByIDOp               = "retrieve_group_by_id"
	retrieveGroupByIDsOp              = "retrieve_group_by_ids"
	retrieveGroupIDsByOrgOp           = "retrieve_group_ids_by_org"
	saveGroupMembershipOp             = "save_group_membership"
	retrieveRoleOp                    = "retrieve_role"
	removeGroupMembershipOp           = "remove_group_membership"
	retrieveGroupIDsByMemberOp        = "retrieve_group_ids_by_member"
	retrieveGroupIDsByOrgMembershipOp = "retrieve_group_ids_by_org_membership"
>>>>>>> 9e3c5e57
)

var _ things.GroupRepository = (*groupRepositoryMiddleware)(nil)

type groupRepositoryMiddleware struct {
	tracer opentracing.Tracer
	repo   things.GroupRepository
}

// GroupRepositoryMiddleware tracks request and their latency, and adds spans to context.
func GroupRepositoryMiddleware(tracer opentracing.Tracer, repo things.GroupRepository) things.GroupRepository {
	return groupRepositoryMiddleware{
		tracer: tracer,
		repo:   repo,
	}
}

func (grm groupRepositoryMiddleware) Save(ctx context.Context, g things.Group) (things.Group, error) {
	span := createSpan(ctx, grm.tracer, saveGroupOp)
	defer span.Finish()
	ctx = opentracing.ContextWithSpan(ctx, span)

	return grm.repo.Save(ctx, g)
}

func (grm groupRepositoryMiddleware) Update(ctx context.Context, g things.Group) (things.Group, error) {
	span := createSpan(ctx, grm.tracer, updateGroupOp)
	defer span.Finish()
	ctx = opentracing.ContextWithSpan(ctx, span)

	return grm.repo.Update(ctx, g)
}

func (grm groupRepositoryMiddleware) Remove(ctx context.Context, groupIDs ...string) error {
	span := createSpan(ctx, grm.tracer, removeGroupOp)
	defer span.Finish()
	ctx = opentracing.ContextWithSpan(ctx, span)

	return grm.repo.Remove(ctx, groupIDs...)
}

func (grm groupRepositoryMiddleware) RetrieveAll(ctx context.Context) ([]things.Group, error) {
	span := createSpan(ctx, grm.tracer, retrieveAllOp)
	defer span.Finish()
	ctx = opentracing.ContextWithSpan(ctx, span)

	return grm.repo.RetrieveAll(ctx)
}

func (grm groupRepositoryMiddleware) BackupByOrg(ctx context.Context, orgID string) ([]things.Group, error) {
	span := createSpan(ctx, grm.tracer, backupByOrgIDOp)
	defer span.Finish()
	ctx = opentracing.ContextWithSpan(ctx, span)

	return grm.repo.BackupByOrg(ctx, orgID)
}

func (grm groupRepositoryMiddleware) RetrieveByAdmin(ctx context.Context, pm apiutil.PageMetadata) (things.GroupPage, error) {
	span := createSpan(ctx, grm.tracer, retrieveAllOp)
	defer span.Finish()
	ctx = opentracing.ContextWithSpan(ctx, span)

	return grm.repo.RetrieveByAdmin(ctx, pm)
}

func (grm groupRepositoryMiddleware) RetrieveByID(ctx context.Context, id string) (things.Group, error) {
	span := createSpan(ctx, grm.tracer, retrieveGroupByIDOp)
	defer span.Finish()
	ctx = opentracing.ContextWithSpan(ctx, span)

	return grm.repo.RetrieveByID(ctx, id)
}
func (grm groupRepositoryMiddleware) RetrieveByIDs(ctx context.Context, groupIDs []string, pm apiutil.PageMetadata) (things.GroupPage, error) {
	span := createSpan(ctx, grm.tracer, retrieveGroupByIDsOp)
	defer span.Finish()
	ctx = opentracing.ContextWithSpan(ctx, span)

	return grm.repo.RetrieveByIDs(ctx, groupIDs, pm)
}

func (grm groupRepositoryMiddleware) RetrieveIDsByOrg(ctx context.Context, orgID string) ([]string, error) {
	span := createSpan(ctx, grm.tracer, retrieveGroupIDsByOrgOp)
	defer span.Finish()
	ctx = opentracing.ContextWithSpan(ctx, span)

	return grm.repo.RetrieveIDsByOrg(ctx, orgID)
}

func (grm groupRepositoryMiddleware) RetrieveIDsByOrgMembership(ctx context.Context, orgID, memberID string) ([]string, error) {
	span := createSpan(ctx, grm.tracer, retrieveGroupIDsByOrgMembershipOp)
	defer span.Finish()
	ctx = opentracing.ContextWithSpan(ctx, span)

	return grm.repo.RetrieveIDsByOrgMembership(ctx, orgID, memberID)
}

type groupCacheMiddleware struct {
	tracer opentracing.Tracer
	cache  things.GroupCache
}

// GroupCacheMiddleware tracks request and their latency, and adds spans
// to context.
func GroupCacheMiddleware(tracer opentracing.Tracer, cache things.GroupCache) things.GroupCache {
	return groupCacheMiddleware{
		tracer: tracer,
		cache:  cache,
	}
}

func (gcm groupCacheMiddleware) RemoveGroupEntities(ctx context.Context, groupID string) error {
	span := createSpan(ctx, gcm.tracer, removeGroupOp)
	defer span.Finish()
	ctx = opentracing.ContextWithSpan(ctx, span)

	return gcm.cache.RemoveGroupEntities(ctx, groupID)
}

func (gcm groupCacheMiddleware) SaveGroupMembership(ctx context.Context, groupID, memberID, role string) error {
	span := createSpan(ctx, gcm.tracer, saveGroupMembershipOp)
	defer span.Finish()
	ctx = opentracing.ContextWithSpan(ctx, span)

	return gcm.cache.SaveGroupMembership(ctx, groupID, memberID, role)
}

func (gcm groupCacheMiddleware) ViewRole(ctx context.Context, groupID, memberID string) (string, error) {
	span := createSpan(ctx, gcm.tracer, retrieveRoleOp)
	defer span.Finish()
	ctx = opentracing.ContextWithSpan(ctx, span)

	return gcm.cache.ViewRole(ctx, groupID, memberID)
}

func (gcm groupCacheMiddleware) RemoveGroupMembership(ctx context.Context, groupID, memberID string) error {
	span := createSpan(ctx, gcm.tracer, removeGroupMembershipOp)
	defer span.Finish()
	ctx = opentracing.ContextWithSpan(ctx, span)

	return gcm.cache.RemoveGroupMembership(ctx, groupID, memberID)
}

func (gcm groupCacheMiddleware) RetrieveGroupIDsByMember(ctx context.Context, memberID string) ([]string, error) {
	span := createSpan(ctx, gcm.tracer, retrieveGroupIDsByMemberOp)
	defer span.Finish()
	ctx = opentracing.ContextWithSpan(ctx, span)

	return gcm.cache.RetrieveGroupIDsByMember(ctx, memberID)
}<|MERGE_RESOLUTION|>--- conflicted
+++ resolved
@@ -9,25 +9,11 @@
 )
 
 const (
-<<<<<<< HEAD
-	saveGroupOp                   = "save_group"
-	updateGroupOp                 = "update_group"
-	removeGroupOp                 = "remove_group"
-	retrieveAllOp                 = "retrieve_all"
-	backupByOrgIDOp               = "backup_all_by_org_id"
-	retrieveGroupByIDOp           = "retrieve_group_by_id"
-	retrieveGroupByIDsOp          = "retrieve_group_by_ids"
-	retrieveGroupIDsByOrgOp       = "retrieve_group_ids_by_org"
-	saveRoleOp                    = "save_role"
-	retrieveRoleOp                = "retrieve_role"
-	removeRoleOp                  = "remove_role"
-	retrieveGroupIDsByMemberOp    = "retrieve_group_ids_by_member"
-	retrieveGroupIDsByOrgMemberOp = "retrieve_group_ids_by_org_member"
-=======
 	saveGroupOp                       = "save_group"
 	updateGroupOp                     = "update_group"
 	removeGroupOp                     = "remove_group"
 	retrieveAllOp                     = "retrieve_all"
+	backupByOrgIDOp                   = "backup_all_by_org_id"
 	retrieveGroupByIDOp               = "retrieve_group_by_id"
 	retrieveGroupByIDsOp              = "retrieve_group_by_ids"
 	retrieveGroupIDsByOrgOp           = "retrieve_group_ids_by_org"
@@ -36,7 +22,6 @@
 	removeGroupMembershipOp           = "remove_group_membership"
 	retrieveGroupIDsByMemberOp        = "retrieve_group_ids_by_member"
 	retrieveGroupIDsByOrgMembershipOp = "retrieve_group_ids_by_org_membership"
->>>>>>> 9e3c5e57
 )
 
 var _ things.GroupRepository = (*groupRepositoryMiddleware)(nil)
