package tracing

import (
	"context"

	"github.com/MainfluxLabs/mainflux/pkg/apiutil"
	"github.com/MainfluxLabs/mainflux/things"
	"github.com/opentracing/opentracing-go"
)

const (
<<<<<<< HEAD
	saveGroup                   = "save_group"
	updateGroup                 = "update_group"
	removeGroup                 = "remove_group"
	retrieveAllGroups           = "retrieve_all_groups"
	backupAllGroups             = "backup_all_groups"
	retrieveGroupByID           = "retrieve_group_by_id"
	retrieveGroupByIDs          = "retrieve_group_by_ids"
	retrieveGroupIDsByOrg       = "retrieve_group_ids_by_org"
	saveRole                    = "save_role"
	retrieveRole                = "retrieve_role"
	removeRole                  = "remove_role"
	retrieveGroupIDsByMember    = "retrieve_group_ids_by_member"
	retrieveGroupIDsByOrgMember = "retrieve_group_ids_by_org_member"
=======
	saveGroupOp                       = "save_group"
	updateGroupOp                     = "update_group"
	removeGroupOp                     = "remove_group"
	retrieveAllOp                     = "retrieve_all"
	retrieveGroupByIDOp               = "retrieve_group_by_id"
	retrieveGroupByIDsOp              = "retrieve_group_by_ids"
	retrieveGroupIDsByOrgOp           = "retrieve_group_ids_by_org"
	saveGroupMembershipOp             = "save_group_membership"
	retrieveRoleOp                    = "retrieve_role"
	removeGroupMembershipOp           = "remove_group_membership"
	retrieveGroupIDsByMemberOp        = "retrieve_group_ids_by_member"
	retrieveGroupIDsByOrgMembershipOp = "retrieve_group_ids_by_org_membership"
>>>>>>> 22241c18
)

var _ things.GroupRepository = (*groupRepositoryMiddleware)(nil)

type groupRepositoryMiddleware struct {
	tracer opentracing.Tracer
	repo   things.GroupRepository
}

// GroupRepositoryMiddleware tracks request and their latency, and adds spans to context.
func GroupRepositoryMiddleware(tracer opentracing.Tracer, repo things.GroupRepository) things.GroupRepository {
	return groupRepositoryMiddleware{
		tracer: tracer,
		repo:   repo,
	}
}

func (grm groupRepositoryMiddleware) Save(ctx context.Context, g things.Group) (things.Group, error) {
	span := createSpan(ctx, grm.tracer, saveGroup)
	defer span.Finish()
	ctx = opentracing.ContextWithSpan(ctx, span)

	return grm.repo.Save(ctx, g)
}

func (grm groupRepositoryMiddleware) Update(ctx context.Context, g things.Group) (things.Group, error) {
	span := createSpan(ctx, grm.tracer, updateGroup)
	defer span.Finish()
	ctx = opentracing.ContextWithSpan(ctx, span)

	return grm.repo.Update(ctx, g)
}

func (grm groupRepositoryMiddleware) Remove(ctx context.Context, groupIDs ...string) error {
	span := createSpan(ctx, grm.tracer, removeGroup)
	defer span.Finish()
	ctx = opentracing.ContextWithSpan(ctx, span)

	return grm.repo.Remove(ctx, groupIDs...)
}

func (grm groupRepositoryMiddleware) BackupAll(ctx context.Context) ([]things.Group, error) {
	span := createSpan(ctx, grm.tracer, backupAllGroups)
	defer span.Finish()
	ctx = opentracing.ContextWithSpan(ctx, span)

	return grm.repo.BackupAll(ctx)
}

func (grm groupRepositoryMiddleware) RetrieveAll(ctx context.Context, pm apiutil.PageMetadata) (things.GroupPage, error) {
	span := createSpan(ctx, grm.tracer, retrieveAllGroups)
	defer span.Finish()
	ctx = opentracing.ContextWithSpan(ctx, span)

	return grm.repo.RetrieveAll(ctx, pm)
}

func (grm groupRepositoryMiddleware) RetrieveByID(ctx context.Context, id string) (things.Group, error) {
	span := createSpan(ctx, grm.tracer, retrieveGroupByID)
	defer span.Finish()
	ctx = opentracing.ContextWithSpan(ctx, span)

	return grm.repo.RetrieveByID(ctx, id)
}
func (grm groupRepositoryMiddleware) RetrieveByIDs(ctx context.Context, groupIDs []string, pm apiutil.PageMetadata) (things.GroupPage, error) {
	span := createSpan(ctx, grm.tracer, retrieveGroupByIDs)
	defer span.Finish()
	ctx = opentracing.ContextWithSpan(ctx, span)

	return grm.repo.RetrieveByIDs(ctx, groupIDs, pm)
}

func (grm groupRepositoryMiddleware) RetrieveIDsByOrg(ctx context.Context, orgID string) ([]string, error) {
	span := createSpan(ctx, grm.tracer, retrieveGroupIDsByOrg)
	defer span.Finish()
	ctx = opentracing.ContextWithSpan(ctx, span)

	return grm.repo.RetrieveIDsByOrg(ctx, orgID)
}

<<<<<<< HEAD
func (grm groupRepositoryMiddleware) RetrieveIDsByOrgMember(ctx context.Context, orgID, memberID string) ([]string, error) {
	span := createSpan(ctx, grm.tracer, retrieveGroupIDsByOrgMember)
=======
func (grm groupRepositoryMiddleware) RetrieveIDsByOrgMembership(ctx context.Context, orgID, memberID string) ([]string, error) {
	span := createSpan(ctx, grm.tracer, retrieveGroupIDsByOrgMembershipOp)
>>>>>>> 22241c18
	defer span.Finish()
	ctx = opentracing.ContextWithSpan(ctx, span)

	return grm.repo.RetrieveIDsByOrgMembership(ctx, orgID, memberID)
}

type groupCacheMiddleware struct {
	tracer opentracing.Tracer
	cache  things.GroupCache
}

// GroupCacheMiddleware tracks request and their latency, and adds spans
// to context.
func GroupCacheMiddleware(tracer opentracing.Tracer, cache things.GroupCache) things.GroupCache {
	return groupCacheMiddleware{
		tracer: tracer,
		cache:  cache,
	}
}

func (gcm groupCacheMiddleware) RemoveGroupEntities(ctx context.Context, groupID string) error {
	span := createSpan(ctx, gcm.tracer, removeGroup)
	defer span.Finish()
	ctx = opentracing.ContextWithSpan(ctx, span)

	return gcm.cache.RemoveGroupEntities(ctx, groupID)
}

<<<<<<< HEAD
func (gcm groupCacheMiddleware) SaveGroupMember(ctx context.Context, groupID, memberID, role string) error {
	span := createSpan(ctx, gcm.tracer, saveRole)
=======
func (gcm groupCacheMiddleware) SaveGroupMembership(ctx context.Context, groupID, memberID, role string) error {
	span := createSpan(ctx, gcm.tracer, saveGroupMembershipOp)
>>>>>>> 22241c18
	defer span.Finish()
	ctx = opentracing.ContextWithSpan(ctx, span)

	return gcm.cache.SaveGroupMembership(ctx, groupID, memberID, role)
}

func (gcm groupCacheMiddleware) ViewRole(ctx context.Context, groupID, memberID string) (string, error) {
	span := createSpan(ctx, gcm.tracer, retrieveRole)
	defer span.Finish()
	ctx = opentracing.ContextWithSpan(ctx, span)

	return gcm.cache.ViewRole(ctx, groupID, memberID)
}

<<<<<<< HEAD
func (gcm groupCacheMiddleware) RemoveGroupMember(ctx context.Context, groupID, memberID string) error {
	span := createSpan(ctx, gcm.tracer, removeRole)
=======
func (gcm groupCacheMiddleware) RemoveGroupMembership(ctx context.Context, groupID, memberID string) error {
	span := createSpan(ctx, gcm.tracer, removeGroupMembershipOp)
>>>>>>> 22241c18
	defer span.Finish()
	ctx = opentracing.ContextWithSpan(ctx, span)

	return gcm.cache.RemoveGroupMembership(ctx, groupID, memberID)
}

<<<<<<< HEAD
func (gcm groupCacheMiddleware) GroupMemberships(ctx context.Context, memberID string) ([]string, error) {
	span := createSpan(ctx, gcm.tracer, retrieveGroupIDsByMember)
=======
func (gcm groupCacheMiddleware) RetrieveGroupIDsByMember(ctx context.Context, memberID string) ([]string, error) {
	span := createSpan(ctx, gcm.tracer, retrieveGroupIDsByMemberOp)
>>>>>>> 22241c18
	defer span.Finish()
	ctx = opentracing.ContextWithSpan(ctx, span)

	return gcm.cache.RetrieveGroupIDsByMember(ctx, memberID)
}<|MERGE_RESOLUTION|>--- conflicted
+++ resolved
@@ -9,34 +9,19 @@
 )
 
 const (
-<<<<<<< HEAD
-	saveGroup                   = "save_group"
-	updateGroup                 = "update_group"
-	removeGroup                 = "remove_group"
-	retrieveAllGroups           = "retrieve_all_groups"
-	backupAllGroups             = "backup_all_groups"
-	retrieveGroupByID           = "retrieve_group_by_id"
-	retrieveGroupByIDs          = "retrieve_group_by_ids"
-	retrieveGroupIDsByOrg       = "retrieve_group_ids_by_org"
-	saveRole                    = "save_role"
-	retrieveRole                = "retrieve_role"
-	removeRole                  = "remove_role"
-	retrieveGroupIDsByMember    = "retrieve_group_ids_by_member"
-	retrieveGroupIDsByOrgMember = "retrieve_group_ids_by_org_member"
-=======
-	saveGroupOp                       = "save_group"
-	updateGroupOp                     = "update_group"
-	removeGroupOp                     = "remove_group"
-	retrieveAllOp                     = "retrieve_all"
-	retrieveGroupByIDOp               = "retrieve_group_by_id"
-	retrieveGroupByIDsOp              = "retrieve_group_by_ids"
-	retrieveGroupIDsByOrgOp           = "retrieve_group_ids_by_org"
-	saveGroupMembershipOp             = "save_group_membership"
-	retrieveRoleOp                    = "retrieve_role"
-	removeGroupMembershipOp           = "remove_group_membership"
-	retrieveGroupIDsByMemberOp        = "retrieve_group_ids_by_member"
-	retrieveGroupIDsByOrgMembershipOp = "retrieve_group_ids_by_org_membership"
->>>>>>> 22241c18
+	saveGroup                       = "save_group"
+	updateGroup                     = "update_group"
+	removeGroup                     = "remove_group"
+	retrieveAllGroups               = "retrieve_all_groups"
+	backupAllGroups                 = "backup_all_groups"
+	retrieveGroupByID               = "retrieve_group_by_id"
+	retrieveGroupByIDs              = "retrieve_group_by_ids"
+	retrieveGroupIDsByOrg           = "retrieve_group_ids_by_org"
+	saveGroupMembership             = "save_group_membership"
+	retrieveRole                    = "retrieve_role"
+	removeGroupMembership           = "remove_group_membership"
+	retrieveGroupIDsByMember        = "retrieve_group_ids_by_member"
+	retrieveGroupIDsByOrgMembership = "retrieve_group_ids_by_org_membership"
 )
 
 var _ things.GroupRepository = (*groupRepositoryMiddleware)(nil)
@@ -117,13 +102,8 @@
 	return grm.repo.RetrieveIDsByOrg(ctx, orgID)
 }
 
-<<<<<<< HEAD
-func (grm groupRepositoryMiddleware) RetrieveIDsByOrgMember(ctx context.Context, orgID, memberID string) ([]string, error) {
-	span := createSpan(ctx, grm.tracer, retrieveGroupIDsByOrgMember)
-=======
 func (grm groupRepositoryMiddleware) RetrieveIDsByOrgMembership(ctx context.Context, orgID, memberID string) ([]string, error) {
-	span := createSpan(ctx, grm.tracer, retrieveGroupIDsByOrgMembershipOp)
->>>>>>> 22241c18
+	span := createSpan(ctx, grm.tracer, retrieveGroupIDsByOrgMembership)
 	defer span.Finish()
 	ctx = opentracing.ContextWithSpan(ctx, span)
 
@@ -152,13 +132,8 @@
 	return gcm.cache.RemoveGroupEntities(ctx, groupID)
 }
 
-<<<<<<< HEAD
-func (gcm groupCacheMiddleware) SaveGroupMember(ctx context.Context, groupID, memberID, role string) error {
-	span := createSpan(ctx, gcm.tracer, saveRole)
-=======
 func (gcm groupCacheMiddleware) SaveGroupMembership(ctx context.Context, groupID, memberID, role string) error {
-	span := createSpan(ctx, gcm.tracer, saveGroupMembershipOp)
->>>>>>> 22241c18
+	span := createSpan(ctx, gcm.tracer, saveGroupMembership)
 	defer span.Finish()
 	ctx = opentracing.ContextWithSpan(ctx, span)
 
@@ -173,26 +148,16 @@
 	return gcm.cache.ViewRole(ctx, groupID, memberID)
 }
 
-<<<<<<< HEAD
-func (gcm groupCacheMiddleware) RemoveGroupMember(ctx context.Context, groupID, memberID string) error {
-	span := createSpan(ctx, gcm.tracer, removeRole)
-=======
 func (gcm groupCacheMiddleware) RemoveGroupMembership(ctx context.Context, groupID, memberID string) error {
-	span := createSpan(ctx, gcm.tracer, removeGroupMembershipOp)
->>>>>>> 22241c18
+	span := createSpan(ctx, gcm.tracer, removeGroupMembership)
 	defer span.Finish()
 	ctx = opentracing.ContextWithSpan(ctx, span)
 
 	return gcm.cache.RemoveGroupMembership(ctx, groupID, memberID)
 }
 
-<<<<<<< HEAD
-func (gcm groupCacheMiddleware) GroupMemberships(ctx context.Context, memberID string) ([]string, error) {
+func (gcm groupCacheMiddleware) RetrieveGroupIDsByMember(ctx context.Context, memberID string) ([]string, error) {
 	span := createSpan(ctx, gcm.tracer, retrieveGroupIDsByMember)
-=======
-func (gcm groupCacheMiddleware) RetrieveGroupIDsByMember(ctx context.Context, memberID string) ([]string, error) {
-	span := createSpan(ctx, gcm.tracer, retrieveGroupIDsByMemberOp)
->>>>>>> 22241c18
 	defer span.Finish()
 	ctx = opentracing.ContextWithSpan(ctx, span)
 
