--- conflicted
+++ resolved
@@ -9,26 +9,12 @@
 )
 
 const (
-<<<<<<< HEAD
-	saveGroupOp                       = "save_group"
-	updateGroupOp                     = "update_group"
-	removeGroupOp                     = "remove_group"
-	retrieveAllOp                     = "retrieve_all"
-	backupByOrgIDOp                   = "backup_all_by_org_id"
-	retrieveGroupByIDOp               = "retrieve_group_by_id"
-	retrieveGroupByIDsOp              = "retrieve_group_by_ids"
-	retrieveGroupIDsByOrgOp           = "retrieve_group_ids_by_org"
-	saveGroupMembershipOp             = "save_group_membership"
-	retrieveRoleOp                    = "retrieve_role"
-	removeGroupMembershipOp           = "remove_group_membership"
-	retrieveGroupIDsByMemberOp        = "retrieve_group_ids_by_member"
-	retrieveGroupIDsByOrgMembershipOp = "retrieve_group_ids_by_org_membership"
-=======
 	saveGroup                       = "save_group"
 	updateGroup                     = "update_group"
 	removeGroup                     = "remove_group"
 	retrieveAllGroups               = "retrieve_all_groups"
 	backupAllGroups                 = "backup_all_groups"
+	backupGroupsByOrg               = "backup_all_groups_by_org"
 	retrieveGroupByID               = "retrieve_group_by_id"
 	retrieveGroupByIDs              = "retrieve_group_by_ids"
 	retrieveGroupIDsByOrg           = "retrieve_group_ids_by_org"
@@ -37,7 +23,6 @@
 	removeGroupMembership           = "remove_group_membership"
 	retrieveGroupIDsByMember        = "retrieve_group_ids_by_member"
 	retrieveGroupIDsByOrgMembership = "retrieve_group_ids_by_org_membership"
->>>>>>> b1a0d2a8
 )
 
 var _ things.GroupRepository = (*groupRepositoryMiddleware)(nil)
@@ -87,21 +72,16 @@
 	return grm.repo.BackupAll(ctx)
 }
 
-<<<<<<< HEAD
 func (grm groupRepositoryMiddleware) BackupByOrg(ctx context.Context, orgID string) ([]things.Group, error) {
-	span := createSpan(ctx, grm.tracer, backupByOrgIDOp)
+	span := createSpan(ctx, grm.tracer, backupGroupsByOrg)
 	defer span.Finish()
 	ctx = opentracing.ContextWithSpan(ctx, span)
 
 	return grm.repo.BackupByOrg(ctx, orgID)
 }
 
-func (grm groupRepositoryMiddleware) RetrieveByAdmin(ctx context.Context, pm apiutil.PageMetadata) (things.GroupPage, error) {
-	span := createSpan(ctx, grm.tracer, retrieveAllOp)
-=======
 func (grm groupRepositoryMiddleware) RetrieveAll(ctx context.Context, pm apiutil.PageMetadata) (things.GroupPage, error) {
 	span := createSpan(ctx, grm.tracer, retrieveAllGroups)
->>>>>>> b1a0d2a8
 	defer span.Finish()
 	ctx = opentracing.ContextWithSpan(ctx, span)
 
