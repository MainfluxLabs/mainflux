// Copyright (c) Mainflux
// SPDX-License-Identifier: Apache-2.0

package tracing

import (
	"context"

	"github.com/MainfluxLabs/mainflux/pkg/apiutil"
	"github.com/MainfluxLabs/mainflux/pkg/dbutil"
	"github.com/MainfluxLabs/mainflux/things"
	"github.com/opentracing/opentracing-go"
)

const (
	saveThing                = "save_thing"
	saveThings               = "save_things"
	updateThing              = "update_thing"
	updateThingKey           = "update_thing_by_key"
	retrieveThingByID        = "retrieve_thing_by_id"
	retrieveThingByKey       = "retrieve_thing_by_key"
	retrieveThingsByProfile  = "retrieve_things_by_profile"
	retrieveThingsByGroups   = "retrieve_things_by_groups"
	removeThing              = "remove_thing"
	removeKey                = "remove_key"
	retrieveThingIDByKey     = "retrieve_id_by_key"
	retrieveAllThings        = "retrieve_all_things"
	backupAllThings          = "backup_all_things"
	backupThingsByGroups     = "backup_things_by_groups"
	saveGroupIDByThingID     = "save_group_id_by_thing_id"
	retrieveGroupIDByThingID = "retrieve_group_id_by_thing_id"
	removeGroupIDByThingID   = "remove_group_id_by_thing_id"
	updateExternalKey        = "update_external_key"
	removeExternalKey        = "remove_external_key"
)

var (
	_ things.ThingRepository = (*thingRepositoryMiddleware)(nil)
	_ things.ThingCache      = (*thingCacheMiddleware)(nil)
)

type thingRepositoryMiddleware struct {
	tracer opentracing.Tracer
	repo   things.ThingRepository
}

// ThingRepositoryMiddleware tracks request and their latency, and adds spans
// to context.
func ThingRepositoryMiddleware(tracer opentracing.Tracer, repo things.ThingRepository) things.ThingRepository {
	return thingRepositoryMiddleware{
		tracer: tracer,
		repo:   repo,
	}
}

func (trm thingRepositoryMiddleware) Save(ctx context.Context, ths ...things.Thing) ([]things.Thing, error) {
	span := dbutil.CreateSpan(ctx, trm.tracer, saveThings)
	defer span.Finish()
	ctx = opentracing.ContextWithSpan(ctx, span)

	return trm.repo.Save(ctx, ths...)
}

func (trm thingRepositoryMiddleware) Update(ctx context.Context, th things.Thing) error {
	span := dbutil.CreateSpan(ctx, trm.tracer, updateThing)
	defer span.Finish()
	ctx = opentracing.ContextWithSpan(ctx, span)

	return trm.repo.Update(ctx, th)
}

func (trm thingRepositoryMiddleware) UpdateKey(ctx context.Context, id, key string) error {
	span := dbutil.CreateSpan(ctx, trm.tracer, updateThingKey)
	defer span.Finish()
	ctx = opentracing.ContextWithSpan(ctx, span)

	return trm.repo.UpdateKey(ctx, id, key)
}

func (trm thingRepositoryMiddleware) RetrieveByID(ctx context.Context, id string) (things.Thing, error) {
	span := dbutil.CreateSpan(ctx, trm.tracer, retrieveThingByID)
	defer span.Finish()
	ctx = opentracing.ContextWithSpan(ctx, span)

	return trm.repo.RetrieveByID(ctx, id)
}

<<<<<<< HEAD
func (trm thingRepositoryMiddleware) RetrieveByKey(ctx context.Context, keyType, key string) (string, error) {
	span := createSpan(ctx, trm.tracer, retrieveThingByKey)
=======
func (trm thingRepositoryMiddleware) RetrieveByKey(ctx context.Context, key string) (string, error) {
	span := dbutil.CreateSpan(ctx, trm.tracer, retrieveThingByKey)
>>>>>>> cc8f4691
	defer span.Finish()
	ctx = opentracing.ContextWithSpan(ctx, span)

	return trm.repo.RetrieveByKey(ctx, keyType, key)
}

func (trm thingRepositoryMiddleware) RetrieveByGroups(ctx context.Context, ids []string, pm apiutil.PageMetadata) (things.ThingsPage, error) {
	span := dbutil.CreateSpan(ctx, trm.tracer, retrieveThingsByGroups)
	defer span.Finish()
	ctx = opentracing.ContextWithSpan(ctx, span)

	return trm.repo.RetrieveByGroups(ctx, ids, pm)
}

func (trm thingRepositoryMiddleware) RetrieveByProfile(ctx context.Context, chID string, pm apiutil.PageMetadata) (things.ThingsPage, error) {
	span := dbutil.CreateSpan(ctx, trm.tracer, retrieveThingsByProfile)
	defer span.Finish()
	ctx = opentracing.ContextWithSpan(ctx, span)

	return trm.repo.RetrieveByProfile(ctx, chID, pm)
}

func (trm thingRepositoryMiddleware) Remove(ctx context.Context, ids ...string) error {
	span := dbutil.CreateSpan(ctx, trm.tracer, removeThing)
	defer span.Finish()
	ctx = opentracing.ContextWithSpan(ctx, span)

	return trm.repo.Remove(ctx, ids...)
}

func (trm thingRepositoryMiddleware) BackupAll(ctx context.Context) ([]things.Thing, error) {
	span := dbutil.CreateSpan(ctx, trm.tracer, backupAllThings)
	defer span.Finish()
	ctx = opentracing.ContextWithSpan(ctx, span)

	return trm.repo.BackupAll(ctx)
}

func (trm thingRepositoryMiddleware) RetrieveAll(ctx context.Context, pm apiutil.PageMetadata) (things.ThingsPage, error) {
	span := dbutil.CreateSpan(ctx, trm.tracer, retrieveAllThings)
	defer span.Finish()
	ctx = opentracing.ContextWithSpan(ctx, span)

	return trm.repo.RetrieveAll(ctx, pm)
}

func (trm thingRepositoryMiddleware) BackupByGroups(ctx context.Context, groupIDs []string) ([]things.Thing, error) {
	span := dbutil.CreateSpan(ctx, trm.tracer, backupThingsByGroups)
	defer span.Finish()
	ctx = opentracing.ContextWithSpan(ctx, span)

	return trm.repo.BackupByGroups(ctx, groupIDs)
}

func (trm thingRepositoryMiddleware) UpdateExternalKey(ctx context.Context, key, thingID string) error {
	span := createSpan(ctx, trm.tracer, updateExternalKey)
	defer span.Finish()
	ctx = opentracing.ContextWithSpan(ctx, span)

	return trm.repo.UpdateExternalKey(ctx, key, thingID)
}

func (trm thingRepositoryMiddleware) RemoveExternalKey(ctx context.Context, thingID string) error {
	span := createSpan(ctx, trm.tracer, removeExternalKey)
	defer span.Finish()
	ctx = opentracing.ContextWithSpan(ctx, span)

	return trm.repo.RemoveExternalKey(ctx, thingID)
}

type thingCacheMiddleware struct {
	tracer opentracing.Tracer
	cache  things.ThingCache
}

// ThingCacheMiddleware tracks request and their latency, and adds spans
// to context.
func ThingCacheMiddleware(tracer opentracing.Tracer, cache things.ThingCache) things.ThingCache {
	return thingCacheMiddleware{
		tracer: tracer,
		cache:  cache,
	}
}

<<<<<<< HEAD
func (tcm thingCacheMiddleware) Save(ctx context.Context, keyType, thingKey string, thingID string) error {
	span := createSpan(ctx, tcm.tracer, saveThing)
=======
func (tcm thingCacheMiddleware) Save(ctx context.Context, thingKey string, thingID string) error {
	span := dbutil.CreateSpan(ctx, tcm.tracer, saveThing)
>>>>>>> cc8f4691
	defer span.Finish()
	ctx = opentracing.ContextWithSpan(ctx, span)

	return tcm.cache.Save(ctx, keyType, thingKey, thingID)
}

<<<<<<< HEAD
func (tcm thingCacheMiddleware) ID(ctx context.Context, keyType, thingKey string) (string, error) {
	span := createSpan(ctx, tcm.tracer, retrieveThingIDByKey)
=======
func (tcm thingCacheMiddleware) ID(ctx context.Context, thingKey string) (string, error) {
	span := dbutil.CreateSpan(ctx, tcm.tracer, retrieveThingIDByKey)
>>>>>>> cc8f4691
	defer span.Finish()
	ctx = opentracing.ContextWithSpan(ctx, span)

	return tcm.cache.ID(ctx, keyType, thingKey)
}

<<<<<<< HEAD
func (tcm thingCacheMiddleware) RemoveThing(ctx context.Context, thingID string) error {
	span := createSpan(ctx, tcm.tracer, removeThing)
=======
func (tcm thingCacheMiddleware) Remove(ctx context.Context, thingID string) error {
	span := dbutil.CreateSpan(ctx, tcm.tracer, removeThing)
>>>>>>> cc8f4691
	defer span.Finish()
	ctx = opentracing.ContextWithSpan(ctx, span)

	return tcm.cache.RemoveThing(ctx, thingID)
}

func (tcm thingCacheMiddleware) RemoveKey(ctx context.Context, keyType, thingKey string) error {
	span := createSpan(ctx, tcm.tracer, removeKey)
	defer span.Finish()
	ctx = opentracing.ContextWithSpan(ctx, span)

	return tcm.cache.RemoveKey(ctx, keyType, thingKey)
}

func (tcm thingCacheMiddleware) SaveGroup(ctx context.Context, thingID string, groupID string) error {
	span := dbutil.CreateSpan(ctx, tcm.tracer, saveGroupIDByThingID)
	defer span.Finish()
	ctx = opentracing.ContextWithSpan(ctx, span)

	return tcm.cache.SaveGroup(ctx, thingID, groupID)
}

func (tcm thingCacheMiddleware) ViewGroup(ctx context.Context, thingID string) (string, error) {
	span := dbutil.CreateSpan(ctx, tcm.tracer, retrieveGroupIDByThingID)
	defer span.Finish()
	ctx = opentracing.ContextWithSpan(ctx, span)

	return tcm.cache.ViewGroup(ctx, thingID)
}

func (tcm thingCacheMiddleware) RemoveGroup(ctx context.Context, thingID string) error {
	span := dbutil.CreateSpan(ctx, tcm.tracer, removeGroupIDByThingID)
	defer span.Finish()
	ctx = opentracing.ContextWithSpan(ctx, span)

	return tcm.cache.RemoveGroup(ctx, thingID)
}<|MERGE_RESOLUTION|>--- conflicted
+++ resolved
@@ -85,13 +85,8 @@
 	return trm.repo.RetrieveByID(ctx, id)
 }
 
-<<<<<<< HEAD
 func (trm thingRepositoryMiddleware) RetrieveByKey(ctx context.Context, keyType, key string) (string, error) {
-	span := createSpan(ctx, trm.tracer, retrieveThingByKey)
-=======
-func (trm thingRepositoryMiddleware) RetrieveByKey(ctx context.Context, key string) (string, error) {
 	span := dbutil.CreateSpan(ctx, trm.tracer, retrieveThingByKey)
->>>>>>> cc8f4691
 	defer span.Finish()
 	ctx = opentracing.ContextWithSpan(ctx, span)
 
@@ -147,7 +142,7 @@
 }
 
 func (trm thingRepositoryMiddleware) UpdateExternalKey(ctx context.Context, key, thingID string) error {
-	span := createSpan(ctx, trm.tracer, updateExternalKey)
+	span := dbutil.CreateSpan(ctx, trm.tracer, updateExternalKey)
 	defer span.Finish()
 	ctx = opentracing.ContextWithSpan(ctx, span)
 
@@ -155,7 +150,7 @@
 }
 
 func (trm thingRepositoryMiddleware) RemoveExternalKey(ctx context.Context, thingID string) error {
-	span := createSpan(ctx, trm.tracer, removeExternalKey)
+	span := dbutil.CreateSpan(ctx, trm.tracer, removeExternalKey)
 	defer span.Finish()
 	ctx = opentracing.ContextWithSpan(ctx, span)
 
@@ -176,39 +171,24 @@
 	}
 }
 
-<<<<<<< HEAD
 func (tcm thingCacheMiddleware) Save(ctx context.Context, keyType, thingKey string, thingID string) error {
-	span := createSpan(ctx, tcm.tracer, saveThing)
-=======
-func (tcm thingCacheMiddleware) Save(ctx context.Context, thingKey string, thingID string) error {
 	span := dbutil.CreateSpan(ctx, tcm.tracer, saveThing)
->>>>>>> cc8f4691
 	defer span.Finish()
 	ctx = opentracing.ContextWithSpan(ctx, span)
 
 	return tcm.cache.Save(ctx, keyType, thingKey, thingID)
 }
 
-<<<<<<< HEAD
 func (tcm thingCacheMiddleware) ID(ctx context.Context, keyType, thingKey string) (string, error) {
-	span := createSpan(ctx, tcm.tracer, retrieveThingIDByKey)
-=======
-func (tcm thingCacheMiddleware) ID(ctx context.Context, thingKey string) (string, error) {
 	span := dbutil.CreateSpan(ctx, tcm.tracer, retrieveThingIDByKey)
->>>>>>> cc8f4691
 	defer span.Finish()
 	ctx = opentracing.ContextWithSpan(ctx, span)
 
 	return tcm.cache.ID(ctx, keyType, thingKey)
 }
 
-<<<<<<< HEAD
 func (tcm thingCacheMiddleware) RemoveThing(ctx context.Context, thingID string) error {
-	span := createSpan(ctx, tcm.tracer, removeThing)
-=======
-func (tcm thingCacheMiddleware) Remove(ctx context.Context, thingID string) error {
 	span := dbutil.CreateSpan(ctx, tcm.tracer, removeThing)
->>>>>>> cc8f4691
 	defer span.Finish()
 	ctx = opentracing.ContextWithSpan(ctx, span)
 
@@ -216,7 +196,7 @@
 }
 
 func (tcm thingCacheMiddleware) RemoveKey(ctx context.Context, keyType, thingKey string) error {
-	span := createSpan(ctx, tcm.tracer, removeKey)
+	span := dbutil.CreateSpan(ctx, tcm.tracer, removeKey)
 	defer span.Finish()
 	ctx = opentracing.ContextWithSpan(ctx, span)
 
