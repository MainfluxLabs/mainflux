// Copyright (c) Mainflux
// SPDX-License-Identifier: Apache-2.0

package things_test

import (
	"context"
	"fmt"
	"strconv"
	"testing"
	"time"

	"github.com/MainfluxLabs/mainflux/pkg/errors"
	"github.com/MainfluxLabs/mainflux/pkg/uuid"
	"github.com/MainfluxLabs/mainflux/things"
	"github.com/MainfluxLabs/mainflux/things/mocks"
	"github.com/stretchr/testify/assert"
	"github.com/stretchr/testify/require"
)

const (
	wrongID    = ""
	wrongValue = "wrong-value"
	adminEmail = "admin@example.com"
	email      = "user@example.com"
	token      = "token"
<<<<<<< HEAD
	adminToken = "admin-token"
=======
	adminToken = "adminToken"
>>>>>>> 5d07aaf2
	token2     = "token2"
	n          = uint64(102)
	prefix     = "fe6b4e92-cc98-425e-b0aa-"
)

var (
	thing     = things.Thing{Name: "test"}
	thingList = [n]things.Thing{}
	channel   = things.Channel{Name: "test"}
	thsExtID  = []things.Thing{{ID: prefix + "000000000001", Name: "a"}, {ID: prefix + "000000000002", Name: "b"}}
	chsExtID  = []things.Channel{{ID: prefix + "000000000001", Name: "a"}, {ID: prefix + "000000000002", Name: "b"}}
)

func newService(tokens map[string]string) things.Service {
	auth := mocks.NewAuthService(tokens)
	conns := make(chan mocks.Connection)
	thingsRepo := mocks.NewThingRepository(conns)
	channelsRepo := mocks.NewChannelRepository(thingsRepo, conns)
	groupsRepo := mocks.NewGroupRepository()
	chanCache := mocks.NewChannelCache()
	thingCache := mocks.NewThingCache()
	idProvider := uuid.NewMock()

	return things.New(auth, thingsRepo, channelsRepo, groupsRepo, chanCache, thingCache, idProvider)
}

func TestInit(t *testing.T) {
	for i := uint64(0); i < n; i++ {
		thingList[i].Name = fmt.Sprintf("name-%d", i+1)
		thingList[i].ID = fmt.Sprintf("%s%012d", prefix, i+1)
		thingList[i].Key = fmt.Sprintf("%s1%011d", prefix, i+1)
	}
}

func TestCreateThings(t *testing.T) {
	svc := newService(map[string]string{token: email})

	cases := []struct {
		desc   string
		things []things.Thing
		token  string
		err    error
	}{
		{
			desc:   "create new things",
			things: []things.Thing{{Name: "a"}, {Name: "b"}, {Name: "c"}, {Name: "d"}},
			token:  token,
			err:    nil,
		},
		{
			desc:   "create thing with wrong credentials",
			things: []things.Thing{{Name: "e"}},
			token:  wrongValue,
			err:    errors.ErrAuthentication,
		},
		{
			desc:   "create new things with external UUID",
			things: thsExtID,
			token:  token,
			err:    nil,
		},
		{
			desc:   "create new things with external wrong UUID",
			things: []things.Thing{{ID: "b0aa-000000000001", Name: "a"}, {ID: "b0aa-000000000002", Name: "b"}},
			token:  token,
			err:    nil,
		},
	}

	for _, tc := range cases {
		_, err := svc.CreateThings(context.Background(), tc.token, tc.things...)
		assert.True(t, errors.Contains(err, tc.err), fmt.Sprintf("%s: expected %s got %s\n", tc.desc, tc.err, err))
	}
}

func TestUpdateThing(t *testing.T) {
	svc := newService(map[string]string{token: email})
	ths, err := svc.CreateThings(context.Background(), token, thingList[0])
	require.Nil(t, err, fmt.Sprintf("unexpected error: %s\n", err))
	th := ths[0]
	other := things.Thing{ID: wrongID, Key: "x"}

	cases := []struct {
		desc  string
		thing things.Thing
		token string
		err   error
	}{
		{
			desc:  "update existing thing",
			thing: th,
			token: token,
			err:   nil,
		},
		{
			desc:  "update thing with wrong credentials",
			thing: th,
			token: wrongValue,
			err:   errors.ErrAuthentication,
		},
		{
			desc:  "update non-existing thing",
			thing: other,
			token: token,
			err:   errors.ErrNotFound,
		},
	}

	for _, tc := range cases {
		err := svc.UpdateThing(context.Background(), tc.token, tc.thing)
		assert.True(t, errors.Contains(err, tc.err), fmt.Sprintf("%s: expected %s got %s\n", tc.desc, tc.err, err))
	}
}

func TestUpdateKey(t *testing.T) {
	key := "new-key"
	svc := newService(map[string]string{token: email})
	ths, err := svc.CreateThings(context.Background(), token, thing)
	require.Nil(t, err, fmt.Sprintf("unexpected error: %s\n", err))
	th := ths[0]

	cases := []struct {
		desc  string
		token string
		id    string
		key   string
		err   error
	}{
		{
			desc:  "update key of an existing thing",
			token: token,
			id:    th.ID,
			key:   key,
			err:   nil,
		},
		{
			desc:  "update key with invalid credentials",
			token: wrongValue,
			id:    th.ID,
			key:   key,
			err:   errors.ErrAuthentication,
		},
		{
			desc:  "update key of non-existing thing",
			token: token,
			id:    wrongID,
			key:   wrongValue,
			err:   errors.ErrNotFound,
		},
	}

	for _, tc := range cases {
		err := svc.UpdateKey(context.Background(), tc.token, tc.id, tc.key)
		assert.True(t, errors.Contains(err, tc.err), fmt.Sprintf("%s: expected %s got %s\n", tc.desc, tc.err, err))
	}
}

func TestViewThing(t *testing.T) {
	svc := newService(map[string]string{token: email, adminToken: adminEmail})
	ths, err := svc.CreateThings(context.Background(), token, thingList[0])
	require.Nil(t, err, fmt.Sprintf("unexpected error: %s\n", err))
	th := ths[0]

	cases := map[string]struct {
		id    string
		token string
		err   error
	}{
		"view existing thing": {
			id:    th.ID,
			token: token,
			err:   nil,
		},
		"view existing thing as admin": {
			id:    th.ID,
			token: adminToken,
			err:   nil,
		},
		"view thing with wrong credentials": {
			id:    th.ID,
			token: wrongValue,
			err:   errors.ErrAuthentication,
		},
		"view non-existing thing": {
			id:    wrongID,
			token: token,
			err:   errors.ErrNotFound,
		},
	}

	for desc, tc := range cases {
		_, err := svc.ViewThing(context.Background(), tc.token, tc.id)
		assert.True(t, errors.Contains(err, tc.err), fmt.Sprintf("%s: expected %s got %s\n", desc, tc.err, err))
	}
}

func TestListThings(t *testing.T) {
	svc := newService(map[string]string{token: email})

	m := make(map[string]interface{})
	m["serial"] = "123456"
	thingList[0].Metadata = m

	var ths []things.Thing
	for i := uint64(0); i < n; i++ {
		th := thingList[i]
		ths = append(ths, th)
	}

	_, err := svc.CreateThings(context.Background(), token, ths...)
	require.Nil(t, err, fmt.Sprintf("unexpected error: %s", err))

	cases := map[string]struct {
		token        string
		pageMetadata things.PageMetadata
		size         uint64
		err          error
	}{
		"list all things": {
			token: token,
			pageMetadata: things.PageMetadata{
				Offset: 0,
				Limit:  n,
			},
			size: n,
			err:  nil,
		},
		"list all things with no limit": {
			token: token,
			pageMetadata: things.PageMetadata{
				Limit: 0,
			},
			size: n,
			err:  nil,
		},
		"list half": {
			token: token,
			pageMetadata: things.PageMetadata{
				Offset: n / 2,
				Limit:  n,
			},
			size: n / 2,
			err:  nil,
		},
		"list last thing": {
			token: token,
			pageMetadata: things.PageMetadata{
				Offset: n - 1,
				Limit:  n,
			},
			size: 1,
			err:  nil,
		},
		"list empty set": {
			token: token,
			pageMetadata: things.PageMetadata{
				Offset: n + 1,
				Limit:  n,
			},
			size: 0,
			err:  nil,
		},
		"list with wrong credentials": {
			token: wrongValue,
			pageMetadata: things.PageMetadata{
				Offset: 0,
				Limit:  0,
			},
			size: 0,
			err:  errors.ErrAuthentication,
		},
		"list with metadata": {
			token: token,
			pageMetadata: things.PageMetadata{
				Offset:   0,
				Limit:    n,
				Metadata: m,
			},
			size: n,
			err:  nil,
		},
		"list all things sorted by name ascendent": {
			token: token,
			pageMetadata: things.PageMetadata{
				Offset: 0,
				Limit:  n,
				Order:  "name",
				Dir:    "asc",
			},
			size: n,
			err:  nil,
		},
		"list all things sorted by name descendent": {
			token: token,
			pageMetadata: things.PageMetadata{
				Offset: 0,
				Limit:  n,
				Order:  "name",
				Dir:    "desc",
			},
			size: n,
			err:  nil,
		},
	}

	for desc, tc := range cases {
		page, err := svc.ListThings(context.Background(), tc.token, tc.pageMetadata)
		size := uint64(len(page.Things))
		assert.Equal(t, tc.size, size, fmt.Sprintf("%s: expected %d got %d\n", desc, tc.size, size))
		assert.True(t, errors.Contains(err, tc.err), fmt.Sprintf("%s: expected %s got %s\n", desc, tc.err, err))

		// Check if Things list have been sorted properly
		testSortThings(t, tc.pageMetadata, page.Things)
	}
}

func TestListThingsByChannel(t *testing.T) {
	svc := newService(map[string]string{token: email})

	chs, err := svc.CreateChannels(context.Background(), token, channel)
	require.Nil(t, err, fmt.Sprintf("unexpected error: %s", err))
	ch := chs[0]

	thsDisconNum := uint64(4)

	var ths []things.Thing
	for i := uint64(0); i < n; i++ {
		th := thingList[i]
		ths = append(ths, th)
	}

	thsc, err := svc.CreateThings(context.Background(), token, ths...)
	require.Nil(t, err, fmt.Sprintf("unexpected error: %s", err))

	var thIDs []string
	for _, thID := range thsc {
		thIDs = append(thIDs, thID.ID)
	}
	chIDs := []string{chs[0].ID}

	err = svc.Connect(context.Background(), token, chIDs, thIDs[0:n-thsDisconNum])
	require.Nil(t, err, fmt.Sprintf("unexpected error: %s\n", err))

	// Wait for things and channels to connect
	time.Sleep(time.Second)

	cases := map[string]struct {
		token        string
		chID         string
		pageMetadata things.PageMetadata
		size         uint64
		err          error
	}{
		"list all things by existing channel": {
			token: token,
			chID:  ch.ID,
			pageMetadata: things.PageMetadata{
				Offset: 0,
				Limit:  n,
			},
			size: n - thsDisconNum,
			err:  nil,
		},
		"list all things by existing channel with no limit": {
			token: token,
			chID:  ch.ID,
			pageMetadata: things.PageMetadata{
				Limit: 0,
			},
			size: n - thsDisconNum,
			err:  nil,
		},
		"list half of things by existing channel": {
			token: token,
			chID:  ch.ID,
			pageMetadata: things.PageMetadata{
				Offset: n / 2,
				Limit:  n,
			},
			size: (n / 2) - thsDisconNum,
			err:  nil,
		},
		"list last thing by existing channel": {
			token: token,
			chID:  ch.ID,
			pageMetadata: things.PageMetadata{
				Offset: n - 1 - thsDisconNum,
				Limit:  n,
			},
			size: 1,
			err:  nil,
		},
		"list empty set of things by existing channel": {
			token: token,
			chID:  ch.ID,
			pageMetadata: things.PageMetadata{
				Offset: n + 1,
				Limit:  n,
			},
			size: 0,
			err:  nil,
		},
		"list things by existing channel with wrong credentials": {
			token: wrongValue,
			chID:  ch.ID,
			pageMetadata: things.PageMetadata{
				Offset: 0,
				Limit:  0,
			},
			size: 0,
			err:  errors.ErrAuthentication,
		},
		"list things by non-existent channel with wrong credentials": {
			token: token,
			chID:  "non-existent",
			pageMetadata: things.PageMetadata{
				Offset: 0,
				Limit:  n,
			},
			size: 0,
			err:  nil,
		},
		"list all non connected things by existing channel": {
			token: token,
			chID:  ch.ID,
			pageMetadata: things.PageMetadata{
				Offset:       0,
				Limit:        n,
				Disconnected: true,
			},
			size: thsDisconNum,
			err:  nil,
		},
		"list all things by channel sorted by name ascendent": {
			token: token,
			chID:  ch.ID,
			pageMetadata: things.PageMetadata{
				Offset: 0,
				Limit:  n,
				Order:  "name",
				Dir:    "asc",
			},
			size: n - thsDisconNum,
			err:  nil,
		},
		"list all non-connected things by channel sorted by name ascendent": {
			token: token,
			chID:  ch.ID,
			pageMetadata: things.PageMetadata{
				Offset:       0,
				Limit:        n,
				Disconnected: true,
				Order:        "name",
				Dir:          "asc",
			},
			size: thsDisconNum,
			err:  nil,
		},
		"list all things by channel sorted by name descendent": {
			token: token,
			chID:  ch.ID,
			pageMetadata: things.PageMetadata{
				Offset: 0,
				Limit:  n,
				Order:  "name",
				Dir:    "desc",
			},
			size: n - thsDisconNum,
			err:  nil,
		},
		"list all non-connected things by channel sorted by name descendent": {
			token: token,
			chID:  ch.ID,
			pageMetadata: things.PageMetadata{
				Offset:       0,
				Limit:        n,
				Disconnected: true,
				Order:        "name",
				Dir:          "desc",
			},
			size: thsDisconNum,
			err:  nil,
		},
	}

	for desc, tc := range cases {
		page, err := svc.ListThingsByChannel(context.Background(), tc.token, tc.chID, tc.pageMetadata)
		size := uint64(len(page.Things))
		assert.Equal(t, tc.size, size, fmt.Sprintf("%s: expected %d got %d\n", desc, tc.size, size))
		assert.True(t, errors.Contains(err, tc.err), fmt.Sprintf("%s: expected %s got %s\n", desc, tc.err, err))

		// Check if Things by Channel list have been sorted properly
		testSortThings(t, tc.pageMetadata, page.Things)
	}
}

func TestRemoveThing(t *testing.T) {
	svc := newService(map[string]string{token: email})
	ths, err := svc.CreateThings(context.Background(), token, thingList[0])
	require.Nil(t, err, fmt.Sprintf("unexpected error: %s\n", err))
	sth := ths[0]

	cases := []struct {
		desc  string
		id    string
		token string
		err   error
	}{
		{
			desc:  "remove thing with wrong credentials",
			id:    sth.ID,
			token: wrongValue,
			err:   errors.ErrAuthentication,
		},
		{
			desc:  "remove existing thing",
			id:    sth.ID,
			token: token,
			err:   nil,
		},
		{
			desc:  "remove removed thing",
			id:    sth.ID,
			token: token,
			err:   errors.ErrNotFound,
		},
		{
			desc:  "remove non-existing thing",
			id:    wrongID,
			token: token,
			err:   errors.ErrNotFound,
		},
	}

	for _, tc := range cases {
		err := svc.RemoveThing(context.Background(), tc.token, tc.id)
		assert.True(t, errors.Contains(err, tc.err), fmt.Sprintf("%s: expected %s got %s\n", tc.desc, tc.err, err))
	}
}

func TestCreateChannels(t *testing.T) {
	svc := newService(map[string]string{token: email})

	cases := []struct {
		desc     string
		channels []things.Channel
		token    string
		err      error
	}{
		{
			desc:     "create new channels",
			channels: []things.Channel{{Name: "a"}, {Name: "b"}, {Name: "c"}, {Name: "d"}},
			token:    token,
			err:      nil,
		},
		{
			desc:     "create channel with wrong credentials",
			channels: []things.Channel{{Name: "e"}},
			token:    wrongValue,
			err:      errors.ErrAuthentication,
		},
		{
			desc:     "create new channels with external UUID",
			channels: chsExtID,
			token:    token,
			err:      nil,
		},
		{
			desc:     "create new channels with invalid external UUID",
			channels: []things.Channel{{ID: "b0aa-000000000001", Name: "a"}, {ID: "b0aa-000000000002", Name: "b"}},
			token:    token,
			err:      nil,
		},
	}

	for _, cc := range cases {
		_, err := svc.CreateChannels(context.Background(), cc.token, cc.channels...)
		assert.True(t, errors.Contains(err, cc.err), fmt.Sprintf("%s: expected %s got %s\n", cc.desc, cc.err, err))
	}
}

func TestUpdateChannel(t *testing.T) {
	svc := newService(map[string]string{token: adminEmail})
	chs, err := svc.CreateChannels(context.Background(), token, channel)
	require.Nil(t, err, fmt.Sprintf("unexpected error: %s\n", err))
	ch := chs[0]
	other := things.Channel{ID: wrongID}

	cases := []struct {
		desc    string
		channel things.Channel
		token   string
		err     error
	}{
		{
			desc:    "update existing channel",
			channel: ch,
			token:   token,
			err:     nil,
		},
		{
			desc:    "update channel with wrong credentials",
			channel: ch,
			token:   wrongValue,
			err:     errors.ErrAuthentication,
		},
		{
			desc:    "update non-existing channel",
			channel: other,
			token:   token,
			err:     errors.ErrNotFound,
		},
	}

	for _, tc := range cases {
		err := svc.UpdateChannel(context.Background(), tc.token, tc.channel)
		assert.True(t, errors.Contains(err, tc.err), fmt.Sprintf("%s: expected %s got %s\n", tc.desc, tc.err, err))
	}
}

func TestViewChannel(t *testing.T) {
	svc := newService(map[string]string{token: email, adminToken: adminEmail})
	chs, err := svc.CreateChannels(context.Background(), token, channel)
	require.Nil(t, err, fmt.Sprintf("unexpected error: %s\n", err))
	ch := chs[0]

	cases := map[string]struct {
		id       string
		token    string
		err      error
		metadata things.Metadata
	}{
		"view existing channel": {
			id:    ch.ID,
			token: token,
			err:   nil,
		},
		"view existing channel as admin": {
			id:    ch.ID,
			token: adminToken,
			err:   nil,
		},
		"view channel with wrong credentials": {
			id:    ch.ID,
			token: wrongValue,
			err:   errors.ErrAuthentication,
		},
		"view non-existing channel": {
			id:    wrongID,
			token: token,
			err:   errors.ErrNotFound,
		},
		"view channel with metadata": {
			id:    wrongID,
			token: token,
			err:   errors.ErrNotFound,
		},
	}

	for desc, tc := range cases {
		_, err := svc.ViewChannel(context.Background(), tc.token, tc.id)
		assert.True(t, errors.Contains(err, tc.err), fmt.Sprintf("%s: expected %s got %s\n", desc, tc.err, err))
	}
}

func TestListChannels(t *testing.T) {
	svc := newService(map[string]string{token: email})
	meta := things.Metadata{}
	meta["name"] = "test-channel"
	channel.Metadata = meta

	var chs []things.Channel
	for i := uint64(0); i < n; i++ {
		ch := channel
		ch.Name = fmt.Sprintf("name-%d", i)
		chs = append(chs, ch)
	}

	_, err := svc.CreateChannels(context.Background(), token, chs...)
	require.Nil(t, err, fmt.Sprintf("unexpected error: %s", err))

	cases := map[string]struct {
		token        string
		pageMetadata things.PageMetadata
		size         uint64
		err          error
	}{
		"list all channels": {
			token: token,
			pageMetadata: things.PageMetadata{
				Offset: 0,
				Limit:  n,
			},
			size: n,
			err:  nil,
		},
		"list all channels with no limit": {
			token: token,
			pageMetadata: things.PageMetadata{
				Limit: 0,
			},
			size: n,
			err:  nil,
		},
		"list half": {
			token: token,
			pageMetadata: things.PageMetadata{
				Offset: n / 2,
				Limit:  n,
			},
			size: n / 2,
			err:  nil,
		},
		"list last channel": {
			token: token,
			pageMetadata: things.PageMetadata{
				Offset: n - 1,
				Limit:  n,
			},
			size: 1,
			err:  nil,
		},
		"list empty set": {
			token: token,
			pageMetadata: things.PageMetadata{
				Offset: n + 1,
				Limit:  n,
			},
			size: 0,
			err:  nil,
		},
		"list with wrong credentials": {
			token: wrongValue,
			pageMetadata: things.PageMetadata{
				Offset: 0,
				Limit:  0,
			},
			size: 0,
			err:  errors.ErrAuthentication,
		},
		"list with existing name": {
			token: token,
			pageMetadata: things.PageMetadata{
				Offset: 0,
				Limit:  n,
				Name:   "chanel_name",
			},
			size: n,
			err:  nil,
		},
		"list with non-existent name": {
			token: token,
			pageMetadata: things.PageMetadata{
				Offset: 0,
				Limit:  n,
				Name:   "wrong",
			},
			size: n,
			err:  nil,
		},
		"list all channels with metadata": {
			token: token,
			pageMetadata: things.PageMetadata{
				Offset:   0,
				Limit:    n,
				Metadata: meta,
			},
			size: n,
			err:  nil,
		},
		"list all channels sorted by name ascendent": {
			token: token,
			pageMetadata: things.PageMetadata{
				Offset: 0,
				Limit:  n,
				Order:  "name",
				Dir:    "asc",
			},
			size: n,
			err:  nil,
		},
		"list all channels sorted by name descendent": {
			token: token,
			pageMetadata: things.PageMetadata{
				Offset: 0,
				Limit:  n,
				Order:  "name",
				Dir:    "desc",
			},
			size: n,
			err:  nil,
		},
	}

	for desc, tc := range cases {
		page, err := svc.ListChannels(context.Background(), tc.token, tc.pageMetadata)
		size := uint64(len(page.Channels))
		assert.Equal(t, tc.size, size, fmt.Sprintf("%s: expected %d got %d\n", desc, tc.size, size))
		assert.True(t, errors.Contains(err, tc.err), fmt.Sprintf("%s: expected %s got %s\n", desc, tc.err, err))

		// Check if channels list have been sorted properly
		testSortChannels(t, tc.pageMetadata, page.Channels)
	}
}

func TestListChannelsByThing(t *testing.T) {
	svc := newService(map[string]string{token: email})

	ths, err := svc.CreateThings(context.Background(), token, thingList[0])
	require.Nil(t, err, fmt.Sprintf("unexpected error: %s", err))
	th := ths[0]

	chsDisconNum := uint64(4)

	var chs []things.Channel
	for i := uint64(0); i < n; i++ {
		ch := channel
		ch.Name = fmt.Sprintf("name-%d", i)
		chs = append(chs, ch)
	}

	chsc, err := svc.CreateChannels(context.Background(), token, chs...)
	require.Nil(t, err, fmt.Sprintf("unexpected error: %s", err))

	var chIDs []string
	for _, chID := range chsc {
		chIDs = append(chIDs, chID.ID)
	}
	thIDs := []string{ths[0].ID}

	err = svc.Connect(context.Background(), token, chIDs[0:n-chsDisconNum], thIDs)
	require.Nil(t, err, fmt.Sprintf("unexpected error: %s\n", err))

	// Wait for things and channels to connect.
	time.Sleep(time.Second)

	cases := map[string]struct {
		token        string
		thID         string
		pageMetadata things.PageMetadata
		size         uint64
		err          error
	}{
		"list all channels by existing thing": {
			token: token,
			thID:  th.ID,
			pageMetadata: things.PageMetadata{
				Offset: 0,
				Limit:  n,
			},
			size: n - chsDisconNum,
			err:  nil,
		},
		"list all channels by existing thing with no limit": {
			token: token,
			thID:  th.ID,
			pageMetadata: things.PageMetadata{
				Limit: 0,
			},
			size: n - chsDisconNum,
			err:  nil,
		},
		"list half of channels by existing thing": {
			token: token,
			thID:  th.ID,
			pageMetadata: things.PageMetadata{
				Offset: (n - chsDisconNum) / 2,
				Limit:  n,
			},
			size: (n - chsDisconNum) / 2,
			err:  nil,
		},
		"list last channel by existing thing": {
			token: token,
			thID:  th.ID,
			pageMetadata: things.PageMetadata{
				Offset: n - 1 - chsDisconNum,
				Limit:  n,
			},
			size: 1,
			err:  nil,
		},
		"list empty set of channels by existing thing": {
			token: token,
			thID:  th.ID,
			pageMetadata: things.PageMetadata{
				Offset: n + 1,
				Limit:  n,
			},
			size: 0,
			err:  nil,
		},
		"list channels by existing thing with wrong credentials": {
			token: wrongValue,
			thID:  th.ID,
			pageMetadata: things.PageMetadata{
				Offset: 0,
				Limit:  0,
			},
			size: 0,
			err:  errors.ErrAuthentication,
		},
		"list channels by non-existent thing": {
			token: token,
			thID:  "non-existent",
			pageMetadata: things.PageMetadata{
				Offset: 0,
				Limit:  n,
			},
			size: 0,
			err:  errors.ErrNotFound,
		},
		"list all non-connected channels by existing thing": {
			token: token,
			thID:  th.ID,
			pageMetadata: things.PageMetadata{
				Offset:       0,
				Limit:        n,
				Disconnected: true,
			},
			size: chsDisconNum,
			err:  nil,
		},
		"list all non-connected channels by existing thing with no limit": {
			token: token,
			thID:  th.ID,
			pageMetadata: things.PageMetadata{
				Limit:        0,
				Disconnected: true,
			},
			size: chsDisconNum,
			err:  nil,
		},
		"list all channels by thing sorted by name ascendent": {
			token: token,
			thID:  th.ID,
			pageMetadata: things.PageMetadata{
				Offset: 0,
				Limit:  n,
				Order:  "name",
				Dir:    "asc",
			},
			size: n - chsDisconNum,
			err:  nil,
		},
		"list all non-connected channels by thing sorted by name ascendent": {
			token: token,
			thID:  th.ID,
			pageMetadata: things.PageMetadata{
				Offset:       0,
				Limit:        n,
				Disconnected: true,
				Order:        "name",
				Dir:          "asc",
			},
			size: chsDisconNum,
			err:  nil,
		},
		"list all channels by thing sorted by name descendent": {
			token: token,
			thID:  th.ID,
			pageMetadata: things.PageMetadata{
				Offset: 0,
				Limit:  n,
				Order:  "name",
				Dir:    "desc",
			},
			size: n - chsDisconNum,
			err:  nil,
		},
		"list all non-connected channels by thing sorted by name descendent": {
			token: token,
			thID:  th.ID,
			pageMetadata: things.PageMetadata{
				Offset:       0,
				Limit:        n,
				Disconnected: true,
				Order:        "name",
				Dir:          "desc",
			},
			size: chsDisconNum,
			err:  nil,
		},
	}

	for desc, tc := range cases {
		page, err := svc.ListChannelsByThing(context.Background(), tc.token, tc.thID, tc.pageMetadata)
		size := uint64(len(page.Channels))
		assert.Equal(t, tc.size, size, fmt.Sprintf("%s: expected %d got %d\n", desc, tc.size, size))
		assert.True(t, errors.Contains(err, tc.err), fmt.Sprintf("%s: expected %s got %s\n", desc, tc.err, err))

		// Check if Channels by Thing list have been sorted properly
		testSortChannels(t, tc.pageMetadata, page.Channels)
	}
}

func TestRemoveChannel(t *testing.T) {
	svc := newService(map[string]string{token: email})
	chs, err := svc.CreateChannels(context.Background(), token, channel)
	require.Nil(t, err, fmt.Sprintf("unexpected error: %s\n", err))
	ch := chs[0]

	cases := []struct {
		desc  string
		id    string
		token string
		err   error
	}{
		{
			desc:  "remove channel with wrong credentials",
			id:    ch.ID,
			token: wrongValue,
			err:   errors.ErrAuthentication,
		},
		{
			desc:  "remove existing channel",
			id:    ch.ID,
			token: token,
			err:   nil,
		},
		{
			desc:  "remove removed channel",
			id:    ch.ID,
			token: token,
			err:   errors.ErrNotFound,
		},
		{
			desc:  "remove non-existing channel",
			id:    wrongID,
			token: token,
			err:   errors.ErrNotFound,
		},
	}

	for _, tc := range cases {
		err := svc.RemoveChannel(context.Background(), tc.token, tc.id)
		assert.True(t, errors.Contains(err, tc.err), fmt.Sprintf("%s: expected %s got %s\n", tc.desc, tc.err, err))
	}
}

func TestConnect(t *testing.T) {
	svc := newService(map[string]string{token: email})

	ths, err := svc.CreateThings(context.Background(), token, thingList[0])
	require.Nil(t, err, fmt.Sprintf("unexpected error: %s\n", err))
	th := ths[0]
	chs, err := svc.CreateChannels(context.Background(), token, channel)
	require.Nil(t, err, fmt.Sprintf("unexpected error: %s\n", err))
	ch := chs[0]

	cases := []struct {
		desc    string
		token   string
		chanID  string
		thingID string
		err     error
	}{
		{
			desc:    "connect thing",
			token:   token,
			chanID:  ch.ID,
			thingID: th.ID,
			err:     nil,
		},
		{
			desc:    "connect thing with wrong credentials",
			token:   wrongValue,
			chanID:  ch.ID,
			thingID: th.ID,
			err:     errors.ErrAuthentication,
		},
		{
			desc:    "connect thing to non-existing channel",
			token:   token,
			chanID:  wrongID,
			thingID: th.ID,
			err:     errors.ErrNotFound,
		},
		{
			desc:    "connect non-existing thing to channel",
			token:   token,
			chanID:  ch.ID,
			thingID: wrongID,
			err:     errors.ErrNotFound,
		},
	}

	for _, tc := range cases {
		err := svc.Connect(context.Background(), tc.token, []string{tc.chanID}, []string{tc.thingID})
		assert.True(t, errors.Contains(err, tc.err), fmt.Sprintf("%s: expected %s got %s\n", tc.desc, tc.err, err))
	}
}

func TestDisconnect(t *testing.T) {
	svc := newService(map[string]string{token: email})

	ths, err := svc.CreateThings(context.Background(), token, thingList[0])
	require.Nil(t, err, fmt.Sprintf("unexpected error: %s\n", err))
	th := ths[0]
	chs, err := svc.CreateChannels(context.Background(), token, channel)
	require.Nil(t, err, fmt.Sprintf("unexpected error: %s\n", err))
	ch := chs[0]
	err = svc.Connect(context.Background(), token, []string{ch.ID}, []string{th.ID})
	require.Nil(t, err, fmt.Sprintf("unexpected error: %s\n", err))

	cases := []struct {
		desc    string
		token   string
		chanID  string
		thingID string
		err     error
	}{
		{
			desc:    "disconnect connected thing",
			token:   token,
			chanID:  ch.ID,
			thingID: th.ID,
			err:     nil,
		},
		{
			desc:    "disconnect disconnected thing",
			token:   token,
			chanID:  ch.ID,
			thingID: th.ID,
			err:     errors.ErrNotFound,
		},
		{
			desc:    "disconnect with wrong credentials",
			token:   wrongValue,
			chanID:  ch.ID,
			thingID: th.ID,
			err:     errors.ErrAuthentication,
		},
		{
			desc:    "disconnect from non-existing channel",
			token:   token,
			chanID:  wrongID,
			thingID: th.ID,
			err:     errors.ErrNotFound,
		},
		{
			desc:    "disconnect non-existing thing",
			token:   token,
			chanID:  ch.ID,
			thingID: wrongID,
			err:     errors.ErrNotFound,
		},
	}

	for _, tc := range cases {
		err := svc.Disconnect(context.Background(), tc.token, []string{tc.chanID}, []string{tc.thingID})
		assert.True(t, errors.Contains(err, tc.err), fmt.Sprintf("%s: expected %s got %s\n", tc.desc, tc.err, err))
	}

}

func TestCanAccessByKey(t *testing.T) {
	svc := newService(map[string]string{token: email})

	ths, err := svc.CreateThings(context.Background(), token, thingList[0])
	require.Nil(t, err, fmt.Sprintf("unexpected error: %s\n", err))
	chs, err := svc.CreateChannels(context.Background(), token, channel, channel)
	require.Nil(t, err, fmt.Sprintf("unexpected error: %s\n", err))
	err = svc.Connect(context.Background(), token, []string{chs[0].ID}, []string{ths[0].ID})
	require.Nil(t, err, fmt.Sprintf("unexpected error: %s\n", err))

	cases := map[string]struct {
		token   string
		channel string
		err     error
	}{
		"allowed access": {
			token:   ths[0].Key,
			channel: chs[0].ID,
			err:     nil,
		},
		"non-existing thing": {
			token:   wrongValue,
			channel: chs[0].ID,
			err:     errors.ErrNotFound,
		},
		"non-existing chan": {
			token:   ths[0].Key,
			channel: wrongValue,
			err:     errors.ErrAuthorization,
		},
		"non-connected channel": {
			token:   ths[0].Key,
			channel: chs[1].ID,
			err:     errors.ErrAuthorization,
		},
	}

	for desc, tc := range cases {
		_, err := svc.CanAccessByKey(context.Background(), tc.channel, tc.token)
		assert.True(t, errors.Contains(err, tc.err), fmt.Sprintf("%s: expected '%s' got '%s'\n", desc, tc.err, err))
	}
}

func TestCanAccessByID(t *testing.T) {
	svc := newService(map[string]string{token: email})

	ths, err := svc.CreateThings(context.Background(), token, thingList[0], thingList[1])
	require.Nil(t, err, fmt.Sprintf("unexpected error: %s\n", err))
	th := ths[0]
	chs, err := svc.CreateChannels(context.Background(), token, channel)
	require.Nil(t, err, fmt.Sprintf("unexpected error: %s\n", err))
	ch := chs[0]
	err = svc.Connect(context.Background(), token, []string{ch.ID}, []string{th.ID})
	require.Nil(t, err, fmt.Sprintf("unexpected error: %s\n", err))

	cases := map[string]struct {
		thingID string
		channel string
		err     error
	}{
		"allowed access": {
			thingID: th.ID,
			channel: ch.ID,
			err:     nil,
		},
		"access to non-existing thing": {
			thingID: wrongValue,
			channel: ch.ID,
			err:     errors.ErrAuthorization,
		},
		"access to non-existing channel": {
			thingID: th.ID,
			channel: wrongID,
			err:     errors.ErrAuthorization,
		},
		"access to not-connected thing": {
			thingID: ths[1].ID,
			channel: ch.ID,
			err:     errors.ErrAuthorization,
		},
	}

	for desc, tc := range cases {
		err := svc.CanAccessByID(context.Background(), tc.channel, tc.thingID)
		assert.True(t, errors.Contains(err, tc.err), fmt.Sprintf("%s: expected %s got %s\n", desc, tc.err, err))
	}
}

func TestIsChannelOwner(t *testing.T) {
	svc := newService(map[string]string{token: email, token2: "john.doe@email.net"})

	chs, err := svc.CreateChannels(context.Background(), token, channel)
	require.Nil(t, err, fmt.Sprintf("unexpected error: %s\n", err))
	ownedCh := chs[0]
	chs, err = svc.CreateChannels(context.Background(), token2, channel)
	require.Nil(t, err, fmt.Sprintf("unexpected error: %s\n", err))
	nonOwnedCh := chs[0]

	cases := map[string]struct {
		channel string
		err     error
	}{
		"user owns channel": {
			channel: ownedCh.ID,
			err:     nil,
		},
		"user does not own channel": {
			channel: nonOwnedCh.ID,
			err:     errors.ErrAuthorization,
		},
		"access to non-existing channel": {
			channel: wrongID,
			err:     errors.ErrNotFound,
		},
	}

	for desc, tc := range cases {
		err := svc.IsChannelOwner(context.Background(), email, tc.channel)
		assert.True(t, errors.Contains(err, tc.err), fmt.Sprintf("%s: expected %s got %s\n", desc, tc.err, err))
	}
}

func TestIdentify(t *testing.T) {
	svc := newService(map[string]string{token: email})

	ths, err := svc.CreateThings(context.Background(), token, thingList[0])
	require.Nil(t, err, fmt.Sprintf("unexpected error: %s\n", err))
	th := ths[0]

	cases := map[string]struct {
		token string
		id    string
		err   error
	}{
		"identify existing thing": {
			token: th.Key,
			id:    th.ID,
			err:   nil,
		},
		"identify non-existing thing": {
			token: wrongValue,
			id:    wrongID,
			err:   errors.ErrNotFound,
		},
	}

	for desc, tc := range cases {
		id, err := svc.Identify(context.Background(), tc.token)
		assert.Equal(t, tc.id, id, fmt.Sprintf("%s: expected %s got %s\n", desc, tc.id, id))
		assert.True(t, errors.Contains(err, tc.err), fmt.Sprintf("%s: expected %s got %s\n", desc, tc.err, err))
	}
}

func TestBackup(t *testing.T) {
	svc := newService(map[string]string{token: adminEmail})

	var groups []things.Group
	for i := uint64(0); i < 10; i++ {
		num := strconv.FormatUint(i, 10)
		gr := things.Group{
			Name:        "test-group-" + num,
			Description: "test group desc",
		}

		grp, err := svc.CreateGroup(context.Background(), token, gr)
		require.Nil(t, err, fmt.Sprintf("unexpected error: %s", err))

		groups = append(groups, grp)
	}

	ths, err := svc.CreateThings(context.Background(), token, thing)
	require.Nil(t, err, fmt.Sprintf("unexpected error: %s", err))

	var chs []things.Channel
	n := uint64(10)
	for i := uint64(0); i < n; i++ {
		ch := channel
		ch.Name = fmt.Sprintf("name-%d", i)
		chs = append(chs, ch)
	}

	chsc, err := svc.CreateChannels(context.Background(), token, chs...)
	require.Nil(t, err, fmt.Sprintf("unexpected error: %s", err))

	var chIDs []string
	for _, chID := range chsc {
		chIDs = append(chIDs, chID.ID)
	}
	thIDs := []string{ths[0].ID}

	err = svc.Connect(context.Background(), token, chIDs[0:10], thIDs)
	require.Nil(t, err, fmt.Sprintf("unexpected error: %s\n", err))

	// Wait for things and channels to connect.
	time.Sleep(time.Second)

	for _, group := range groups {
		err := svc.Assign(context.Background(), token, group.ID, ths[0].ID)
		require.Nil(t, err, fmt.Sprintf("unexpected error: %s\n", err))
	}

	groupRelations := []things.GroupRelation{}
	for _, group := range groups {
		grRel := things.GroupRelation{
			GroupID:  group.ID,
			MemberID: ths[0].ID,
		}
		groupRelations = append(groupRelations, grRel)
	}

	connections := []things.Connection{}
	for _, ch := range chsc {
		connections = append(connections, things.Connection{
			ChannelID:    ch.ID,
			ChannelOwner: ths[0].Owner,
			ThingID:      ths[0].ID,
			ThingOwner:   ths[0].Owner,
		})
	}

	backup := things.Backup{
		Groups:         groups,
		Things:         ths,
		Channels:       chsc,
		Connections:    connections,
		GroupRelations: groupRelations,
	}

	cases := map[string]struct {
		token  string
		backup things.Backup
		err    error
	}{
		"list backups": {
			token:  token,
			backup: backup,
			err:    nil,
		},
		"list backups with invalid token": {
			token:  wrongValue,
			backup: things.Backup{},
			err:    errors.ErrAuthentication,
		},
		"list backups with empty token": {
			token:  "",
			backup: things.Backup{},
			err:    errors.ErrAuthentication,
		},
	}

	for desc, tc := range cases {
		backup, err := svc.Backup(context.Background(), tc.token)
		groupSize := len(backup.Groups)
		thingsSize := len(backup.Things)
		channelsSize := len(backup.Channels)
		connectionsSize := len(backup.Connections)
		groupRelationsSize := len(backup.GroupRelations)
		assert.Equal(t, len(tc.backup.Groups), groupSize, fmt.Sprintf("%s: expected %v got %d\n", desc, len(tc.backup.Groups), groupSize))
		assert.Equal(t, len(tc.backup.Things), thingsSize, fmt.Sprintf("%s: expected %v got %d\n", desc, len(tc.backup.Things), thingsSize))
		assert.Equal(t, len(tc.backup.Channels), channelsSize, fmt.Sprintf("%s: expected %v got %d\n", desc, len(tc.backup.Channels), channelsSize))
		assert.Equal(t, len(tc.backup.Connections), connectionsSize, fmt.Sprintf("%s: expected %v got %d\n", desc, len(tc.backup.Connections), connectionsSize))
		assert.Equal(t, len(tc.backup.GroupRelations), groupRelationsSize, fmt.Sprintf("%s: expected %v got %d\n", desc, len(tc.backup.GroupRelations), groupRelationsSize))
		assert.True(t, errors.Contains(err, tc.err), fmt.Sprintf("%s: expected %s got %s\n", desc, tc.err, err))

	}
}

func TestRestore(t *testing.T) {
	svc := newService(map[string]string{token: adminEmail})
	idProvider := uuid.New()

	thkey, err := idProvider.ID()
	require.Nil(t, err, fmt.Sprintf("unexpected error: %s", err))
	thID, err := idProvider.ID()
	require.Nil(t, err, fmt.Sprintf("unexpected error: %s", err))
	chID, err := idProvider.ID()
	require.Nil(t, err, fmt.Sprintf("unexpected error: %s", err))

	var groups []things.Group
	for i := uint64(0); i < 10; i++ {
		num := strconv.FormatUint(i, 10)
		gr := things.Group{
			ID:          fmt.Sprintf("%s%012d", prefix, i+1),
			Name:        "test-group-" + num,
			Description: "test group desc",
		}

		groups = append(groups, gr)
	}

	var groupRelations []things.GroupRelation
	for _, group := range groups {
		grRel := things.GroupRelation{
			GroupID:  group.ID,
			MemberID: thID,
		}
		groupRelations = append(groupRelations, grRel)
	}

	ths := []things.Thing{
		{
			ID:       thID,
			Name:     "testThing",
			Owner:    adminEmail,
			Key:      thkey,
			Metadata: map[string]interface{}{},
		},
	}

	var chs []things.Channel
	n := uint64(10)
	for i := uint64(0); i < n; i++ {
		ch := things.Channel{
			ID:       chID,
			Name:     "testChannel",
			Owner:    adminEmail,
			Metadata: map[string]interface{}{},
		}
		ch.Name = fmt.Sprintf("name-%d", i)
		chs = append(chs, ch)
	}

	var connections []things.Connection
	for _, ch := range chs {
		conn := things.Connection{
			ChannelID:    ch.ID,
			ChannelOwner: ch.Owner,
			ThingID:      ths[0].ID,
			ThingOwner:   ths[0].Owner,
		}

		connections = append(connections, conn)
	}

	backup := things.Backup{
		Groups:         groups,
		Things:         ths,
		Channels:       chs,
		Connections:    connections,
		GroupRelations: groupRelations,
	}

	cases := map[string]struct {
		token  string
		backup things.Backup
		err    error
	}{
		"Restore backup": {
			token:  token,
			backup: backup,
			err:    nil,
		},
		"Restore backup with invalid token": {
			token: wrongValue,
			err:   errors.ErrAuthentication,
		},
		"Restore backup with empty token": {
			token: "",
			err:   errors.ErrAuthentication,
		},
	}

	for desc, tc := range cases {
		err := svc.Restore(context.Background(), tc.token, tc.backup)
		assert.True(t, errors.Contains(err, tc.err), fmt.Sprintf("%s: expected %s got %s\n", desc, tc.err, err))
	}
}

func testSortThings(t *testing.T, pm things.PageMetadata, ths []things.Thing) {
	switch pm.Order {
	case "name":
		current := ths[0]
		for _, res := range ths {
			if pm.Dir == "asc" {
				assert.GreaterOrEqual(t, res.Name, current.Name)
			}
			if pm.Dir == "desc" {
				assert.GreaterOrEqual(t, current.Name, res.Name)
			}
			current = res
		}
	default:
		break
	}
}

func testSortChannels(t *testing.T, pm things.PageMetadata, chs []things.Channel) {
	switch pm.Order {
	case "name":
		current := chs[0]
		for _, res := range chs {
			if pm.Dir == "asc" {
				assert.GreaterOrEqual(t, res.Name, current.Name)
			}
			if pm.Dir == "desc" {
				assert.GreaterOrEqual(t, current.Name, res.Name)
			}
			current = res
		}
	default:
		break
	}
}<|MERGE_RESOLUTION|>--- conflicted
+++ resolved
@@ -24,11 +24,7 @@
 	adminEmail = "admin@example.com"
 	email      = "user@example.com"
 	token      = "token"
-<<<<<<< HEAD
 	adminToken = "admin-token"
-=======
-	adminToken = "adminToken"
->>>>>>> 5d07aaf2
 	token2     = "token2"
 	n          = uint64(102)
 	prefix     = "fe6b4e92-cc98-425e-b0aa-"
