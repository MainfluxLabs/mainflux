--- conflicted
+++ resolved
@@ -117,31 +117,18 @@
 		err       error
 	}{
 		{
-<<<<<<< HEAD
 			desc:      "create new things",
 			things:    []things.Thing{{Name: "a"}, {Name: "b"}, {Name: "c"}, {Name: "d"}},
 			profileID: prID,
 			token:     token,
 			err:       nil,
-=======
-			desc:   "create new things",
-			things: []things.Thing{{Name: "a", GroupID: grID, ProfileID: prID}, {Name: "b", GroupID: grID, ProfileID: prID}, {Name: "c", GroupID: grID, ProfileID: prID}, {Name: "d", GroupID: grID, ProfileID: prID}},
-			token:  token,
-			err:    nil,
-		},
-		{
-			desc:   "create new thing with wrong group id",
-			things: []things.Thing{{Name: "e", GroupID: wrongValue, ProfileID: prID}},
-			token:  token,
-			err:    dbutil.ErrNotFound,
->>>>>>> 45e46ddf
 		},
 		{
 			desc:      "create new thing with wrong profile id",
 			things:    []things.Thing{{Name: "e"}},
 			profileID: wrongValue,
 			token:     token,
-			err:       errors.ErrNotFound,
+			err:       dbutil.ErrNotFound,
 		},
 		{
 			desc:      "create thing with wrong credentials",
