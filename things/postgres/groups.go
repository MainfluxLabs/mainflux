--- conflicted
+++ resolved
@@ -201,14 +201,7 @@
 		return things.GroupPage{}, errors.Wrap(errors.ErrRetrieveEntity, err)
 	}
 
-<<<<<<< HEAD
-	cq := "SELECT COUNT(*) FROM groups"
-	if mq != "" {
-		cq = fmt.Sprintf("%s%s", cq, whereClause)
-	}
-=======
 	cq := fmt.Sprintf("SELECT COUNT(*) FROM groups %s;", whereq)
->>>>>>> 9c1d0c23
 
 	total, err := total(ctx, gr.db, cq, dbPage)
 	if err != nil {
