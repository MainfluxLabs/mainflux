--- conflicted
+++ resolved
@@ -238,11 +238,7 @@
 	return nil
 }
 
-<<<<<<< HEAD
-func (pr profileRepository) RetrieveByGroupIDs(ctx context.Context, groupIDs []string, pm apiutil.PageMetadata) (things.ProfilesPage, error) {
-=======
-func (cr profileRepository) RetrieveByGroups(ctx context.Context, groupIDs []string, pm apiutil.PageMetadata) (things.ProfilesPage, error) {
->>>>>>> 7c664b66
+func (pr profileRepository) RetrieveByGroups(ctx context.Context, groupIDs []string, pm apiutil.PageMetadata) (things.ProfilesPage, error) {
 	if len(groupIDs) == 0 {
 		return things.ProfilesPage{}, nil
 	}
