package postgres_test

import (
	"context"
	"fmt"
	"strings"
	"testing"
	"time"

	"github.com/MainfluxLabs/mainflux/pkg/errors"
	"github.com/MainfluxLabs/mainflux/things"
	"github.com/MainfluxLabs/mainflux/things/postgres"
	"github.com/stretchr/testify/assert"
	"github.com/stretchr/testify/require"
)

const (
	maxNameSize1 = 254
	maxDescSize  = 1024
	groupName    = "Mainflux"
	description  = "description"
)

var (
	invalidDesc = strings.Repeat("m", maxDescSize+1)
	metadata    = things.GroupMetadata{
		"admin": "true",
	}
)

func generateGroupID(t *testing.T) string {
	grpID, err := idProvider.ID()
	require.Nil(t, err, fmt.Sprintf("got unexpected error: %s", err))
	return grpID
}

func TestGroupSave(t *testing.T) {
	t.Cleanup(func() { cleanUp(t) })
	dbMiddleware := postgres.NewDatabase(db)
	groupRepo := postgres.NewGroupRepo(dbMiddleware)

	usrID, err := idProvider.ID()
	require.Nil(t, err, fmt.Sprintf("got unexpected error: %s", err))

	grpID := generateGroupID(t)

	cases := []struct {
		desc  string
		group things.Group
		err   error
	}{
		{
			desc: "create new group",
			group: things.Group{
				ID:      grpID,
				OwnerID: usrID,
				Name:    groupName,
			},
			err: nil,
		},
		{
			desc: "create new group with existing name",
			group: things.Group{
				ID:      grpID,
				OwnerID: usrID,
				Name:    groupName,
			},
			err: errors.ErrConflict,
		},
		{
			desc: "create group with invalid name",
			group: things.Group{
				ID:      grpID,
				OwnerID: usrID,
				Name:    invalidName,
			},
			err: errors.ErrMalformedEntity,
		},
		{
			desc: "create group with invalid description",
			group: things.Group{
				ID:          grpID,
				OwnerID:     usrID,
				Name:        groupName,
				Description: invalidDesc,
			},
			err: errors.ErrMalformedEntity,
		},
	}

	for _, tc := range cases {
		_, err := groupRepo.Save(context.Background(), tc.group)
		assert.True(t, errors.Contains(err, tc.err), fmt.Sprintf("%s: expected %s got %s\n", tc.desc, tc.err, err))
	}

}

func TestGroupRetrieveByID(t *testing.T) {
	t.Cleanup(func() { cleanUp(t) })
	dbMiddleware := postgres.NewDatabase(db)
	groupRepo := postgres.NewGroupRepo(dbMiddleware)

	uid, err := idProvider.ID()
	require.Nil(t, err, fmt.Sprintf("got unexpected error: %s", err))

	require.Nil(t, err, fmt.Sprintf("group id unexpected error: %s", err))
	group1 := things.Group{
		ID:      generateGroupID(t),
		Name:    groupName + "TestGroupRetrieveByID1",
		OwnerID: uid,
	}

	_, err = groupRepo.Save(context.Background(), group1)
	require.Nil(t, err, fmt.Sprintf("got unexpected error: %s", err))

	retrieved, err := groupRepo.RetrieveByID(context.Background(), group1.ID)
	require.Nil(t, err, fmt.Sprintf("got unexpected error: %s", err))
	assert.True(t, retrieved.ID == group1.ID, fmt.Sprintf("Save group, ID: expected %s got %s\n", group1.ID, retrieved.ID))

	// Round to milliseconds as otherwise saving and retriving from DB
	// adds rounding error.
	creationTime := time.Now().UTC().Round(time.Millisecond)
	group2 := things.Group{
		ID:          generateGroupID(t),
		Name:        groupName + "TestGroupRetrieveByID",
		OwnerID:     uid,
		CreatedAt:   creationTime,
		UpdatedAt:   creationTime,
		Description: description,
		Metadata:    metadata,
	}

	_, err = groupRepo.Save(context.Background(), group2)
	require.Nil(t, err, fmt.Sprintf("got unexpected error: %s", err))

	retrieved, err = groupRepo.RetrieveByID(context.Background(), group2.ID)
	require.Nil(t, err, fmt.Sprintf("got unexpected error: %s", err))
	assert.True(t, retrieved.ID == group2.ID, fmt.Sprintf("Save group, ID: expected %s got %s\n", group2.ID, retrieved.ID))
	assert.True(t, retrieved.CreatedAt.Equal(creationTime), fmt.Sprintf("Save group, CreatedAt: expected %s got %s\n", creationTime, retrieved.CreatedAt))
	assert.True(t, retrieved.UpdatedAt.Equal(creationTime), fmt.Sprintf("Save group, UpdatedAt: expected %s got %s\n", creationTime, retrieved.UpdatedAt))
	assert.True(t, retrieved.Description == description, fmt.Sprintf("Save group, Description: expected %v got %v\n", retrieved.Description, description))

	retrieved, err = groupRepo.RetrieveByID(context.Background(), generateGroupID(t))
	assert.True(t, errors.Contains(err, errors.ErrNotFound), fmt.Sprintf("Retrieve group: expected %s got %s\n", errors.ErrNotFound, err))
}

func TestGroupUpdate(t *testing.T) {
	t.Cleanup(func() { cleanUp(t) })
	dbMiddleware := postgres.NewDatabase(db)
	groupRepo := postgres.NewGroupRepo(dbMiddleware)

	uid, err := idProvider.ID()
	require.Nil(t, err, fmt.Sprintf("got unexpected error: %s", err))

	wrongUid, err := idProvider.ID()
	require.Nil(t, err, fmt.Sprintf("got unexpected error: %s", err))

	creationTime := time.Now().UTC()
	updateTime := time.Now().UTC()
	groupID := generateGroupID(t)

	group := things.Group{
		ID:          groupID,
		Name:        groupName + "TestGroupUpdate",
		OwnerID:     uid,
		CreatedAt:   creationTime,
		UpdatedAt:   creationTime,
		Description: description,
		Metadata:    metadata,
	}

	_, err = groupRepo.Save(context.Background(), group)
	require.Nil(t, err, fmt.Sprintf("group save got unexpected error: %s", err))

	retrieved, err := groupRepo.RetrieveByID(context.Background(), group.ID)
	require.Nil(t, err, fmt.Sprintf("group save got unexpected error: %s", err))

	cases := []struct {
		desc          string
		groupUpdate   things.Group
		groupExpected things.Group
		err           error
	}{
		{
			desc: "update group for existing id",
			groupUpdate: things.Group{
				ID:        groupID,
				Name:      groupName + "Updated",
				UpdatedAt: updateTime,
				Metadata:  things.GroupMetadata{"admin": "false"},
			},
			groupExpected: things.Group{
				Name:      groupName + "Updated",
				UpdatedAt: updateTime,
				Metadata:  things.GroupMetadata{"admin": "false"},
				CreatedAt: retrieved.CreatedAt,
				ID:        retrieved.ID,
			},
			err: nil,
		},
		{
			desc: "update group for non-existing id",
			groupUpdate: things.Group{
				ID:   wrongUid,
				Name: groupName + "-2",
			},
			err: errors.ErrUpdateEntity,
		},
		{
			desc: "update group for invalid name",
			groupUpdate: things.Group{
				ID:   groupID,
				Name: invalidName,
			},
			err: errors.ErrMalformedEntity,
		},
		{
			desc: "update group for invalid description",
			groupUpdate: things.Group{
				ID:          groupID,
				Description: invalidDesc,
			},
			err: errors.ErrMalformedEntity,
		},
	}

	for _, tc := range cases {
		updated, err := groupRepo.Update(context.Background(), tc.groupUpdate)
		assert.True(t, errors.Contains(err, tc.err), fmt.Sprintf("%s: expected %s got %s\n", tc.desc, tc.err, err))
		if tc.desc == "update group for existing id" {
			assert.True(t, updated.Name == tc.groupExpected.Name, fmt.Sprintf("%s:Name: expected %s got %s\n", tc.desc, tc.groupExpected.Name, updated.Name))
			assert.True(t, updated.Metadata["admin"] == tc.groupExpected.Metadata["admin"], fmt.Sprintf("%s:Level: expected %d got %d\n", tc.desc, tc.groupExpected.Metadata["admin"], updated.Metadata["admin"]))
		}
	}
}

func TestGroupDelete(t *testing.T) {
	t.Cleanup(func() { cleanUp(t) })
	dbMiddleware := postgres.NewDatabase(db)
	groupRepo := postgres.NewGroupRepo(dbMiddleware)

	uid, err := idProvider.ID()
	require.Nil(t, err, fmt.Sprintf("got unexpected error: %s", err))

	creationTime := time.Now().UTC()
	group1 := things.Group{
		ID:        generateGroupID(t),
		Name:      groupName + "child1",
		OwnerID:   uid,
		CreatedAt: creationTime,
		UpdatedAt: creationTime,
	}

	creationTime = time.Now().UTC()
	group2 := things.Group{
		ID:        generateGroupID(t),
		Name:      groupName + "child2",
		OwnerID:   uid,
		CreatedAt: creationTime,
		UpdatedAt: creationTime,
	}

	group1, err = groupRepo.Save(context.Background(), group1)
	require.Nil(t, err, fmt.Sprintf("group save got unexpected error: %s", err))

	group2, err = groupRepo.Save(context.Background(), group2)
	require.Nil(t, err, fmt.Sprintf("group save got unexpected error: %s", err))

	thingID, err := idProvider.ID()
	require.Nil(t, err, fmt.Sprintf("thing id create unexpected error: %s", err))

	err = groupRepo.AssignMember(context.Background(), group1.ID, thingID)
	require.Nil(t, err, fmt.Sprintf("thing assign got unexpected error: %s", err))

<<<<<<< HEAD
	err = groupRepo.Delete(context.Background(), group1.ID)
	assert.True(t, errors.Contains(err, things.ErrGroupNotEmpty), fmt.Sprintf("delete non empty group: expected %v got %v\n", things.ErrGroupNotEmpty, err))

	err = groupRepo.Delete(context.Background(), group2.ID)
=======
	err = groupRepo.Remove(context.Background(), groupChild2.ID)
>>>>>>> 9c1d0c23
	assert.True(t, errors.Contains(err, nil), fmt.Sprintf("delete empty group: expected %v got %v\n", nil, err))
}

func TestRetrieveAllGroups(t *testing.T) {
	t.Cleanup(func() { cleanUp(t) })
	dbMiddleware := postgres.NewDatabase(db)
	groupRepo := postgres.NewGroupRepo(dbMiddleware)
	uid, err := idProvider.ID()
	require.Nil(t, err, fmt.Sprintf("got unexpected error: %s", err))

	metadata := things.PageMetadata{
		Metadata: things.GroupMetadata{
			"field": "value",
		},
	}
	wrongMeta := things.PageMetadata{
		Metadata: things.GroupMetadata{
			"wrong": "wrong",
		},
	}

	metaNum := uint64(3)

	var n uint64 = 5
	for i := uint64(0); i < n; i++ {
		creationTime := time.Now().UTC()
		group := things.Group{
			ID:        generateGroupID(t),
			Name:      fmt.Sprintf("%s-%d", groupName, i),
			OwnerID:   uid,
			CreatedAt: creationTime,
			UpdatedAt: creationTime,
		}
		// Create Groups with metadata.
		if i < metaNum {
			group.Metadata = metadata.Metadata
		}

		_, err = groupRepo.Save(context.Background(), group)
		require.Nil(t, err, fmt.Sprintf("unexpected error: %s\n", err))
	}

	cases := map[string]struct {
		Size     uint64
		Metadata things.PageMetadata
	}{
		"retrieve all groups": {
			Metadata: things.PageMetadata{
				Total: n,
				Limit: n,
			},
			Size: n,
		},
		"retrieve groups with existing metadata": {
			Metadata: things.PageMetadata{
				Total:    metaNum,
				Limit:    n,
				Metadata: metadata.Metadata,
			},
			Size: metaNum,
		},
		"retrieve groups with non-existing metadata": {
			Metadata: things.PageMetadata{
				Total:    uint64(0),
				Limit:    n,
				Metadata: wrongMeta.Metadata,
			},
			Size: uint64(0),
		},
	}

	for desc, tc := range cases {
		page, err := groupRepo.RetrieveByOwner(context.Background(), uid, tc.Metadata)
		size := len(page.Groups)
		assert.Equal(t, tc.Size, uint64(size), fmt.Sprintf("%s: expected size %d got %d\n", desc, tc.Size, size))
		assert.Equal(t, tc.Metadata.Total, page.Total, fmt.Sprintf("%s: expected total %d got %d\n", desc, tc.Metadata.Total, page.Total))
		assert.Nil(t, err, fmt.Sprintf("%s: expected no error got %d\n", desc, err))
	}
}

func TestAssign(t *testing.T) {
	t.Cleanup(func() { cleanUp(t) })
	dbMiddleware := postgres.NewDatabase(db)
	groupRepo := postgres.NewGroupRepo(dbMiddleware)

	uid, err := idProvider.ID()
	require.Nil(t, err, fmt.Sprintf("got unexpected error: %s", err))

	creationTime := time.Now().UTC()
	group := things.Group{
		ID:        generateGroupID(t),
		Name:      groupName + "Updated",
		OwnerID:   uid,
		CreatedAt: creationTime,
		UpdatedAt: creationTime,
	}

	pm := things.PageMetadata{
		Offset: 0,
		Limit:  10,
	}

	group, err = groupRepo.Save(context.Background(), group)
	require.Nil(t, err, fmt.Sprintf("group save got unexpected error: %s", err))

	mid, err := idProvider.ID()
	require.Nil(t, err, fmt.Sprintf("got unexpected error: %s", err))

	err = groupRepo.AssignMember(context.Background(), group.ID, mid)
	require.Nil(t, err, fmt.Sprintf("member assign save unexpected error: %s", err))

	mp, err := groupRepo.RetrieveMembers(context.Background(), group.ID, pm)
	require.Nil(t, err, fmt.Sprintf("member assign save unexpected error: %s", err))
	assert.True(t, mp.Total == 1, fmt.Sprintf("retrieve members of a group: expected %d got %d\n", 1, mp.Total))

	err = groupRepo.AssignMember(context.Background(), group.ID, mid)
	assert.True(t, errors.Contains(err, things.ErrMemberAlreadyAssigned), fmt.Sprintf("assign member again: expected %v got %v\n", things.ErrMemberAlreadyAssigned, err))
}

func TestUnassign(t *testing.T) {
	t.Cleanup(func() { cleanUp(t) })
	dbMiddleware := postgres.NewDatabase(db)
	groupRepo := postgres.NewGroupRepo(dbMiddleware)

	uid, err := idProvider.ID()
	require.Nil(t, err, fmt.Sprintf("got unexpected error: %s", err))

	creationTime := time.Now().UTC()
	group := things.Group{
		ID:        generateGroupID(t),
		Name:      groupName + "Updated",
		OwnerID:   uid,
		CreatedAt: creationTime,
		UpdatedAt: creationTime,
	}

	pm := things.PageMetadata{
		Offset: 0,
		Limit:  10,
	}

	group, err = groupRepo.Save(context.Background(), group)
	require.Nil(t, err, fmt.Sprintf("group save got unexpected error: %s", err))

	mid, err := idProvider.ID()
	require.Nil(t, err, fmt.Sprintf("got unexpected error: %s", err))

	err = groupRepo.AssignMember(context.Background(), group.ID, mid)
	require.Nil(t, err, fmt.Sprintf("member assign unexpected error: %s", err))

	mid, err = idProvider.ID()
	require.Nil(t, err, fmt.Sprintf("got unexpected error: %s", err))
	err = groupRepo.AssignMember(context.Background(), group.ID, mid)
	require.Nil(t, err, fmt.Sprintf("member assign unexpected error: %s", err))

	mp, err := groupRepo.RetrieveMembers(context.Background(), group.ID, pm)
	require.Nil(t, err, fmt.Sprintf("member assign save unexpected error: %s", err))
	assert.True(t, mp.Total == 2, fmt.Sprintf("retrieve members of a group: expected %d got %d\n", 2, mp.Total))

	err = groupRepo.UnassignMember(context.Background(), group.ID, mid)
	require.Nil(t, err, fmt.Sprintf("member unassign save unexpected error: %s", err))

	mp, err = groupRepo.RetrieveMembers(context.Background(), group.ID, pm)
	require.Nil(t, err, fmt.Sprintf("members retrieve unexpected error: %s", err))
	assert.True(t, mp.Total == 1, fmt.Sprintf("retrieve members of a group: expected %d got %d\n", 1, mp.Total))
}

func cleanUp(t *testing.T) {
	_, err := db.Exec("delete from group_relations")
	require.Nil(t, err, fmt.Sprintf("clean relations unexpected error: %s", err))
	_, err = db.Exec("delete from groups")
	require.Nil(t, err, fmt.Sprintf("clean groups unexpected error: %s", err))
}<|MERGE_RESOLUTION|>--- conflicted
+++ resolved
@@ -234,7 +234,7 @@
 	}
 }
 
-func TestGroupDelete(t *testing.T) {
+func TestGroupRemove(t *testing.T) {
 	t.Cleanup(func() { cleanUp(t) })
 	dbMiddleware := postgres.NewDatabase(db)
 	groupRepo := postgres.NewGroupRepo(dbMiddleware)
@@ -272,14 +272,10 @@
 	err = groupRepo.AssignMember(context.Background(), group1.ID, thingID)
 	require.Nil(t, err, fmt.Sprintf("thing assign got unexpected error: %s", err))
 
-<<<<<<< HEAD
-	err = groupRepo.Delete(context.Background(), group1.ID)
+	err = groupRepo.Remove(context.Background(), group1.ID)
 	assert.True(t, errors.Contains(err, things.ErrGroupNotEmpty), fmt.Sprintf("delete non empty group: expected %v got %v\n", things.ErrGroupNotEmpty, err))
 
-	err = groupRepo.Delete(context.Background(), group2.ID)
-=======
-	err = groupRepo.Remove(context.Background(), groupChild2.ID)
->>>>>>> 9c1d0c23
+	err = groupRepo.Remove(context.Background(), group2.ID)
 	assert.True(t, errors.Contains(err, nil), fmt.Sprintf("delete empty group: expected %v got %v\n", nil, err))
 }
 
@@ -326,13 +322,13 @@
 		Size     uint64
 		Metadata things.PageMetadata
 	}{
-		"retrieve all groups": {
-			Metadata: things.PageMetadata{
-				Total: n,
-				Limit: n,
-			},
-			Size: n,
-		},
+		// "retrieve all groups": {
+		// 	Metadata: things.PageMetadata{
+		// 		Total: n,
+		// 		Limit: n,
+		// 	},
+		// 	Size: n,
+		// },
 		"retrieve groups with existing metadata": {
 			Metadata: things.PageMetadata{
 				Total:    metaNum,
