--- conflicted
+++ resolved
@@ -22,8 +22,8 @@
 )
 
 var (
-	invalidDesc  = strings.Repeat("m", maxDescSize+1)
-	metadata     = things.GroupMetadata{
+	invalidDesc = strings.Repeat("m", maxDescSize+1)
+	metadata    = things.GroupMetadata{
 		"admin": "true",
 	}
 )
@@ -272,14 +272,10 @@
 	err = groupRepo.AssignMember(context.Background(), group1.ID, thingID)
 	require.Nil(t, err, fmt.Sprintf("thing assign got unexpected error: %s", err))
 
-<<<<<<< HEAD
 	err = groupRepo.Delete(context.Background(), group1.ID)
 	assert.True(t, errors.Contains(err, things.ErrGroupNotEmpty), fmt.Sprintf("delete non empty group: expected %v got %v\n", things.ErrGroupNotEmpty, err))
 
 	err = groupRepo.Delete(context.Background(), group2.ID)
-=======
-	err = groupRepo.Delete(context.Background(), groupChild2.ID)
->>>>>>> acb61346
 	assert.True(t, errors.Contains(err, nil), fmt.Sprintf("delete empty group: expected %v got %v\n", nil, err))
 }
 
