--- conflicted
+++ resolved
@@ -113,13 +113,12 @@
 	return es.svc.Backup(ctx, token)
 }
 
-<<<<<<< HEAD
 func (es eventStore) BackupGroupsByOrg(ctx context.Context, token string, orgID string) (things.BackupGroupsByOrg, error) {
 	return es.svc.BackupGroupsByOrg(ctx, token, orgID)
-=======
+}
+
 func (es eventStore) BackupGroupMemberships(ctx context.Context, token string, groupID string) (things.BackupGroupMemberships, error) {
 	return es.svc.BackupGroupMemberships(ctx, token, groupID)
->>>>>>> 922cc605
 }
 
 func (es eventStore) Restore(ctx context.Context, token string, backup things.Backup) error {
