// Copyright (c) Mainflux
// SPDX-License-Identifier: Apache-2.0

package redis

import (
	"context"

<<<<<<< HEAD
	"github.com/MainfluxLabs/mainflux/pkg/apiutil"
	"github.com/MainfluxLabs/mainflux/pkg/invites"
=======
>>>>>>> 9ce616d1
	"github.com/MainfluxLabs/mainflux/things"
	"github.com/go-redis/redis/v8"
)

const (
	streamID  = "mainflux.things"
	streamLen = 1000
)

type eventStore struct {
	things.Service
	client *redis.Client
}

// NewEventStoreMiddleware returns wrapper around things service that sends
// events to event store.
func NewEventStoreMiddleware(svc things.Service, client *redis.Client) things.Service {
	return eventStore{
		Service: svc,
		client:  client,
	}
}

func (es eventStore) CreateThings(ctx context.Context, token, profileID string, things ...things.Thing) ([]things.Thing, error) {
	ths, err := es.Service.CreateThings(ctx, token, profileID, things...)
	if err != nil {
		return ths, err
	}

	for _, th := range ths {
		event := createThingEvent{
			id:        th.ID,
			groupID:   th.GroupID,
			profileID: th.ProfileID,
			name:      th.Name,
			metadata:  th.Metadata,
		}
		record := &redis.XAddArgs{
			Stream:       streamID,
			MaxLenApprox: streamLen,
			Values:       event.Encode(),
		}
		es.client.XAdd(ctx, record).Err()
	}

	return ths, nil
}

func (es eventStore) UpdateThing(ctx context.Context, token string, thing things.Thing) error {
	if err := es.Service.UpdateThing(ctx, token, thing); err != nil {
		return err
	}

	event := updateThingEvent{
		id:        thing.ID,
		profileID: thing.ProfileID,
		name:      thing.Name,
		metadata:  thing.Metadata,
	}
	record := &redis.XAddArgs{
		Stream:       streamID,
		MaxLenApprox: streamLen,
		Values:       event.Encode(),
	}
	es.client.XAdd(ctx, record).Err()

	return nil
}

func (es eventStore) UpdateThingGroupAndProfile(ctx context.Context, token string, thing things.Thing) error {
	if err := es.Service.UpdateThing(ctx, token, thing); err != nil {
		return err
	}

	event := updateThingGroupAndProfileEvent{
		id:        thing.ID,
		profileID: thing.ProfileID,
		groupID:   thing.GroupID,
	}

	record := &redis.XAddArgs{
		Stream:       streamID,
		MaxLenApprox: streamLen,
		Values:       event.Encode(),
	}

	es.client.XAdd(ctx, record).Err()

	return nil
}

func (es eventStore) RemoveThings(ctx context.Context, token string, ids ...string) error {
	for _, id := range ids {
		if err := es.Service.RemoveThings(ctx, token, id); err != nil {
			return err
		}

		event := removeThingEvent{
			id: id,
		}
		record := &redis.XAddArgs{
			Stream:       streamID,
			MaxLenApprox: streamLen,
			Values:       event.Encode(),
		}
		es.client.XAdd(ctx, record).Err()
	}

	return nil
}

func (es eventStore) CreateProfiles(ctx context.Context, token, groupID string, profiles ...things.Profile) ([]things.Profile, error) {
	prs, err := es.Service.CreateProfiles(ctx, token, groupID, profiles...)
	if err != nil {
		return prs, err
	}

	for _, pr := range prs {
		event := createProfileEvent{
			id:       pr.ID,
			groupID:  pr.GroupID,
			name:     pr.Name,
			metadata: pr.Metadata,
		}
		record := &redis.XAddArgs{
			Stream:       streamID,
			MaxLenApprox: streamLen,
			Values:       event.Encode(),
		}
		es.client.XAdd(ctx, record).Err()
	}

	return prs, nil
}

func (es eventStore) UpdateProfile(ctx context.Context, token string, profile things.Profile) error {
	if err := es.Service.UpdateProfile(ctx, token, profile); err != nil {
		return err
	}

	event := updateProfileEvent{
		id:       profile.ID,
		name:     profile.Name,
		config:   profile.Config,
		metadata: profile.Metadata,
	}
	record := &redis.XAddArgs{
		Stream:       streamID,
		MaxLenApprox: streamLen,
		Values:       event.Encode(),
	}
	es.client.XAdd(ctx, record).Err()

	return nil
}

func (es eventStore) RemoveProfiles(ctx context.Context, token string, ids ...string) error {
	for _, id := range ids {
		if err := es.Service.RemoveProfiles(ctx, token, id); err != nil {
			return err
		}

		event := removeProfileEvent{
			id: id,
		}
		record := &redis.XAddArgs{
			Stream:       streamID,
			MaxLenApprox: streamLen,
			Values:       event.Encode(),
		}
		es.client.XAdd(ctx, record).Err()
	}

	return nil
}

func (es eventStore) RemoveGroups(ctx context.Context, token string, ids ...string) error {
	for _, id := range ids {
		if err := es.Service.RemoveGroups(ctx, token, id); err != nil {
			return err
		}

		event := removeGroupEvent{
			id: id,
		}
		record := &redis.XAddArgs{
			Stream:       streamID,
			MaxLenApprox: streamLen,
			Values:       event.Encode(),
		}
		es.client.XAdd(ctx, record).Err()
	}

	return nil
<<<<<<< HEAD
}

func (es eventStore) UpdateGroup(ctx context.Context, token string, group things.Group) (things.Group, error) {
	return es.svc.UpdateGroup(ctx, token, group)
}

func (es eventStore) ViewGroup(ctx context.Context, token, id string) (things.Group, error) {
	return es.svc.ViewGroup(ctx, token, id)
}

func (es eventStore) ViewGroupByThing(ctx context.Context, token string, thingID string) (things.Group, error) {
	return es.svc.ViewGroupByThing(ctx, token, thingID)
}

func (es eventStore) ViewGroupByProfile(ctx context.Context, token, profileID string) (things.Group, error) {
	return es.svc.ViewGroupByProfile(ctx, token, profileID)
}

func (es eventStore) CreateGroupMemberships(ctx context.Context, token string, gms ...things.GroupMembership) error {
	return es.svc.CreateGroupMemberships(ctx, token, gms...)
}

func (es eventStore) ListGroupMemberships(ctx context.Context, token, groupID string, pm apiutil.PageMetadata) (things.GroupMembershipsPage, error) {
	return es.svc.ListGroupMemberships(ctx, token, groupID, pm)
}

func (es eventStore) UpdateGroupMemberships(ctx context.Context, token string, gms ...things.GroupMembership) error {
	return es.svc.UpdateGroupMemberships(ctx, token, gms...)
}

func (es eventStore) RemoveGroupMemberships(ctx context.Context, token, groupID string, memberIDs ...string) error {
	return es.svc.RemoveGroupMemberships(ctx, token, groupID, memberIDs...)
}

func (es eventStore) GetThingIDsByProfile(ctx context.Context, profileID string) ([]string, error) {
	return es.svc.GetThingIDsByProfile(ctx, profileID)
}

func (es eventStore) CreateGroupInvite(ctx context.Context, token, email, role, groupID, invRedirectPath string) (things.GroupInvite, error) {
	return es.svc.CreateGroupInvite(ctx, token, email, role, groupID, invRedirectPath)
}

func (es eventStore) RevokeGroupInvite(ctx context.Context, token, inviteID string) error {
	return es.svc.RevokeGroupInvite(ctx, token, inviteID)
}

func (es eventStore) RespondGroupInvite(ctx context.Context, token, inviteID string, accept bool) error {
	return es.svc.RespondGroupInvite(ctx, token, inviteID, accept)
}

func (es eventStore) ViewGroupInvite(ctx context.Context, token, inviteID string) (things.GroupInvite, error) {
	return es.svc.ViewGroupInvite(ctx, token, inviteID)
}

func (es eventStore) ListGroupInvitesByUser(ctx context.Context, token, userType, userID string, pm invites.PageMetadataInvites) (things.GroupInvitesPage, error) {
	return es.svc.ListGroupInvitesByUser(ctx, token, userType, userID, pm)
}

func (es eventStore) ListGroupInvitesByGroup(ctx context.Context, token, groupID string, pm invites.PageMetadataInvites) (things.GroupInvitesPage, error) {
	return es.svc.ListGroupInvitesByGroup(ctx, token, groupID, pm)
}

func (es eventStore) CreateDormantGroupInvites(ctx context.Context, token, orgInviteID string, groupMemberships ...things.GroupMembership) error {
	return es.svc.CreateDormantGroupInvites(ctx, token, orgInviteID, groupMemberships...)
}

func (es eventStore) ActivateGroupInvites(ctx context.Context, token, orgInviteID, invRedirectPath string) error {
	return es.svc.ActivateGroupInvites(ctx, token, orgInviteID, invRedirectPath)
}

func (es eventStore) SendGroupInviteEmail(ctx context.Context, invite things.GroupInvite, email, orgName, invRedirectPath string) error {
	return es.svc.SendGroupInviteEmail(ctx, invite, email, orgName, invRedirectPath)
=======
>>>>>>> 9ce616d1
}<|MERGE_RESOLUTION|>--- conflicted
+++ resolved
@@ -6,11 +6,6 @@
 import (
 	"context"
 
-<<<<<<< HEAD
-	"github.com/MainfluxLabs/mainflux/pkg/apiutil"
-	"github.com/MainfluxLabs/mainflux/pkg/invites"
-=======
->>>>>>> 9ce616d1
 	"github.com/MainfluxLabs/mainflux/things"
 	"github.com/go-redis/redis/v8"
 )
@@ -205,79 +200,4 @@
 	}
 
 	return nil
-<<<<<<< HEAD
-}
-
-func (es eventStore) UpdateGroup(ctx context.Context, token string, group things.Group) (things.Group, error) {
-	return es.svc.UpdateGroup(ctx, token, group)
-}
-
-func (es eventStore) ViewGroup(ctx context.Context, token, id string) (things.Group, error) {
-	return es.svc.ViewGroup(ctx, token, id)
-}
-
-func (es eventStore) ViewGroupByThing(ctx context.Context, token string, thingID string) (things.Group, error) {
-	return es.svc.ViewGroupByThing(ctx, token, thingID)
-}
-
-func (es eventStore) ViewGroupByProfile(ctx context.Context, token, profileID string) (things.Group, error) {
-	return es.svc.ViewGroupByProfile(ctx, token, profileID)
-}
-
-func (es eventStore) CreateGroupMemberships(ctx context.Context, token string, gms ...things.GroupMembership) error {
-	return es.svc.CreateGroupMemberships(ctx, token, gms...)
-}
-
-func (es eventStore) ListGroupMemberships(ctx context.Context, token, groupID string, pm apiutil.PageMetadata) (things.GroupMembershipsPage, error) {
-	return es.svc.ListGroupMemberships(ctx, token, groupID, pm)
-}
-
-func (es eventStore) UpdateGroupMemberships(ctx context.Context, token string, gms ...things.GroupMembership) error {
-	return es.svc.UpdateGroupMemberships(ctx, token, gms...)
-}
-
-func (es eventStore) RemoveGroupMemberships(ctx context.Context, token, groupID string, memberIDs ...string) error {
-	return es.svc.RemoveGroupMemberships(ctx, token, groupID, memberIDs...)
-}
-
-func (es eventStore) GetThingIDsByProfile(ctx context.Context, profileID string) ([]string, error) {
-	return es.svc.GetThingIDsByProfile(ctx, profileID)
-}
-
-func (es eventStore) CreateGroupInvite(ctx context.Context, token, email, role, groupID, invRedirectPath string) (things.GroupInvite, error) {
-	return es.svc.CreateGroupInvite(ctx, token, email, role, groupID, invRedirectPath)
-}
-
-func (es eventStore) RevokeGroupInvite(ctx context.Context, token, inviteID string) error {
-	return es.svc.RevokeGroupInvite(ctx, token, inviteID)
-}
-
-func (es eventStore) RespondGroupInvite(ctx context.Context, token, inviteID string, accept bool) error {
-	return es.svc.RespondGroupInvite(ctx, token, inviteID, accept)
-}
-
-func (es eventStore) ViewGroupInvite(ctx context.Context, token, inviteID string) (things.GroupInvite, error) {
-	return es.svc.ViewGroupInvite(ctx, token, inviteID)
-}
-
-func (es eventStore) ListGroupInvitesByUser(ctx context.Context, token, userType, userID string, pm invites.PageMetadataInvites) (things.GroupInvitesPage, error) {
-	return es.svc.ListGroupInvitesByUser(ctx, token, userType, userID, pm)
-}
-
-func (es eventStore) ListGroupInvitesByGroup(ctx context.Context, token, groupID string, pm invites.PageMetadataInvites) (things.GroupInvitesPage, error) {
-	return es.svc.ListGroupInvitesByGroup(ctx, token, groupID, pm)
-}
-
-func (es eventStore) CreateDormantGroupInvites(ctx context.Context, token, orgInviteID string, groupMemberships ...things.GroupMembership) error {
-	return es.svc.CreateDormantGroupInvites(ctx, token, orgInviteID, groupMemberships...)
-}
-
-func (es eventStore) ActivateGroupInvites(ctx context.Context, token, orgInviteID, invRedirectPath string) error {
-	return es.svc.ActivateGroupInvites(ctx, token, orgInviteID, invRedirectPath)
-}
-
-func (es eventStore) SendGroupInviteEmail(ctx context.Context, invite things.GroupInvite, email, orgName, invRedirectPath string) error {
-	return es.svc.SendGroupInviteEmail(ctx, invite, email, orgName, invRedirectPath)
-=======
->>>>>>> 9ce616d1
 }