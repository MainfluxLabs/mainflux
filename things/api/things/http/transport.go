// Copyright (c) Mainflux
// SPDX-License-Identifier: Apache-2.0

package http

import (
	"context"
	"encoding/json"
	"net/http"
	"strings"

	"github.com/MainfluxLabs/mainflux"
	"github.com/MainfluxLabs/mainflux/internal/apiutil"
	log "github.com/MainfluxLabs/mainflux/logger"
	"github.com/MainfluxLabs/mainflux/pkg/errors"
	"github.com/MainfluxLabs/mainflux/pkg/uuid"
	"github.com/MainfluxLabs/mainflux/things"
	kitot "github.com/go-kit/kit/tracing/opentracing"
	kithttp "github.com/go-kit/kit/transport/http"
	"github.com/go-zoo/bone"
	opentracing "github.com/opentracing/opentracing-go"
	"github.com/prometheus/client_golang/prometheus/promhttp"
)

const (
<<<<<<< HEAD
	contentType   = "application/json"
	offsetKey     = "offset"
	limitKey      = "limit"
	nameKey       = "name"
	orderKey      = "order"
	dirKey        = "dir"
	metadataKey   = "metadata"
	disconnKey    = "disconnected"
	groupIDKey    = "groupID"
	unassignedKey = "unassigned"
	adminKey      = "admin"
	defOffset     = 0
	defLimit      = 10
=======
	contentType = "application/json"
	offsetKey   = "offset"
	limitKey    = "limit"
	nameKey     = "name"
	orderKey    = "order"
	dirKey      = "dir"
	metadataKey = "metadata"
	disconnKey  = "disconnected"
	groupIDKey  = "groupID"
	memberIDKey = "memberID"
	adminKey    = "admin"
	defOffset   = 0
	defLimit    = 10
>>>>>>> 5c3ddfbd
)

// MakeHandler returns a HTTP handler for API endpoints.
func MakeHandler(tracer opentracing.Tracer, svc things.Service, logger log.Logger) http.Handler {
	opts := []kithttp.ServerOption{
		kithttp.ServerErrorEncoder(apiutil.LoggingErrorEncoder(logger, encodeError)),
	}

	r := bone.New()

	r.Post("/things", kithttp.NewServer(
		kitot.TraceServer(tracer, "create_things")(createThingsEndpoint(svc)),
		decodeThingsCreation,
		encodeResponse,
		opts...,
	))

	r.Patch("/things/:id/key", kithttp.NewServer(
		kitot.TraceServer(tracer, "update_key")(updateKeyEndpoint(svc)),
		decodeKeyUpdate,
		encodeResponse,
		opts...,
	))

	r.Put("/things/:id", kithttp.NewServer(
		kitot.TraceServer(tracer, "update_thing")(updateThingEndpoint(svc)),
		decodeThingUpdate,
		encodeResponse,
		opts...,
	))

	r.Delete("/things/:id", kithttp.NewServer(
		kitot.TraceServer(tracer, "remove_thing")(removeThingEndpoint(svc)),
		decodeView,
		encodeResponse,
		opts...,
	))

	r.Get("/things/:id", kithttp.NewServer(
		kitot.TraceServer(tracer, "view_thing")(viewThingEndpoint(svc)),
		decodeView,
		encodeResponse,
		opts...,
	))

	r.Get("/things/:id/channels", kithttp.NewServer(
		kitot.TraceServer(tracer, "list_channels_by_thing")(listChannelsByThingEndpoint(svc)),
		decodeListByConnection,
		encodeResponse,
		opts...,
	))

	r.Get("/things", kithttp.NewServer(
		kitot.TraceServer(tracer, "list_things")(listThingsEndpoint(svc)),
		decodeList,
		encodeResponse,
		opts...,
	))

	r.Post("/things/search", kithttp.NewServer(
		kitot.TraceServer(tracer, "search_things")(listThingsEndpoint(svc)),
		decodeListByMetadata,
		encodeResponse,
		opts...,
	))

	r.Post("/channels", kithttp.NewServer(
		kitot.TraceServer(tracer, "create_channels")(createChannelsEndpoint(svc)),
		decodeChannelsCreation,
		encodeResponse,
		opts...,
	))

	r.Put("/channels/:id", kithttp.NewServer(
		kitot.TraceServer(tracer, "update_channel")(updateChannelEndpoint(svc)),
		decodeChannelUpdate,
		encodeResponse,
		opts...,
	))

	r.Delete("/channels/:id", kithttp.NewServer(
		kitot.TraceServer(tracer, "remove_channel")(removeChannelEndpoint(svc)),
		decodeView,
		encodeResponse,
		opts...,
	))

	r.Get("/channels/:id", kithttp.NewServer(
		kitot.TraceServer(tracer, "view_channel")(viewChannelEndpoint(svc)),
		decodeView,
		encodeResponse,
		opts...,
	))

	r.Get("/channels/:id/things", kithttp.NewServer(
		kitot.TraceServer(tracer, "list_things_by_channel")(listThingsByChannelEndpoint(svc)),
		decodeListByConnection,
		encodeResponse,
		opts...,
	))

	r.Get("/channels", kithttp.NewServer(
		kitot.TraceServer(tracer, "list_channels")(listChannelsEndpoint(svc)),
		decodeList,
		encodeResponse,
		opts...,
	))

	r.Post("/connect", kithttp.NewServer(
		kitot.TraceServer(tracer, "connect")(connectEndpoint(svc)),
		decodeConnectList,
		encodeResponse,
		opts...,
	))

	r.Put("/disconnect", kithttp.NewServer(
		kitot.TraceServer(tracer, "disconnect")(disconnectEndpoint(svc)),
		decodeConnectList,
		encodeResponse,
		opts...,
	))

	r.Put("/channels/:chanId/things/:thingId", kithttp.NewServer(
		kitot.TraceServer(tracer, "connect_thing")(connectThingEndpoint(svc)),
		decodeConnectThing,
		encodeResponse,
		opts...,
	))

	r.Delete("/channels/:chanId/things/:thingId", kithttp.NewServer(
		kitot.TraceServer(tracer, "disconnect_thing")(disconnectThingEndpoint(svc)),
		decodeConnectThing,
		encodeResponse,
		opts...,
	))

	r.Post("/groups", kithttp.NewServer(
		kitot.TraceServer(tracer, "create_group")(createGroupEndpoint(svc)),
		decodeGroupCreate,
		encodeResponse,
		opts...,
	))

	r.Get("/groups/:groupID", kithttp.NewServer(
		kitot.TraceServer(tracer, "view_group")(viewGroupEndpoint(svc)),
		decodeGroupRequest,
		encodeResponse,
		opts...,
	))

	r.Put("/groups/:groupID", kithttp.NewServer(
		kitot.TraceServer(tracer, "update_group")(updateGroupEndpoint(svc)),
		decodeGroupUpdate,
		encodeResponse,
		opts...,
	))

	r.Delete("/groups/:groupID", kithttp.NewServer(
		kitot.TraceServer(tracer, "delete_group")(deleteGroupEndpoint(svc)),
		decodeGroupRequest,
		encodeResponse,
		opts...,
	))

	r.Get("/groups", kithttp.NewServer(
		kitot.TraceServer(tracer, "list_groups")(listGroupsEndpoint(svc)),
		decodeListGroupsRequest,
		encodeResponse,
		opts...,
	))

	r.Post("/groups/:groupID/members", kithttp.NewServer(
		kitot.TraceServer(tracer, "assign")(assignEndpoint(svc)),
		decodememberRequest,
		encodeResponse,
		opts...,
	))

	r.Delete("/groups/:groupID/members", kithttp.NewServer(
		kitot.TraceServer(tracer, "unassign")(unassignEndpoint(svc)),
		decodememberRequest,
		encodeResponse,
		opts...,
	))

	r.Get("/groups/:groupID/members", kithttp.NewServer(
		kitot.TraceServer(tracer, "list_members")(listMembersEndpoint(svc)),
		decodeListMembersRequest,
		encodeResponse,
		opts...,
	))

	r.Get("/things/:memberID/groups", kithttp.NewServer(
		kitot.TraceServer(tracer, "view_membership")(viewMembershipEndpoint(svc)),
		decodeViewMembershipRequest,
		encodeResponse,
		opts...,
	))

	r.Get("/backup", kithttp.NewServer(
		kitot.TraceServer(tracer, "backup")(backupEndpoint(svc)),
		decodeBackup,
		encodeResponse,
		opts...,
	))

	r.Post("/restore", kithttp.NewServer(
		kitot.TraceServer(tracer, "restore")(restoreEndpoint(svc)),
		decodeRestore,
		encodeResponse,
		opts...,
	))

	r.GetFunc("/health", mainflux.Health("things"))
	r.Handle("/metrics", promhttp.Handler())

	return r
}

func decodeThingsCreation(_ context.Context, r *http.Request) (interface{}, error) {
	if !strings.Contains(r.Header.Get("Content-Type"), contentType) {
		return nil, apiutil.ErrUnsupportedContentType
	}

	req := createThingsReq{token: apiutil.ExtractBearerToken(r)}
	if err := json.NewDecoder(r.Body).Decode(&req.Things); err != nil {
		return nil, errors.Wrap(apiutil.ErrMalformedEntity, err)
	}

	return req, nil
}

func decodeThingUpdate(_ context.Context, r *http.Request) (interface{}, error) {
	if !strings.Contains(r.Header.Get("Content-Type"), contentType) {
		return nil, apiutil.ErrUnsupportedContentType
	}

	req := updateThingReq{
		token: apiutil.ExtractBearerToken(r),
		id:    bone.GetValue(r, "id"),
	}
	if err := json.NewDecoder(r.Body).Decode(&req); err != nil {
		return nil, errors.Wrap(apiutil.ErrMalformedEntity, err)
	}

	return req, nil
}

func decodeKeyUpdate(_ context.Context, r *http.Request) (interface{}, error) {
	if !strings.Contains(r.Header.Get("Content-Type"), contentType) {
		return nil, apiutil.ErrUnsupportedContentType
	}

	req := updateKeyReq{
		token: apiutil.ExtractBearerToken(r),
		id:    bone.GetValue(r, "id"),
	}
	if err := json.NewDecoder(r.Body).Decode(&req); err != nil {
		return nil, errors.Wrap(apiutil.ErrMalformedEntity, err)
	}

	return req, nil
}

func decodeChannelsCreation(_ context.Context, r *http.Request) (interface{}, error) {
	if !strings.Contains(r.Header.Get("Content-Type"), contentType) {
		return nil, apiutil.ErrUnsupportedContentType
	}

	req := createChannelsReq{token: apiutil.ExtractBearerToken(r)}
	if err := json.NewDecoder(r.Body).Decode(&req.Channels); err != nil {
		return nil, errors.Wrap(apiutil.ErrMalformedEntity, err)
	}

	return req, nil
}

func decodeChannelUpdate(_ context.Context, r *http.Request) (interface{}, error) {
	if !strings.Contains(r.Header.Get("Content-Type"), contentType) {
		return nil, apiutil.ErrUnsupportedContentType
	}

	req := updateChannelReq{
		token: apiutil.ExtractBearerToken(r),
		id:    bone.GetValue(r, "id"),
	}
	if err := json.NewDecoder(r.Body).Decode(&req); err != nil {
		return nil, errors.Wrap(apiutil.ErrMalformedEntity, err)
	}

	return req, nil
}

func decodeView(_ context.Context, r *http.Request) (interface{}, error) {
	req := viewResourceReq{
		token: apiutil.ExtractBearerToken(r),
		id:    bone.GetValue(r, "id"),
	}

	return req, nil
}

func decodeList(_ context.Context, r *http.Request) (interface{}, error) {
	o, err := apiutil.ReadUintQuery(r, offsetKey, defOffset)
	if err != nil {
		return nil, err
	}

	l, err := apiutil.ReadLimitQuery(r, limitKey, defLimit)
	if err != nil {
		return nil, err
	}

	n, err := apiutil.ReadStringQuery(r, nameKey, "")
	if err != nil {
		return nil, err
	}

	or, err := apiutil.ReadStringQuery(r, orderKey, "")
	if err != nil {
		return nil, err
	}

	d, err := apiutil.ReadStringQuery(r, dirKey, "")
	if err != nil {
		return nil, err
	}

	m, err := apiutil.ReadMetadataQuery(r, metadataKey, nil)
	if err != nil {
		return nil, err
	}

	a, err := apiutil.ReadBoolQuery(r, adminKey, false)
	if err != nil {
		return nil, err
	}

	req := listResourcesReq{
		token: apiutil.ExtractBearerToken(r),
		pageMetadata: things.PageMetadata{
			Offset:   o,
			Limit:    l,
			Name:     n,
			Order:    or,
			Dir:      d,
			Metadata: m,
		},
		admin: a,
	}

	return req, nil
}

func decodeListByMetadata(_ context.Context, r *http.Request) (interface{}, error) {
	req := listResourcesReq{token: apiutil.ExtractBearerToken(r)}
	if err := json.NewDecoder(r.Body).Decode(&req.pageMetadata); err != nil {
		return nil, errors.Wrap(apiutil.ErrMalformedEntity, err)
	}

	return req, nil
}

func decodeListByConnection(_ context.Context, r *http.Request) (interface{}, error) {
	o, err := apiutil.ReadUintQuery(r, offsetKey, defOffset)
	if err != nil {
		return nil, err
	}

	l, err := apiutil.ReadLimitQuery(r, limitKey, defLimit)
	if err != nil {
		return nil, err
	}

	c, err := apiutil.ReadBoolQuery(r, disconnKey, false)
	if err != nil {
		return nil, err
	}

	or, err := apiutil.ReadStringQuery(r, orderKey, "")
	if err != nil {
		return nil, err
	}

	d, err := apiutil.ReadStringQuery(r, dirKey, "")
	if err != nil {
		return nil, err
	}

	req := listByConnectionReq{
		token: apiutil.ExtractBearerToken(r),
		id:    bone.GetValue(r, "id"),
		pageMetadata: things.PageMetadata{
			Offset:       o,
			Limit:        l,
			Disconnected: c,
			Order:        or,
			Dir:          d,
		},
	}

	return req, nil
}

func decodeConnectThing(_ context.Context, r *http.Request) (interface{}, error) {
	req := connectThingReq{
		token:   apiutil.ExtractBearerToken(r),
		chanID:  bone.GetValue(r, "chanId"),
		thingID: bone.GetValue(r, "thingId"),
	}

	return req, nil
}

func decodeConnectList(_ context.Context, r *http.Request) (interface{}, error) {
	if !strings.Contains(r.Header.Get("Content-Type"), contentType) {
		return nil, apiutil.ErrUnsupportedContentType
	}

	req := connectReq{token: apiutil.ExtractBearerToken(r)}
	if err := json.NewDecoder(r.Body).Decode(&req); err != nil {
		return nil, errors.Wrap(apiutil.ErrMalformedEntity, err)
	}

	return req, nil
}

func decodeListMembersRequest(_ context.Context, r *http.Request) (interface{}, error) {
	o, err := apiutil.ReadUintQuery(r, offsetKey, defOffset)
	if err != nil {
		return nil, err
	}

	l, err := apiutil.ReadUintQuery(r, limitKey, defLimit)
	if err != nil {
		return nil, err
	}

	m, err := apiutil.ReadMetadataQuery(r, metadataKey, nil)
	if err != nil {
		return nil, err
	}

	u, err := apiutil.ReadBoolQuery(r, unassignedKey, false)
	if err != nil {
		return nil, err
	}

	req := listMembersReq{
		token:      apiutil.ExtractBearerToken(r),
		id:         bone.GetValue(r, groupIDKey),
		unassigned: u,
		offset:     o,
		limit:      l,
		metadata:   m,
	}
	return req, nil
}

func decodeGroupCreate(_ context.Context, r *http.Request) (interface{}, error) {
	if !strings.Contains(r.Header.Get("Content-Type"), contentType) {
		return nil, apiutil.ErrUnsupportedContentType
	}

	req := createGroupReq{token: apiutil.ExtractBearerToken(r)}
	if err := json.NewDecoder(r.Body).Decode(&req); err != nil {
		return nil, errors.Wrap(apiutil.ErrMalformedEntity, err)
	}

	return req, nil
}

func decodeListGroupsRequest(_ context.Context, r *http.Request) (interface{}, error) {
	o, err := apiutil.ReadUintQuery(r, offsetKey, defOffset)
	if err != nil {
		return nil, err
	}

	l, err := apiutil.ReadUintQuery(r, limitKey, defLimit)
	if err != nil {
		return nil, err
	}

	m, err := apiutil.ReadMetadataQuery(r, metadataKey, nil)
	if err != nil {
		return nil, err
	}

	n, err := apiutil.ReadStringQuery(r, nameKey, "")
	if err != nil {
		return nil, err
	}

	a, err := apiutil.ReadBoolQuery(r, adminKey, false)
	if err != nil {
		return nil, err
	}

	req := listGroupsReq{
		token: apiutil.ExtractBearerToken(r),
		pageMetadata: things.PageMetadata{
			Offset:   o,
			Limit:    l,
			Metadata: m,
			Name:     n,
		},
		id:    bone.GetValue(r, groupIDKey),
		admin: a,
	}
	return req, nil
}

func decodeGroupUpdate(_ context.Context, r *http.Request) (interface{}, error) {
	if !strings.Contains(r.Header.Get("Content-Type"), contentType) {
		return nil, apiutil.ErrUnsupportedContentType
	}

	req := updateGroupReq{
		id:    bone.GetValue(r, groupIDKey),
		token: apiutil.ExtractBearerToken(r),
	}
	if err := json.NewDecoder(r.Body).Decode(&req); err != nil {
		return nil, errors.Wrap(apiutil.ErrMalformedEntity, err)
	}

	return req, nil
}

func decodeGroupRequest(_ context.Context, r *http.Request) (interface{}, error) {
	req := groupReq{
		token: apiutil.ExtractBearerToken(r),
		id:    bone.GetValue(r, groupIDKey),
	}

	return req, nil
}

func decodememberRequest(_ context.Context, r *http.Request) (interface{}, error) {
	req := memberReq{
		token:   apiutil.ExtractBearerToken(r),
		groupID: bone.GetValue(r, groupIDKey),
	}

	if err := json.NewDecoder(r.Body).Decode(&req); err != nil {
		return nil, errors.Wrap(apiutil.ErrMalformedEntity, err)
	}

	return req, nil
}

func decodeViewMembershipRequest(_ context.Context, r *http.Request) (interface{}, error) {
	req := listMembersReq{
		token: apiutil.ExtractBearerToken(r),
		id:    bone.GetValue(r, memberIDKey),
	}

	return req, nil
}

func decodeBackup(_ context.Context, r *http.Request) (interface{}, error) {
	req := backupReq{token: apiutil.ExtractBearerToken(r)}

	return req, nil
}

func decodeRestore(_ context.Context, r *http.Request) (interface{}, error) {
	if !strings.Contains(r.Header.Get("Content-Type"), contentType) {
		return nil, apiutil.ErrUnsupportedContentType
	}

	req := restoreReq{token: apiutil.ExtractBearerToken(r)}
	if err := json.NewDecoder(r.Body).Decode(&req); err != nil {
		return nil, errors.Wrap(apiutil.ErrMalformedEntity, err)
	}

	return req, nil
}

func encodeResponse(_ context.Context, w http.ResponseWriter, response interface{}) error {
	w.Header().Set("Content-Type", contentType)

	if ar, ok := response.(mainflux.Response); ok {
		for k, v := range ar.Headers() {
			w.Header().Set(k, v)
		}

		w.WriteHeader(ar.Code())

		if ar.Empty() {
			return nil
		}
	}

	return json.NewEncoder(w).Encode(response)
}

func encodeError(_ context.Context, err error, w http.ResponseWriter) {
	switch {
	// ErrNotFound can be masked by ErrAuthentication, but it has priority.
	case errors.Contains(err, errors.ErrNotFound):
		w.WriteHeader(http.StatusNotFound)
	case errors.Contains(err, errors.ErrAuthentication),
		err == apiutil.ErrBearerToken:
		w.WriteHeader(http.StatusUnauthorized)
	case errors.Contains(err, errors.ErrAuthorization):
		w.WriteHeader(http.StatusForbidden)
	case errors.Contains(err, apiutil.ErrUnsupportedContentType):
		w.WriteHeader(http.StatusUnsupportedMediaType)
	case errors.Contains(err, apiutil.ErrInvalidQueryParams),
		errors.Contains(err, apiutil.ErrMalformedEntity),
		err == apiutil.ErrNameSize,
		err == apiutil.ErrEmptyList,
		err == apiutil.ErrMissingID,
		err == apiutil.ErrMissingEmail,
		err == apiutil.ErrBearerKey,
		err == apiutil.ErrLimitSize,
		err == apiutil.ErrOffsetSize,
		err == apiutil.ErrInvalidOrder,
		err == apiutil.ErrInvalidDirection,
		err == apiutil.ErrInvalidIDFormat:
		w.WriteHeader(http.StatusBadRequest)
	case errors.Contains(err, errors.ErrConflict):
		w.WriteHeader(http.StatusConflict)
	case errors.Contains(err, errors.ErrScanMetadata):
		w.WriteHeader(http.StatusUnprocessableEntity)

	case errors.Contains(err, errors.ErrCreateEntity),
		errors.Contains(err, errors.ErrUpdateEntity),
		errors.Contains(err, errors.ErrRetrieveEntity),
		errors.Contains(err, errors.ErrRemoveEntity):
		w.WriteHeader(http.StatusInternalServerError)

	case errors.Contains(err, uuid.ErrGeneratingID):
		w.WriteHeader(http.StatusInternalServerError)

	default:
		w.WriteHeader(http.StatusInternalServerError)
	}

	if errorVal, ok := err.(errors.Error); ok {
		w.Header().Set("Content-Type", contentType)
		if err := json.NewEncoder(w).Encode(apiutil.ErrorRes{Err: errorVal.Msg()}); err != nil {
			w.WriteHeader(http.StatusInternalServerError)
		}
	}
}<|MERGE_RESOLUTION|>--- conflicted
+++ resolved
@@ -23,7 +23,6 @@
 )
 
 const (
-<<<<<<< HEAD
 	contentType   = "application/json"
 	offsetKey     = "offset"
 	limitKey      = "limit"
@@ -33,25 +32,11 @@
 	metadataKey   = "metadata"
 	disconnKey    = "disconnected"
 	groupIDKey    = "groupID"
+	memberIDKey   = "memberID"
 	unassignedKey = "unassigned"
 	adminKey      = "admin"
 	defOffset     = 0
 	defLimit      = 10
-=======
-	contentType = "application/json"
-	offsetKey   = "offset"
-	limitKey    = "limit"
-	nameKey     = "name"
-	orderKey    = "order"
-	dirKey      = "dir"
-	metadataKey = "metadata"
-	disconnKey  = "disconnected"
-	groupIDKey  = "groupID"
-	memberIDKey = "memberID"
-	adminKey    = "admin"
-	defOffset   = 0
-	defLimit    = 10
->>>>>>> 5c3ddfbd
 )
 
 // MakeHandler returns a HTTP handler for API endpoints.
