// Copyright (c) Mainflux
// SPDX-License-Identifier: Apache-2.0

//go:build !test

package api

import (
	"context"
	"fmt"
	"time"

	log "github.com/MainfluxLabs/mainflux/logger"
	"github.com/MainfluxLabs/mainflux/pkg/apiutil"
	"github.com/MainfluxLabs/mainflux/things"
)

var _ things.Service = (*loggingMiddleware)(nil)

type loggingMiddleware struct {
	logger log.Logger
	svc    things.Service
}

// LoggingMiddleware adds logging facilities to the core service.
func LoggingMiddleware(svc things.Service, logger log.Logger) things.Service {
	return &loggingMiddleware{logger, svc}
}

func (lm *loggingMiddleware) CreateThings(ctx context.Context, token string, ths ...things.Thing) (saved []things.Thing, err error) {
	defer func(begin time.Time) {
		message := fmt.Sprintf("Method create_things for things %s took %s to complete", saved, time.Since(begin))
		if err != nil {
			lm.logger.Warn(fmt.Sprintf("%s with error: %s.", message, err))
			return
		}
		lm.logger.Info(fmt.Sprintf("%s without errors.", message))
	}(time.Now())

	return lm.svc.CreateThings(ctx, token, ths...)
}

func (lm *loggingMiddleware) UpdateThing(ctx context.Context, token string, thing things.Thing) (err error) {
	defer func(begin time.Time) {
		message := fmt.Sprintf("Method update_thing for id %s took %s to complete", thing.ID, time.Since(begin))
		if err != nil {
			lm.logger.Warn(fmt.Sprintf("%s with error: %s.", message, err))
			return
		}
		lm.logger.Info(fmt.Sprintf("%s without errors.", message))
	}(time.Now())

	return lm.svc.UpdateThing(ctx, token, thing)
}

func (lm *loggingMiddleware) UpdateThingsMetadata(ctx context.Context, token string, things ...things.Thing) (err error) {
	defer func(begin time.Time) {
		var ids []string
		for _, thing := range things {
			ids = append(ids, thing.ID)
		}
		message := fmt.Sprintf("Method update_things_metadata for ids %s took %s to complete", ids, time.Since(begin))
		if err != nil {
			lm.logger.Warn(fmt.Sprintf("%s with error: %s.", message, err))
			return
		}
		lm.logger.Info(fmt.Sprintf("%s without errors.", message))
	}(time.Now())

	return lm.svc.UpdateThingsMetadata(ctx, token, things...)
}

func (lm *loggingMiddleware) UpdateKey(ctx context.Context, token, id, key string) (err error) {
	defer func(begin time.Time) {
		message := fmt.Sprintf("Method update_key for id %s and key %s took %s to complete", id, key, time.Since(begin))
		if err != nil {
			lm.logger.Warn(fmt.Sprintf("%s with error: %s.", message, err))
			return
		}
		lm.logger.Info(fmt.Sprintf("%s without errors.", message))
	}(time.Now())

	return lm.svc.UpdateKey(ctx, token, id, key)
}

func (lm *loggingMiddleware) ViewThing(ctx context.Context, token, id string) (thing things.Thing, err error) {
	defer func(begin time.Time) {
		message := fmt.Sprintf("Method view_thing for id %s took %s to complete", id, time.Since(begin))
		if err != nil {
			lm.logger.Warn(fmt.Sprintf("%s with error: %s.", message, err))
			return
		}
		lm.logger.Info(fmt.Sprintf("%s without errors.", message))
	}(time.Now())

	return lm.svc.ViewThing(ctx, token, id)
}

func (lm *loggingMiddleware) ViewMetadataByKey(ctx context.Context, thingKey string) (metadata things.Metadata, err error) {
	defer func(begin time.Time) {
		message := fmt.Sprintf("Method view_metadata_by_key took %s to complete", time.Since(begin))
		if err != nil {
			lm.logger.Warn(fmt.Sprintf("%s with error: %s.", message, err))
			return
		}
		lm.logger.Info(fmt.Sprintf("%s without errors.", message))
	}(time.Now())

	return lm.svc.ViewMetadataByKey(ctx, thingKey)
}

func (lm *loggingMiddleware) ListThings(ctx context.Context, token string, pm apiutil.PageMetadata) (_ things.ThingsPage, err error) {
	defer func(begin time.Time) {
		message := fmt.Sprintf("Method list_things took %s to complete", time.Since(begin))
		if err != nil {
			lm.logger.Warn(fmt.Sprintf("%s with error: %s.", message, err))
			return
		}
		lm.logger.Info(fmt.Sprintf("%s without errors.", message))
	}(time.Now())

	return lm.svc.ListThings(ctx, token, pm)
}

func (lm *loggingMiddleware) ListThingsByProfile(ctx context.Context, token, prID string, pm apiutil.PageMetadata) (_ things.ThingsPage, err error) {
	defer func(begin time.Time) {
		message := fmt.Sprintf("Method list_things_by_profile for id %s took %s to complete", prID, time.Since(begin))
		if err != nil {
			lm.logger.Warn(fmt.Sprintf("%s with error: %s", message, err))
		}
		lm.logger.Info(fmt.Sprintf("%s without errors.", message))
	}(time.Now())

	return lm.svc.ListThingsByProfile(ctx, token, prID, pm)
}

func (lm *loggingMiddleware) ListThingsByOrg(ctx context.Context, token string, orgID string, pm apiutil.PageMetadata) (tp things.ThingsPage, err error) {
	defer func(begin time.Time) {
		message := fmt.Sprintf("Method list_things_by_org for id %s took %s to complete", orgID, time.Since(begin))
		if err != nil {
			lm.logger.Warn(fmt.Sprintf("%s with error: %s", message, err))
		}
		lm.logger.Info(fmt.Sprintf("%s without errors.", message))
	}(time.Now())

	return lm.svc.ListThingsByOrg(ctx, token, orgID, pm)
}

func (lm *loggingMiddleware) RemoveThings(ctx context.Context, token string, ids ...string) (err error) {
	defer func(begin time.Time) {
		message := fmt.Sprintf("Method remove_things took %s to complete", time.Since(begin))
		if err != nil {
			lm.logger.Warn(fmt.Sprintf("%s with error: %s.", message, err))
			return
		}
		lm.logger.Info(fmt.Sprintf("%s without errors.", message))
	}(time.Now())

	return lm.svc.RemoveThings(ctx, token, ids...)
}

func (lm *loggingMiddleware) CreateProfiles(ctx context.Context, token string, profiles ...things.Profile) (saved []things.Profile, err error) {
	defer func(begin time.Time) {
		message := fmt.Sprintf("Method create_profiles for profiles %s took %s to complete", saved, time.Since(begin))
		if err != nil {
			lm.logger.Warn(fmt.Sprintf("%s with error: %s.", message, err))
			return
		}
		lm.logger.Info(fmt.Sprintf("%s without errors.", message))
	}(time.Now())

	return lm.svc.CreateProfiles(ctx, token, profiles...)
}

func (lm *loggingMiddleware) UpdateProfile(ctx context.Context, token string, profile things.Profile) (err error) {
	defer func(begin time.Time) {
		message := fmt.Sprintf("Method update_profile for id %s took %s to complete", profile.ID, time.Since(begin))
		if err != nil {
			lm.logger.Warn(fmt.Sprintf("%s with error: %s.", message, err))
			return
		}
		lm.logger.Info(fmt.Sprintf("%s without errors.", message))
	}(time.Now())

	return lm.svc.UpdateProfile(ctx, token, profile)
}

func (lm *loggingMiddleware) ViewProfile(ctx context.Context, token, id string) (profile things.Profile, err error) {
	defer func(begin time.Time) {
		message := fmt.Sprintf("Method view_profile for id %s took %s to complete", id, time.Since(begin))
		if err != nil {
			lm.logger.Warn(fmt.Sprintf("%s with error: %s.", message, err))
			return
		}
		lm.logger.Info(fmt.Sprintf("%s without errors.", message))
	}(time.Now())

	return lm.svc.ViewProfile(ctx, token, id)
}

func (lm *loggingMiddleware) ListProfiles(ctx context.Context, token string, pm apiutil.PageMetadata) (_ things.ProfilesPage, err error) {
	defer func(begin time.Time) {
		message := fmt.Sprintf("Method list_profiles took %s to complete", time.Since(begin))
		if err != nil {
			lm.logger.Warn(fmt.Sprintf("%s with error: %s.", message, err))
			return
		}
		lm.logger.Info(fmt.Sprintf("%s without errors.", message))
	}(time.Now())

	return lm.svc.ListProfiles(ctx, token, pm)
}

func (lm *loggingMiddleware) ListProfilesByOrg(ctx context.Context, token string, orgID string, pm apiutil.PageMetadata) (prs things.ProfilesPage, err error) {
	defer func(begin time.Time) {
		message := fmt.Sprintf("Method list_profiles_by_org for id %s took %s to complete", orgID, time.Since(begin))
		if err != nil {
			lm.logger.Warn(fmt.Sprintf("%s with error: %s", message, err))
		}
		lm.logger.Info(fmt.Sprintf("%s without errors.", message))
	}(time.Now())

	return lm.svc.ListProfilesByOrg(ctx, token, orgID, pm)
}

func (lm *loggingMiddleware) ViewProfileByThing(ctx context.Context, token, thID string) (_ things.Profile, err error) {
	defer func(begin time.Time) {
		message := fmt.Sprintf("Method view_profile_by_thing for id %s took %s to complete", thID, time.Since(begin))
		if err != nil {
			lm.logger.Warn(fmt.Sprintf("%s with error: %s", message, err))
		}
		lm.logger.Info(fmt.Sprintf("%s without errors.", message))
	}(time.Now())

	return lm.svc.ViewProfileByThing(ctx, token, thID)
}

func (lm *loggingMiddleware) RemoveProfiles(ctx context.Context, token string, ids ...string) (err error) {
	defer func(begin time.Time) {
		message := fmt.Sprintf("Method remove_profiles took %s to complete", time.Since(begin))
		if err != nil {
			lm.logger.Warn(fmt.Sprintf("%s with error: %s.", message, err))
			return
		}
		lm.logger.Info(fmt.Sprintf("%s without errors.", message))
	}(time.Now())

	return lm.svc.RemoveProfiles(ctx, token, ids...)
}

func (lm *loggingMiddleware) GetPubConfByKey(ctx context.Context, key string) (pc things.PubConfInfo, err error) {
	defer func(begin time.Time) {
		message := fmt.Sprintf("Method get_pub_conf_by_key for thing %s took %s to complete", pc.PublisherID, time.Since(begin))
		if err != nil {
			lm.logger.Warn(fmt.Sprintf("%s with error: %s.", message, err))
			return
		}
		lm.logger.Info(fmt.Sprintf("%s without errors.", message))
	}(time.Now())

	return lm.svc.GetPubConfByKey(ctx, key)
}

func (lm *loggingMiddleware) GetConfigByThingID(ctx context.Context, thingID string) (config map[string]interface{}, err error) {
	defer func(begin time.Time) {
		message := fmt.Sprintf("Method get_config_by_thing_id for thing %s took %s to complete", thingID, time.Since(begin))
		if err != nil {
			lm.logger.Warn(fmt.Sprintf("%s with error: %s.", message, err))
			return
		}
		lm.logger.Info(fmt.Sprintf("%s without errors.", message))
	}(time.Now())
	return lm.svc.GetConfigByThingID(ctx, thingID)
}

func (lm *loggingMiddleware) CanUserAccessThing(ctx context.Context, req things.UserAccessReq) (err error) {
	defer func(begin time.Time) {
		message := fmt.Sprintf("Method can_user_access_thing took %s to complete", time.Since(begin))
		if err != nil {
			lm.logger.Warn(fmt.Sprintf("%s with error: %s.", message, err))
			return
		}
		lm.logger.Info(fmt.Sprintf("%s without errors.", message))
	}(time.Now())

	return lm.svc.CanUserAccessThing(ctx, req)
}

func (lm *loggingMiddleware) CanUserAccessProfile(ctx context.Context, req things.UserAccessReq) (err error) {
	defer func(begin time.Time) {
		message := fmt.Sprintf("Method can_user_access_profile took %s to complete", time.Since(begin))
		if err != nil {
			lm.logger.Warn(fmt.Sprintf("%s with error: %s.", message, err))
			return
		}
		lm.logger.Info(fmt.Sprintf("%s without errors.", message))
	}(time.Now())

	return lm.svc.CanUserAccessProfile(ctx, req)
}

func (lm *loggingMiddleware) CanUserAccessGroup(ctx context.Context, req things.UserAccessReq) (err error) {
	defer func(begin time.Time) {
		message := fmt.Sprintf("Method can_user_access_group took %s to complete", time.Since(begin))
		if err != nil {
			lm.logger.Warn(fmt.Sprintf("%s with error: %s.", message, err))
			return
		}
		lm.logger.Info(fmt.Sprintf("%s without errors.", message))
	}(time.Now())

	return lm.svc.CanUserAccessGroup(ctx, req)
}

func (lm *loggingMiddleware) CanThingAccessGroup(ctx context.Context, req things.ThingAccessReq) (err error) {
	defer func(begin time.Time) {
		message := fmt.Sprintf("Method can_thing_access_group took %s to complete", time.Since(begin))
		if err != nil {
			lm.logger.Warn(fmt.Sprintf("%s with error: %s.", message, err))
			return
		}
		lm.logger.Info(fmt.Sprintf("%s without errors.", message))
	}(time.Now())

	return lm.svc.CanThingAccessGroup(ctx, req)
}

func (lm *loggingMiddleware) Identify(ctx context.Context, key string) (id string, err error) {
	defer func(begin time.Time) {
		message := fmt.Sprintf("Method identify for thing %s took %s to complete", id, time.Since(begin))
		if err != nil {
			lm.logger.Warn(fmt.Sprintf("%s with error: %s.", message, err))
			return
		}
		lm.logger.Info(fmt.Sprintf("%s without errors.", message))
	}(time.Now())

	return lm.svc.Identify(ctx, key)
}

func (lm *loggingMiddleware) GetGroupIDByThingID(ctx context.Context, thingID string) (_ string, err error) {
	defer func(begin time.Time) {
		message := fmt.Sprintf("Method get_group_id_by_thing_id for thing %s took %s to complete", thingID, time.Since(begin))
		if err != nil {
			lm.logger.Warn(fmt.Sprintf("%s with error: %s.", message, err))
			return
		}
		lm.logger.Info(fmt.Sprintf("%s without errors.", message))
	}(time.Now())

	return lm.svc.GetGroupIDByThingID(ctx, thingID)
}

func (lm *loggingMiddleware) GetGroupIDByProfileID(ctx context.Context, profileID string) (_ string, err error) {
	defer func(begin time.Time) {
		message := fmt.Sprintf("Method get_group_id_by_profile_id for profile %s took %s to complete", profileID, time.Since(begin))
		if err != nil {
			lm.logger.Warn(fmt.Sprintf("%s with error: %s.", message, err))
			return
		}
		lm.logger.Info(fmt.Sprintf("%s without errors.", message))
	}(time.Now())

	return lm.svc.GetGroupIDByProfileID(ctx, profileID)
}

func (lm *loggingMiddleware) GetProfileIDByThingID(ctx context.Context, thingID string) (_ string, err error) {
	defer func(begin time.Time) {
		message := fmt.Sprintf("Method get_profile_id_by_thing_id for thing %s took %s to complete", thingID, time.Since(begin))
		if err != nil {
			lm.logger.Warn(fmt.Sprintf("%s with error: %s.", message, err))
			return
		}
		lm.logger.Info(fmt.Sprintf("%s without errors.", message))
	}(time.Now())

	return lm.svc.GetProfileIDByThingID(ctx, thingID)
}

func (lm *loggingMiddleware) Backup(ctx context.Context, token string) (bk things.Backup, err error) {
	defer func(begin time.Time) {
		message := fmt.Sprintf("Method backup took %s to complete", time.Since(begin))
		if err != nil {
			lm.logger.Warn(fmt.Sprintf("%s with error: %s.", message, err))
			return
		}
		lm.logger.Info(fmt.Sprintf("%s without errors.", message))
	}(time.Now())

	return lm.svc.Backup(ctx, token)
}

<<<<<<< HEAD
func (lm *loggingMiddleware) BackupGroupsByOrg(ctx context.Context, token string, orgID string) (bk things.BackupGroupsByOrg, err error) {
	defer func(begin time.Time) {
		message := fmt.Sprintf("Method backup_groups_by_org by organization took %s to complete", time.Since(begin))
=======
func (lm *loggingMiddleware) BackupGroupMemberships(ctx context.Context, token string, groupID string) (bk things.BackupGroupMemberships, err error) {
	defer func(begin time.Time) {
		message := fmt.Sprintf("Method backup_group_memberships took %s to complete", time.Since(begin))
>>>>>>> 922cc605
		if err != nil {
			lm.logger.Warn(fmt.Sprintf("%s with error: %s.", message, err))
			return
		}
		lm.logger.Info(fmt.Sprintf("%s without errors.", message))
	}(time.Now())

<<<<<<< HEAD
	return lm.svc.BackupGroupsByOrg(ctx, token, orgID)
=======
	return lm.svc.BackupGroupMemberships(ctx, token, groupID)
>>>>>>> 922cc605
}

func (lm *loggingMiddleware) Restore(ctx context.Context, token string, backup things.Backup) (err error) {
	defer func(begin time.Time) {
		message := fmt.Sprintf("Method restore took %s to complete", time.Since(begin))
		if err != nil {
			lm.logger.Warn(fmt.Sprintf("%s with error: %s.", message, err))
			return
		}
		lm.logger.Info(fmt.Sprintf("%s without errors.", message))
	}(time.Now())

	return lm.svc.Restore(ctx, token, backup)
}

func (lm *loggingMiddleware) CreateGroups(ctx context.Context, token string, grs ...things.Group) (saved []things.Group, err error) {
	defer func(begin time.Time) {
		message := fmt.Sprintf("Method create_groups for groups %s took %s to complete", saved, time.Since(begin))
		if err != nil {
			lm.logger.Warn(fmt.Sprintf("%s with error: %s.", message, err))
			return
		}
		lm.logger.Info(fmt.Sprintf("%s without errors.", message))
	}(time.Now())

	return lm.svc.CreateGroups(ctx, token, grs...)
}

func (lm *loggingMiddleware) UpdateGroup(ctx context.Context, token string, gr things.Group) (g things.Group, err error) {
	defer func(begin time.Time) {
		message := fmt.Sprintf("Method update_group for id %s took %s to complete", gr.ID, time.Since(begin))
		if err != nil {
			lm.logger.Warn(fmt.Sprintf("%s with error: %s.", message, err))
			return
		}
		lm.logger.Info(fmt.Sprintf("%s without errors.", message))
	}(time.Now())

	return lm.svc.UpdateGroup(ctx, token, gr)
}

func (lm *loggingMiddleware) ViewGroup(ctx context.Context, token, id string) (g things.Group, err error) {
	defer func(begin time.Time) {
		message := fmt.Sprintf("Method view_group for id %s took %s to complete", id, time.Since(begin))
		if err != nil {
			lm.logger.Warn(fmt.Sprintf("%s with error: %s.", message, err))
			return
		}
		lm.logger.Info(fmt.Sprintf("%s without errors.", message))
	}(time.Now())

	return lm.svc.ViewGroup(ctx, token, id)
}

func (lm *loggingMiddleware) ListGroups(ctx context.Context, token string, pm apiutil.PageMetadata) (g things.GroupPage, err error) {
	defer func(begin time.Time) {
		message := fmt.Sprintf("Method list_groups took %s to complete", time.Since(begin))
		if err != nil {
			lm.logger.Warn(fmt.Sprintf("%s with error: %s.", message, err))
			return
		}
		lm.logger.Info(fmt.Sprintf("%s without errors.", message))
	}(time.Now())

	return lm.svc.ListGroups(ctx, token, pm)
}

func (lm *loggingMiddleware) ListGroupsByOrg(ctx context.Context, token, orgID string, pm apiutil.PageMetadata) (g things.GroupPage, err error) {
	defer func(begin time.Time) {
		message := fmt.Sprintf("Method list_groups_by_org took %s to complete", time.Since(begin))
		if err != nil {
			lm.logger.Warn(fmt.Sprintf("%s with error: %s.", message, err))
			return
		}
		lm.logger.Info(fmt.Sprintf("%s without errors.", message))
	}(time.Now())

	return lm.svc.ListGroupsByOrg(ctx, token, orgID, pm)
}

func (lm *loggingMiddleware) ListThingsByGroup(ctx context.Context, token, groupID string, pm apiutil.PageMetadata) (mp things.ThingsPage, err error) {
	defer func(begin time.Time) {
		message := fmt.Sprintf("Method list_things_by_group for id %s took %s to complete", groupID, time.Since(begin))
		if err != nil {
			lm.logger.Warn(fmt.Sprintf("%s with error: %s.", message, err))
			return
		}
		lm.logger.Info(fmt.Sprintf("%s without errors.", message))
	}(time.Now())

	return lm.svc.ListThingsByGroup(ctx, token, groupID, pm)
}

func (lm *loggingMiddleware) ViewGroupByThing(ctx context.Context, token, thingID string) (gr things.Group, err error) {
	defer func(begin time.Time) {
		message := fmt.Sprintf("Method view_group_by_thing for id %s took %s to complete", thingID, time.Since(begin))
		if err != nil {
			lm.logger.Warn(fmt.Sprintf("%s with error: %s.", message, err))
			return
		}
		lm.logger.Info(fmt.Sprintf("%s without errors.", message))
	}(time.Now())

	return lm.svc.ViewGroupByThing(ctx, token, thingID)
}

func (lm *loggingMiddleware) RemoveGroups(ctx context.Context, token string, ids ...string) (err error) {
	defer func(begin time.Time) {
		message := fmt.Sprintf("Method remove_groups took %s to complete", time.Since(begin))
		if err != nil {
			lm.logger.Warn(fmt.Sprintf("%s with error: %s.", message, err))
			return
		}
		lm.logger.Info(fmt.Sprintf("%s without errors.", message))
	}(time.Now())

	return lm.svc.RemoveGroups(ctx, token, ids...)
}

func (lm *loggingMiddleware) ViewGroupByProfile(ctx context.Context, token, profileID string) (gr things.Group, err error) {
	defer func(begin time.Time) {
		message := fmt.Sprintf("Method view_group_by_profile for id %s took %s to complete", profileID, time.Since(begin))
		if err != nil {
			lm.logger.Warn(fmt.Sprintf("%s with error: %s.", message, err))
			return
		}
		lm.logger.Info(fmt.Sprintf("%s without errors.", message))
	}(time.Now())

	return lm.svc.ViewGroupByProfile(ctx, token, profileID)
}

func (lm *loggingMiddleware) ListProfilesByGroup(ctx context.Context, token, groupID string, pm apiutil.PageMetadata) (gprp things.ProfilesPage, err error) {
	defer func(begin time.Time) {
		message := fmt.Sprintf("Method list_profiles_by_group for id %s took %s to complete", groupID, time.Since(begin))
		if err != nil {
			lm.logger.Warn(fmt.Sprintf("%s with error: %s.", message, err))
			return
		}
		lm.logger.Info(fmt.Sprintf("%s without errors.", message))
	}(time.Now())

	return lm.svc.ListProfilesByGroup(ctx, token, groupID, pm)
}

func (lm *loggingMiddleware) CreateGroupMemberships(ctx context.Context, token string, gms ...things.GroupMembership) (err error) {
	defer func(begin time.Time) {
		message := fmt.Sprintf("Method create_group_memberships took %s to complete", time.Since(begin))
		if err != nil {
			lm.logger.Warn(fmt.Sprintf("%s with error: %s.", message, err))
			return
		}
	}(time.Now())

	return lm.svc.CreateGroupMemberships(ctx, token, gms...)
}

func (lm *loggingMiddleware) ListGroupMemberships(ctx context.Context, token, groupID string, pm apiutil.PageMetadata) (gpp things.GroupMembershipsPage, err error) {
	defer func(begin time.Time) {
		message := fmt.Sprintf("Method list_group_memberships for group id %s and email %s took %s to complete", groupID, pm.Email, time.Since(begin))
		if err != nil {
			lm.logger.Warn(fmt.Sprintf("%s with error: %s.", message, err))
		}
		lm.logger.Info(fmt.Sprintf("%s without errors.", message))
	}(time.Now())

	return lm.svc.ListGroupMemberships(ctx, token, groupID, pm)
}

func (lm *loggingMiddleware) UpdateGroupMemberships(ctx context.Context, token string, gms ...things.GroupMembership) (err error) {
	defer func(begin time.Time) {
		message := fmt.Sprintf("Method update_group_memberships took %s to complete", time.Since(begin))
		if err != nil {
			lm.logger.Warn(fmt.Sprintf("%s with error: %s.", message, err))
			return
		}
	}(time.Now())

	return lm.svc.UpdateGroupMemberships(ctx, token, gms...)
}

func (lm *loggingMiddleware) RemoveGroupMemberships(ctx context.Context, token, groupID string, memberIDs ...string) (err error) {
	defer func(begin time.Time) {
		message := fmt.Sprintf("Method remove_group_memberships for group id %s took %s to complete", groupID, time.Since(begin))
		if err != nil {
			lm.logger.Warn(fmt.Sprintf("%s with error: %s.", message, err))
			return
		}
	}(time.Now())

	return lm.svc.RemoveGroupMemberships(ctx, token, groupID, memberIDs...)
}<|MERGE_RESOLUTION|>--- conflicted
+++ resolved
@@ -390,27 +390,30 @@
 	return lm.svc.Backup(ctx, token)
 }
 
-<<<<<<< HEAD
 func (lm *loggingMiddleware) BackupGroupsByOrg(ctx context.Context, token string, orgID string) (bk things.BackupGroupsByOrg, err error) {
 	defer func(begin time.Time) {
 		message := fmt.Sprintf("Method backup_groups_by_org by organization took %s to complete", time.Since(begin))
-=======
+		if err != nil {
+			lm.logger.Warn(fmt.Sprintf("%s with error: %s.", message, err))
+			return
+		}
+		lm.logger.Info(fmt.Sprintf("%s without errors.", message))
+	}(time.Now())
+
+	return lm.svc.BackupGroupsByOrg(ctx, token, orgID)
+}
+
 func (lm *loggingMiddleware) BackupGroupMemberships(ctx context.Context, token string, groupID string) (bk things.BackupGroupMemberships, err error) {
 	defer func(begin time.Time) {
 		message := fmt.Sprintf("Method backup_group_memberships took %s to complete", time.Since(begin))
->>>>>>> 922cc605
-		if err != nil {
-			lm.logger.Warn(fmt.Sprintf("%s with error: %s.", message, err))
-			return
-		}
-		lm.logger.Info(fmt.Sprintf("%s without errors.", message))
-	}(time.Now())
-
-<<<<<<< HEAD
-	return lm.svc.BackupGroupsByOrg(ctx, token, orgID)
-=======
+		if err != nil {
+			lm.logger.Warn(fmt.Sprintf("%s with error: %s.", message, err))
+			return
+		}
+		lm.logger.Info(fmt.Sprintf("%s without errors.", message))
+	}(time.Now())
+
 	return lm.svc.BackupGroupMemberships(ctx, token, groupID)
->>>>>>> 922cc605
 }
 
 func (lm *loggingMiddleware) Restore(ctx context.Context, token string, backup things.Backup) (err error) {
