--- conflicted
+++ resolved
@@ -562,7 +562,6 @@
 			res:    data,
 		},
 		{
-<<<<<<< HEAD
 			desc:   "list group members filtered by email",
 			token:  token,
 			status: http.StatusOK,
@@ -581,7 +580,8 @@
 			status: http.StatusOK,
 			url:    fmt.Sprintf("%s/groups/%s/members?email=%s", ts.URL, gr.ID, wrongValue),
 			res:    []groupMember{},
-=======
+		},
+		{
 			desc:   "list group members sorted by email ascendant",
 			token:  token,
 			url:    fmt.Sprintf("%s/groups/%s/members?order=%s&dir=%s", ts.URL, gr.ID, emailKey, ascKey),
@@ -608,7 +608,6 @@
 			url:    fmt.Sprintf("%s/groups/%s/members?order=%s&dir=%s", ts.URL, gr.ID, idKey, descKey),
 			status: http.StatusOK,
 			res:    dataByIDDesc,
->>>>>>> 510549ce
 		},
 	}
 
