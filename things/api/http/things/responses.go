// Copyright (c) Mainflux
// SPDX-License-Identifier: Apache-2.0

package things

import (
	"net/http"
	"time"

	"github.com/MainfluxLabs/mainflux/pkg/apiutil"
	"github.com/MainfluxLabs/mainflux/things/api/http/members"
)

var (
	_ apiutil.Response = (*viewThingRes)(nil)
	_ apiutil.Response = (*thingsPageRes)(nil)
	_ apiutil.Response = (*backupRes)(nil)
	_ apiutil.Response = (*ThingsPageRes)(nil)
	_ apiutil.Response = (*removeRes)(nil)
)

type removeRes struct{}

func (res removeRes) Code() int {
	return http.StatusNoContent
}

func (res removeRes) Headers() map[string]string {
	return map[string]string{}
}

func (res removeRes) Empty() bool {
	return true
}

type thingRes struct {
	ID        string                 `json:"id"`
	GroupID   string                 `json:"group_id,omitempty"`
	ProfileID string                 `json:"profile_id"`
	Name      string                 `json:"name,omitempty"`
	Key       string                 `json:"key"`
	Metadata  map[string]interface{} `json:"metadata,omitempty"`
	created   bool
}

type thingsRes struct {
	Things  []thingRes `json:"things"`
	created bool
}

func (res thingsRes) Code() int {
	if res.created {
		return http.StatusCreated
	}

	return http.StatusOK
}

func (res thingsRes) Headers() map[string]string {
	return map[string]string{}
}

func (res thingsRes) Empty() bool {
	return false
}

type viewThingRes struct {
	ID        string                 `json:"id"`
	GroupID   string                 `json:"group_id,omitempty"`
	ProfileID string                 `json:"profile_id"`
	Name      string                 `json:"name,omitempty"`
	Key       string                 `json:"key"`
	Metadata  map[string]interface{} `json:"metadata,omitempty"`
}

func (res viewThingRes) Code() int {
	return http.StatusOK
}

func (res viewThingRes) Headers() map[string]string {
	return map[string]string{}
}

func (res viewThingRes) Empty() bool {
	return false
}

type viewMetadataRes struct {
	Metadata map[string]interface{} `json:"metadata,omitempty"`
}

func (res viewMetadataRes) Code() int {
	return http.StatusOK
}

func (res viewMetadataRes) Headers() map[string]string {
	return map[string]string{}
}

func (res viewMetadataRes) Empty() bool {
	return false
}

type thingsPageRes struct {
	pageRes
	Things []viewThingRes `json:"things"`
}

func (res thingsPageRes) Code() int {
	return http.StatusOK
}

func (res thingsPageRes) Headers() map[string]string {
	return map[string]string{}
}

func (res thingsPageRes) Empty() bool {
	return false
}

type backupProfile struct {
	ID       string                 `json:"id"`
	GroupID  string                 `json:"group_id,omitempty"`
	Name     string                 `json:"name,omitempty"`
	Config   map[string]interface{} `json:"config,omitempty"`
	Metadata map[string]interface{} `json:"metadata,omitempty"`
}

type backupGroup struct {
	ID          string                 `json:"id"`
	Name        string                 `json:"name"`
	OrgID       string                 `json:"org_id"`
	Description string                 `json:"description,omitempty"`
	Metadata    map[string]interface{} `json:"metadata,omitempty"`
	CreatedAt   time.Time              `json:"created_at"`
	UpdatedAt   time.Time              `json:"updated_at"`
}

<<<<<<< HEAD
type backupRes struct {
	Things       []viewThingRes                    `json:"things"`
	Profiles     []backupProfile                   `json:"profiles"`
	Groups       []backupGroup                     `json:"groups"`
	GroupMembers []members.ViewGroupMembershipsRes `json:"group_memberships"`
=======
type backupGroupMembership struct {
	MemberID string `json:"member_id"`
	GroupID  string `json:"group_id"`
	Email    string `json:"email"`
	Role     string `json:"role"`
}

type backupRes struct {
	Things           []viewThingRes          `json:"things"`
	Profiles         []backupProfile         `json:"profiles"`
	Groups           []backupGroup           `json:"groups"`
	GroupMemberships []backupGroupMembership `json:"group_memberships"`
>>>>>>> 9e3c5e57
}

func (res backupRes) Code() int {
	return http.StatusOK
}

func (res backupRes) Headers() map[string]string {
	return map[string]string{}
}

func (res backupRes) Empty() bool {
	return false
}

type restoreRes struct{}

func (res restoreRes) Code() int {
	return http.StatusCreated
}

func (res restoreRes) Headers() map[string]string {
	return map[string]string{}
}

func (res restoreRes) Empty() bool {
	return true
}

type pageRes struct {
	Total  uint64 `json:"total"`
	Offset uint64 `json:"offset"`
	Limit  uint64 `json:"limit"`
	Order  string `json:"order,omitempty"`
	Dir    string `json:"direction,omitempty"`
	Name   string `json:"name,omitempty"`
}

type ThingsPageRes struct {
	pageRes
	Things []thingRes `json:"things"`
}

func (res ThingsPageRes) Code() int {
	return http.StatusOK
}

func (res ThingsPageRes) Headers() map[string]string {
	return map[string]string{}
}

func (res ThingsPageRes) Empty() bool {
	return false
}

type identityRes struct {
	ID string `json:"id"`
}

func (res identityRes) Code() int {
	return http.StatusOK
}

func (res identityRes) Headers() map[string]string {
	return map[string]string{}
}

func (res identityRes) Empty() bool {
	return false
}<|MERGE_RESOLUTION|>--- conflicted
+++ resolved
@@ -8,7 +8,7 @@
 	"time"
 
 	"github.com/MainfluxLabs/mainflux/pkg/apiutil"
-	"github.com/MainfluxLabs/mainflux/things/api/http/members"
+	"github.com/MainfluxLabs/mainflux/things/api/http/memberships"
 )
 
 var (
@@ -136,26 +136,11 @@
 	UpdatedAt   time.Time              `json:"updated_at"`
 }
 
-<<<<<<< HEAD
 type backupRes struct {
-	Things       []viewThingRes                    `json:"things"`
-	Profiles     []backupProfile                   `json:"profiles"`
-	Groups       []backupGroup                     `json:"groups"`
-	GroupMembers []members.ViewGroupMembershipsRes `json:"group_memberships"`
-=======
-type backupGroupMembership struct {
-	MemberID string `json:"member_id"`
-	GroupID  string `json:"group_id"`
-	Email    string `json:"email"`
-	Role     string `json:"role"`
-}
-
-type backupRes struct {
-	Things           []viewThingRes          `json:"things"`
-	Profiles         []backupProfile         `json:"profiles"`
-	Groups           []backupGroup           `json:"groups"`
-	GroupMemberships []backupGroupMembership `json:"group_memberships"`
->>>>>>> 9e3c5e57
+	Things           []viewThingRes                        `json:"things"`
+	Profiles         []backupProfile                       `json:"profiles"`
+	Groups           []backupGroup                         `json:"groups"`
+	GroupMemberships []memberships.ViewGroupMembershipsRes `json:"group_memberships"`
 }
 
 func (res backupRes) Code() int {
