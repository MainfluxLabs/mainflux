--- conflicted
+++ resolved
@@ -30,7 +30,6 @@
 )
 
 const (
-<<<<<<< HEAD
 	contentType      = "application/json"
 	email            = "user@example.com"
 	adminEmail       = "admin@example.com"
@@ -60,27 +59,6 @@
 	invalidDirData   = `{"limit":5,"offset":0,"dir":"wrong"}`
 	limitMaxData     = `{"limit":110,"offset":0}`
 	invalidData      = `{"limit": "invalid"}`
-=======
-	contentType    = "application/json"
-	email          = "user@example.com"
-	adminEmail     = "admin@example.com"
-	otherUserEmail = "other_user@example.com"
-	token          = email
-	otherToken     = otherUserEmail
-	adminToken     = adminEmail
-	wrongValue     = "wrong_value"
-	emptyValue     = ""
-	wrongID        = 0
-	password       = "password"
-	maxNameSize    = 1024
-	nameKey        = "name"
-	ascKey         = "asc"
-	descKey        = "desc"
-	orgID          = "374106f7-030e-4881-8ab0-151195c29f92"
-	orgID2         = "374106f7-030e-4881-8ab0-151195c29f93"
-	prefix         = "fe6b4e92-cc98-425e-b0aa-"
-	n              = 101
->>>>>>> 9e3c5e57
 )
 
 var (
