// Copyright (c) Mainflux
// SPDX-License-Identifier: Apache-2.0

package things

import (
	"github.com/MainfluxLabs/mainflux/pkg/apiutil"
	"github.com/MainfluxLabs/mainflux/things/api/http/members"
)

const (
	maxLimitSize = 100
	maxNameSize  = 1024
)

type createThingReq struct {
	Name     string                 `json:"name,omitempty"`
	Key      string                 `json:"key,omitempty"`
	ID       string                 `json:"id,omitempty"`
	Metadata map[string]interface{} `json:"metadata,omitempty"`
}

type createThingsReq struct {
	token     string
	profileID string
	Things    []createThingReq
}

func (req createThingsReq) validate() error {
	if req.token == "" {
		return apiutil.ErrBearerToken
	}

	if req.profileID == "" {
		return apiutil.ErrMissingProfileID
	}

	if len(req.Things) <= 0 {
		return apiutil.ErrEmptyList
	}

	for _, thing := range req.Things {
		if thing.ID != "" {
			if err := apiutil.ValidateUUID(thing.ID); err != nil {
				return err
			}
		}

		if thing.Name == "" || len(thing.Name) > maxNameSize {
			return apiutil.ErrNameSize
		}
	}

	return nil
}

type updateThingReq struct {
	token     string
	id        string
	ProfileID string                 `json:"profile_id"`
	Name      string                 `json:"name,omitempty"`
	Metadata  map[string]interface{} `json:"metadata,omitempty"`
}

func (req updateThingReq) validate() error {
	if req.token == "" {
		return apiutil.ErrBearerToken
	}

	if req.id == "" {
		return apiutil.ErrMissingThingID
	}

	if req.ProfileID == "" {
		return apiutil.ErrMissingProfileID
	}

	if req.Name == "" || len(req.Name) > maxNameSize {
		return apiutil.ErrNameSize
	}

	return nil
}

type updateMetadataReq struct {
	ID       string                 `json:"id,omitempty"`
	Metadata map[string]interface{} `json:"metadata,omitempty"`
}

type updateThingsMetadataReq struct {
	token  string
	Things []updateMetadataReq
}

func (req updateThingsMetadataReq) validate() error {
	if req.token == "" {
		return apiutil.ErrBearerToken
	}

	for _, thing := range req.Things {
		if thing.ID == "" {
			return apiutil.ErrMissingThingID
		}
	}

	return nil
}

type updateKeyReq struct {
	token string
	id    string
	Key   string `json:"key"`
}

func (req updateKeyReq) validate() error {
	if req.token == "" {
		return apiutil.ErrBearerToken
	}

	if req.id == "" {
		return apiutil.ErrMissingThingID
	}

	if req.Key == "" {
		return apiutil.ErrBearerKey
	}

	return nil
}

type viewMetadataReq struct {
	key string
}

func (req viewMetadataReq) validate() error {
	if req.key == "" {
		return apiutil.ErrBearerKey
	}

	return nil
}

type resourceReq struct {
	token string
	id    string
}

func (req resourceReq) validate() error {
	if req.token == "" {
		return apiutil.ErrBearerToken
	}

	if req.id == "" {
		return apiutil.ErrMissingThingID
	}

	return nil
}

type listReq struct {
	token        string
	pageMetadata apiutil.PageMetadata
}

func (req *listReq) validate() error {
	if req.token == "" {
		return apiutil.ErrBearerToken
	}

	return apiutil.ValidatePageMetadata(req.pageMetadata, maxLimitSize, maxNameSize)
}

type listByProfileReq struct {
	id           string
	token        string
	pageMetadata apiutil.PageMetadata
}

func (req listByProfileReq) validate() error {
	if req.id == "" {
		return apiutil.ErrMissingProfileID
	}

	if req.token == "" {
		return apiutil.ErrBearerToken
	}

	return apiutil.ValidatePageMetadata(req.pageMetadata, maxLimitSize, maxNameSize)
}

type listByGroupReq struct {
	id           string
	token        string
	pageMetadata apiutil.PageMetadata
}

func (req listByGroupReq) validate() error {
	if req.id == "" {
		return apiutil.ErrMissingGroupID
	}

	if req.token == "" {
		return apiutil.ErrBearerToken
	}

	return apiutil.ValidatePageMetadata(req.pageMetadata, maxLimitSize, maxNameSize)
}

type listByOrgReq struct {
	id           string
	token        string
	pageMetadata apiutil.PageMetadata
}

func (req listByOrgReq) validate() error {
	if req.id == "" {
		return apiutil.ErrMissingOrgID
	}

	if req.token == "" {
		return apiutil.ErrBearerToken
	}

	return apiutil.ValidatePageMetadata(req.pageMetadata, maxLimitSize, maxNameSize)
}

type removeThingsReq struct {
	token    string
	ThingIDs []string `json:"thing_ids,omitempty"`
}

func (req removeThingsReq) validate() error {
	if req.token == "" {
		return apiutil.ErrBearerToken
	}

	if len(req.ThingIDs) < 1 {
		return apiutil.ErrEmptyList
	}

	for _, thingID := range req.ThingIDs {
		if thingID == "" {
			return apiutil.ErrMissingThingID
		}
	}

	return nil
}

type backupReq struct {
	token string
}

func (req backupReq) validate() error {
	if req.token == "" {
		return apiutil.ErrBearerToken
	}

	return nil
}

type restoreReq struct {
<<<<<<< HEAD
	token        string
	Things       []viewThingRes                    `json:"things"`
	Profiles     []backupProfile                   `json:"profiles"`
	Groups       []backupGroup                     `json:"groups"`
	GroupMembers []members.ViewGroupMembershipsRes `json:"group_memberships"`
=======
	token            string
	Things           []viewThingRes          `json:"things"`
	Profiles         []backupProfile         `json:"profiles"`
	Groups           []backupGroup           `json:"groups"`
	GroupMemberships []backupGroupMembership `json:"group_memberships"`
>>>>>>> 9e3c5e57
}

func (req restoreReq) validate() error {
	if req.token == "" {
		return apiutil.ErrBearerToken
	}

	if len(req.Things) == 0 {
		return apiutil.ErrEmptyList
	}

	return nil
}

type identifyReq struct {
	Token string `json:"token"`
}

func (req identifyReq) validate() error {
	if req.Token == "" {
		return apiutil.ErrBearerToken
	}

	return nil
}<|MERGE_RESOLUTION|>--- conflicted
+++ resolved
@@ -5,7 +5,7 @@
 
 import (
 	"github.com/MainfluxLabs/mainflux/pkg/apiutil"
-	"github.com/MainfluxLabs/mainflux/things/api/http/members"
+	"github.com/MainfluxLabs/mainflux/things/api/http/memberships"
 )
 
 const (
@@ -260,19 +260,11 @@
 }
 
 type restoreReq struct {
-<<<<<<< HEAD
-	token        string
-	Things       []viewThingRes                    `json:"things"`
-	Profiles     []backupProfile                   `json:"profiles"`
-	Groups       []backupGroup                     `json:"groups"`
-	GroupMembers []members.ViewGroupMembershipsRes `json:"group_memberships"`
-=======
 	token            string
-	Things           []viewThingRes          `json:"things"`
-	Profiles         []backupProfile         `json:"profiles"`
-	Groups           []backupGroup           `json:"groups"`
-	GroupMemberships []backupGroupMembership `json:"group_memberships"`
->>>>>>> 9e3c5e57
+	Things           []viewThingRes                        `json:"things"`
+	Profiles         []backupProfile                       `json:"profiles"`
+	Groups           []backupGroup                         `json:"groups"`
+	GroupMemberships []memberships.ViewGroupMembershipsRes `json:"group_memberships"`
 }
 
 func (req restoreReq) validate() error {
