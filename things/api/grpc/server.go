--- conflicted
+++ resolved
@@ -204,7 +204,6 @@
 	return res.(*protomfx.ThingIDs), nil
 }
 
-<<<<<<< HEAD
 func (gs *grpcServer) CreateDormantGroupInvites(ctx context.Context, req *protomfx.CreateDormantGroupInvitesReq) (*emptypb.Empty, error) {
 	_, res, err := gs.createDormantGroupInvites.ServeGRPC(ctx, req)
 	if err != nil {
@@ -221,10 +220,7 @@
 	return res.(*emptypb.Empty), nil
 }
 
-func decodeGetPubConfByKeyRequest(_ context.Context, grpcReq interface{}) (interface{}, error) {
-=======
 func decodeGetPubConfByKeyRequest(_ context.Context, grpcReq any) (any, error) {
->>>>>>> 9ce616d1
 	req := grpcReq.(*protomfx.ThingKey)
 	return thingKey{value: req.GetValue(), keyType: req.GetType()}, nil
 }
@@ -279,8 +275,7 @@
 	return profileIDReq{profileID: req.GetValue()}, nil
 }
 
-<<<<<<< HEAD
-func decodeCreateDormantGroupInvitesRequest(_ context.Context, grpcReq interface{}) (interface{}, error) {
+func decodeCreateDormantGroupInvitesRequest(_ context.Context, grpcReq any) (any, error) {
 	req := grpcReq.(*protomfx.CreateDormantGroupInvitesReq)
 
 	grMemberships := req.GetMemberships()
@@ -301,7 +296,7 @@
 	return ret, nil
 }
 
-func decodeActivateGroupInvitesRequest(_ context.Context, grpcReq interface{}) (interface{}, error) {
+func decodeActivateGroupInvitesRequest(_ context.Context, grpcReq any) (any, error) {
 	req := grpcReq.(*protomfx.ActivateGroupInvitesReq)
 
 	return activateGroupInvitesReq{
@@ -311,10 +306,7 @@
 	}, nil
 }
 
-func encodeIdentityResponse(_ context.Context, grpcRes interface{}) (interface{}, error) {
-=======
 func encodeIdentityResponse(_ context.Context, grpcRes any) (any, error) {
->>>>>>> 9ce616d1
 	res := grpcRes.(identityRes)
 	return &protomfx.ThingID{Value: res.id}, nil
 }
