// Copyright (c) Mainflux
// SPDX-License-Identifier: Apache-2.0

package grpc

import (
	"context"
	"time"

	protomfx "github.com/MainfluxLabs/mainflux/pkg/proto"
	"github.com/go-kit/kit/endpoint"
	kitot "github.com/go-kit/kit/tracing/opentracing"
	kitgrpc "github.com/go-kit/kit/transport/grpc"
	"github.com/opentracing/opentracing-go"
	"google.golang.org/grpc"
	"google.golang.org/protobuf/types/known/emptypb"
)

var _ protomfx.ThingsServiceClient = (*grpcClient)(nil)

type grpcClient struct {
	timeout                   time.Duration
	getPubConfByKey           endpoint.Endpoint
	getConfigByThingID        endpoint.Endpoint
	canUserAccessThing        endpoint.Endpoint
	canUserAccessProfile      endpoint.Endpoint
	canUserAccessGroup        endpoint.Endpoint
	canThingAccessGroup       endpoint.Endpoint
	identify                  endpoint.Endpoint
	getGroupIDByThingID       endpoint.Endpoint
	getGroupIDByProfileID     endpoint.Endpoint
	getGroupIDsByOrg          endpoint.Endpoint
	getThingIDsByProfile      endpoint.Endpoint
	createDormantGroupInvites endpoint.Endpoint
	activateGroupInvites      endpoint.Endpoint
}

// NewClient returns new gRPC client instance.
func NewClient(conn *grpc.ClientConn, tracer opentracing.Tracer, timeout time.Duration) protomfx.ThingsServiceClient {
	svcName := "protomfx.ThingsService"

	return &grpcClient{
		timeout: timeout,
		getPubConfByKey: kitot.TraceClient(tracer, "get_pub_conf_by_key")(kitgrpc.NewClient(
			conn,
			svcName,
			"GetPubConfByKey",
			encodeGetPubConfByKeyRequest,
			decodeGetPubConfByKeyResponse,
			protomfx.PubConfByKeyRes{},
		).Endpoint()),
		getConfigByThingID: kitot.TraceClient(tracer, "get_config_by_thing_id")(kitgrpc.NewClient(
			conn,
			svcName,
			"GetConfigByThingID",
			encodeGetConfigByThingIDRequest,
			decodeGetConfigByThingIDResponse,
			protomfx.ConfigByThingIDRes{},
		).Endpoint()),
		canUserAccessThing: kitot.TraceClient(tracer, "can_user_access_thing")(kitgrpc.NewClient(
			conn,
			svcName,
			"CanUserAccessThing",
			encodeUserAccessThingRequest,
			decodeEmptyResponse,
			emptypb.Empty{},
		).Endpoint()),
		canUserAccessProfile: kitot.TraceClient(tracer, "can_user_access_profile")(kitgrpc.NewClient(
			conn,
			svcName,
			"CanUserAccessProfile",
			encodeUserAccessProfileRequest,
			decodeEmptyResponse,
			emptypb.Empty{},
		).Endpoint()),
		canUserAccessGroup: kitot.TraceClient(tracer, "can_user_access_group")(kitgrpc.NewClient(
			conn,
			svcName,
			"CanUserAccessGroup",
			encodeUserAccessGroupRequest,
			decodeEmptyResponse,
			emptypb.Empty{},
		).Endpoint()),
		canThingAccessGroup: kitot.TraceClient(tracer, "can_thing_access_group")(kitgrpc.NewClient(
			conn,
			svcName,
			"CanThingAccessGroup",
			encodeThingAccessGroupRequest,
			decodeEmptyResponse,
			emptypb.Empty{},
		).Endpoint()),
		identify: kitot.TraceClient(tracer, "identify")(kitgrpc.NewClient(
			conn,
			svcName,
			"Identify",
			encodeIdentifyRequest,
			decodeIdentityResponse,
			protomfx.ThingID{},
		).Endpoint()),
		getGroupIDByThingID: kitot.TraceClient(tracer, "get_group_id_by_thing_id")(kitgrpc.NewClient(
			conn,
			svcName,
			"GetGroupIDByThingID",
			encodeGetGroupIDByThingIDRequest,
			decodeGetGroupIDResponse,
			protomfx.GroupID{},
		).Endpoint()),
		getGroupIDByProfileID: kitot.TraceClient(tracer, "get_group_id_by_profile_id")(kitgrpc.NewClient(
			conn,
			svcName,
			"GetGroupIDByProfileID",
			encodeGetGroupIDByProfileIDRequest,
			decodeGetGroupIDResponse,
			protomfx.GroupID{},
		).Endpoint()),
		getGroupIDsByOrg: kitot.TraceClient(tracer, "get_group_ids_by_org")(kitgrpc.NewClient(
			conn,
			svcName,
			"GetGroupIDsByOrg",
			encodeGetGroupIDsByOrgRequest,
			decodeGetGroupIDsResponse,
			protomfx.GroupIDs{},
		).Endpoint()),
		getThingIDsByProfile: kitot.TraceClient(tracer, "get_thing_ids_by_profile")(kitgrpc.NewClient(
			conn,
			svcName,
			"GetThingIDsByProfile",
			encodeGetThingIDsByProfileRequest,
			decodeGetThingIDsResponse,
			protomfx.ThingIDs{},
		).Endpoint()),
		activateGroupInvites: kitot.TraceClient(tracer, "activate_group_invites")(kitgrpc.NewClient(
			conn,
			svcName,
			"ActivateGroupInvites",
			encodeActivateGroupInvitesRequest,
			decodeEmptyResponse,
			emptypb.Empty{},
		).Endpoint()),
		createDormantGroupInvites: kitot.TraceClient(tracer, "create_dormant_group_invites")(kitgrpc.NewClient(
			conn,
			svcName,
			"CreateDormantGroupInvites",
			encodeCreateDormantGroupInvitesRequest,
			decodeEmptyResponse,
			emptypb.Empty{},
		).Endpoint()),
	}
}

func (client grpcClient) GetPubConfByKey(ctx context.Context, req *protomfx.ThingKey, _ ...grpc.CallOption) (*protomfx.PubConfByKeyRes, error) {
	ctx, cancel := context.WithTimeout(ctx, client.timeout)
	defer cancel()

	ar := thingKey{
		value:   req.GetValue(),
		keyType: req.GetType(),
	}

	res, err := client.getPubConfByKey(ctx, ar)
	if err != nil {
		return nil, err
	}

	pc := res.(pubConfByKeyRes)
	return &protomfx.PubConfByKeyRes{PublisherID: pc.publisherID, ProfileConfig: pc.profileConfig}, nil
}

func (client grpcClient) GetConfigByThingID(ctx context.Context, req *protomfx.ThingID, _ ...grpc.CallOption) (*protomfx.ConfigByThingIDRes, error) {
	ctx, cancel := context.WithTimeout(ctx, client.timeout)
	defer cancel()
	res, err := client.getConfigByThingID(ctx, thingIDReq{thingID: req.GetValue()})
	if err != nil {
		return nil, err
	}
	c := res.(configByThingIDRes)
	return &protomfx.ConfigByThingIDRes{Config: c.config}, nil
}

func (client grpcClient) CanUserAccessThing(ctx context.Context, req *protomfx.UserAccessReq, _ ...grpc.CallOption) (*emptypb.Empty, error) {
	r := userAccessThingReq{accessReq: accessReq{token: req.GetToken(), action: req.GetAction()}, id: req.GetId()}
	res, err := client.canUserAccessThing(ctx, r)
	if err != nil {
		return nil, err
	}

	er := res.(emptyRes)
	return &emptypb.Empty{}, er.err
}

func (client grpcClient) CanUserAccessProfile(ctx context.Context, req *protomfx.UserAccessReq, _ ...grpc.CallOption) (*emptypb.Empty, error) {
	r := userAccessProfileReq{accessReq: accessReq{token: req.GetToken(), action: req.GetAction()}, id: req.GetId()}
	res, err := client.canUserAccessProfile(ctx, r)
	if err != nil {
		return nil, err
	}

	er := res.(emptyRes)
	return &emptypb.Empty{}, er.err
}

func (client grpcClient) CanUserAccessGroup(ctx context.Context, req *protomfx.UserAccessReq, _ ...grpc.CallOption) (*emptypb.Empty, error) {
	r := userAccessGroupReq{accessReq: accessReq{token: req.GetToken(), action: req.GetAction()}, id: req.GetId()}
	res, err := client.canUserAccessGroup(ctx, r)
	if err != nil {
		return nil, err
	}

	er := res.(emptyRes)
	return &emptypb.Empty{}, er.err
}

func (client grpcClient) CanThingAccessGroup(ctx context.Context, req *protomfx.ThingAccessReq, _ ...grpc.CallOption) (*emptypb.Empty, error) {
	r := thingAccessGroupReq{thingKey: thingKey{value: req.GetKey()}, id: req.GetId()}
	res, err := client.canThingAccessGroup(ctx, r)
	if err != nil {
		return nil, err
	}

	er := res.(emptyRes)
	return &emptypb.Empty{}, er.err
}

func (client grpcClient) Identify(ctx context.Context, req *protomfx.ThingKey, _ ...grpc.CallOption) (*protomfx.ThingID, error) {
	ctx, cancel := context.WithTimeout(ctx, client.timeout)
	defer cancel()

	res, err := client.identify(ctx, thingKey{value: req.GetValue(), keyType: req.GetType()})
	if err != nil {
		return nil, err
	}

	ir := res.(identityRes)
	return &protomfx.ThingID{Value: ir.id}, nil
}

func (client grpcClient) GetGroupIDByThingID(ctx context.Context, req *protomfx.ThingID, _ ...grpc.CallOption) (*protomfx.GroupID, error) {
	ctx, cancel := context.WithTimeout(ctx, client.timeout)
	defer cancel()

	res, err := client.getGroupIDByThingID(ctx, thingIDReq{thingID: req.GetValue()})
	if err != nil {
		return nil, err
	}

	tg := res.(groupIDRes)
	return &protomfx.GroupID{Value: tg.groupID}, nil
}

func (client grpcClient) GetGroupIDByProfileID(ctx context.Context, req *protomfx.ProfileID, _ ...grpc.CallOption) (*protomfx.GroupID, error) {
	ctx, cancel := context.WithTimeout(ctx, client.timeout)
	defer cancel()

	res, err := client.getGroupIDByProfileID(ctx, profileIDReq{profileID: req.GetValue()})
	if err != nil {
		return nil, err
	}

	pg := res.(groupIDRes)
	return &protomfx.GroupID{Value: pg.groupID}, nil
}

func (client grpcClient) GetGroupIDsByOrg(ctx context.Context, req *protomfx.OrgAccessReq, _ ...grpc.CallOption) (*protomfx.GroupIDs, error) {
	ctx, cancel := context.WithTimeout(ctx, client.timeout)
	defer cancel()

	res, err := client.getGroupIDsByOrg(ctx, orgAccessReq{orgID: req.GetOrgId(), token: req.GetToken()})
	if err != nil {
		return nil, err
	}

	ids := res.(groupIDsRes)
	return &protomfx.GroupIDs{Ids: ids.groupIDs}, nil
}

func (client grpcClient) GetThingIDsByProfile(ctx context.Context, req *protomfx.ProfileID, _ ...grpc.CallOption) (*protomfx.ThingIDs, error) {
	ctx, cancel := context.WithTimeout(ctx, client.timeout)
	defer cancel()

	res, err := client.getThingIDsByProfile(ctx, profileIDReq{profileID: req.GetValue()})
	if err != nil {
		return nil, err
	}

	ids := res.(thingIDsRes)
	return &protomfx.ThingIDs{Ids: ids.thingIDs}, nil
}

<<<<<<< HEAD
func (client grpcClient) ActivateGroupInvites(ctx context.Context, req *protomfx.ActivateGroupInvitesReq, _ ...grpc.CallOption) (*emptypb.Empty, error) {
	ctx, cancel := context.WithTimeout(ctx, client.timeout)
	defer cancel()

	_, err := client.activateGroupInvites(ctx, activateGroupInvitesReq{
		token:        req.GetToken(),
		orgInviteID:  req.GetOrgInviteID(),
		redirectPath: req.GetRedirectPath(),
	})

	if err != nil {
		return nil, err
	}

	return &emptypb.Empty{}, nil
}

func (client grpcClient) CreateDormantGroupInvites(ctx context.Context, req *protomfx.CreateDormantGroupInvitesReq, _ ...grpc.CallOption) (*emptypb.Empty, error) {
	ctx, cancel := context.WithTimeout(ctx, client.timeout)
	defer cancel()

	groupMemberships := req.GetMemberships()
	grpcReq := createDormantGroupInvitesReq{
		token:       req.GetToken(),
		orgInviteID: req.GetOrgInviteID(),
		memberships: make([]groupMembership, 0, len(groupMemberships)),
	}

	for _, gm := range groupMemberships {
		grpcReq.memberships = append(grpcReq.memberships, groupMembership{
			groupID: gm.GetGroupID(),
			role:    gm.GetRole(),
		})
	}

	_, err := client.createDormantGroupInvites(ctx, grpcReq)

	if err != nil {
		return nil, err
	}

	return &emptypb.Empty{}, nil
}

func encodeGetPubConfByKeyRequest(_ context.Context, grpcReq interface{}) (interface{}, error) {
=======
func encodeGetPubConfByKeyRequest(_ context.Context, grpcReq any) (any, error) {
>>>>>>> 9ce616d1
	req := grpcReq.(thingKey)
	return &protomfx.ThingKey{Value: req.value, Type: req.keyType}, nil
}

func encodeGetConfigByThingIDRequest(_ context.Context, grpcReq any) (any, error) {
	req := grpcReq.(thingIDReq)
	return &protomfx.ThingID{Value: req.thingID}, nil
}

func encodeUserAccessThingRequest(_ context.Context, grpcReq any) (any, error) {
	req := grpcReq.(userAccessThingReq)
	return &protomfx.UserAccessReq{Token: req.token, Id: req.id, Action: req.action}, nil
}

func encodeUserAccessProfileRequest(_ context.Context, grpcReq any) (any, error) {
	req := grpcReq.(userAccessProfileReq)
	return &protomfx.UserAccessReq{Token: req.token, Id: req.id, Action: req.action}, nil
}

func encodeUserAccessGroupRequest(_ context.Context, grpcReq any) (any, error) {
	req := grpcReq.(userAccessGroupReq)
	return &protomfx.UserAccessReq{Token: req.token, Id: req.id, Action: req.action}, nil
}

func encodeThingAccessGroupRequest(_ context.Context, grpcReq any) (any, error) {
	req := grpcReq.(thingAccessGroupReq)
	return &protomfx.ThingAccessReq{Key: req.thingKey.value, Id: req.id}, nil
}

func encodeIdentifyRequest(_ context.Context, grpcReq any) (any, error) {
	req := grpcReq.(thingKey)
	return &protomfx.ThingKey{Value: req.value, Type: req.keyType}, nil
}

func encodeGetGroupIDByThingIDRequest(_ context.Context, grpcReq any) (any, error) {
	req := grpcReq.(thingIDReq)
	return &protomfx.ThingID{Value: req.thingID}, nil
}

func encodeGetGroupIDByProfileIDRequest(_ context.Context, grpcReq any) (any, error) {
	req := grpcReq.(profileIDReq)
	return &protomfx.ProfileID{Value: req.profileID}, nil
}

func encodeGetGroupIDsByOrgRequest(_ context.Context, grpcReq any) (any, error) {
	req := grpcReq.(orgAccessReq)
	return &protomfx.OrgAccessReq{
		OrgId: req.orgID,
		Token: req.token,
	}, nil
}

func encodeGetThingIDsByProfileRequest(_ context.Context, grpcReq any) (any, error) {
	req := grpcReq.(profileIDReq)
	return &protomfx.ProfileID{
		Value: req.profileID,
	}, nil
}

<<<<<<< HEAD
func encodeActivateGroupInvitesRequest(_ context.Context, grpcReq interface{}) (interface{}, error) {
	req := grpcReq.(activateGroupInvitesReq)
	return &protomfx.ActivateGroupInvitesReq{
		Token:        req.token,
		OrgInviteID:  req.orgInviteID,
		RedirectPath: req.redirectPath,
	}, nil
}

func encodeCreateDormantGroupInvitesRequest(_ context.Context, grpcReq interface{}) (interface{}, error) {
	req := grpcReq.(createDormantGroupInvitesReq)
	protoReq := &protomfx.CreateDormantGroupInvitesReq{
		Token:       req.token,
		OrgInviteID: req.orgInviteID,
		Memberships: make([]*protomfx.GroupMembership, 0, len(req.memberships)),
	}

	for _, membership := range req.memberships {
		protoReq.Memberships = append(protoReq.Memberships, &protomfx.GroupMembership{
			GroupID: membership.groupID,
			Role:    membership.role,
		})
	}

	return protoReq, nil
}

func decodeIdentityResponse(_ context.Context, grpcRes interface{}) (interface{}, error) {
=======
func decodeIdentityResponse(_ context.Context, grpcRes any) (any, error) {
>>>>>>> 9ce616d1
	res := grpcRes.(*protomfx.ThingID)
	return identityRes{id: res.GetValue()}, nil
}

func decodeGetPubConfByKeyResponse(_ context.Context, grpcRes any) (any, error) {
	res := grpcRes.(*protomfx.PubConfByKeyRes)
	return pubConfByKeyRes{publisherID: res.PublisherID, profileConfig: res.ProfileConfig}, nil
}

func decodeGetConfigByThingIDResponse(_ context.Context, grpcRes any) (any, error) {
	res := grpcRes.(*protomfx.ConfigByThingIDRes)
	return configByThingIDRes{config: res.GetConfig()}, nil
}

func decodeEmptyResponse(_ context.Context, _ any) (any, error) {
	return emptyRes{}, nil
}

func decodeGetGroupIDResponse(_ context.Context, grpcRes any) (any, error) {
	res := grpcRes.(*protomfx.GroupID)
	return groupIDRes{groupID: res.GetValue()}, nil
}

func decodeGetGroupIDsResponse(_ context.Context, grpcRes any) (any, error) {
	res := grpcRes.(*protomfx.GroupIDs)
	return groupIDsRes{groupIDs: res.GetIds()}, nil
}

func decodeGetThingIDsResponse(_ context.Context, grpcRes any) (any, error) {
	res := grpcRes.(*protomfx.ThingIDs)
	return thingIDsRes{thingIDs: res.GetIds()}, nil
}<|MERGE_RESOLUTION|>--- conflicted
+++ resolved
@@ -286,7 +286,6 @@
 	return &protomfx.ThingIDs{Ids: ids.thingIDs}, nil
 }
 
-<<<<<<< HEAD
 func (client grpcClient) ActivateGroupInvites(ctx context.Context, req *protomfx.ActivateGroupInvitesReq, _ ...grpc.CallOption) (*emptypb.Empty, error) {
 	ctx, cancel := context.WithTimeout(ctx, client.timeout)
 	defer cancel()
@@ -331,10 +330,7 @@
 	return &emptypb.Empty{}, nil
 }
 
-func encodeGetPubConfByKeyRequest(_ context.Context, grpcReq interface{}) (interface{}, error) {
-=======
 func encodeGetPubConfByKeyRequest(_ context.Context, grpcReq any) (any, error) {
->>>>>>> 9ce616d1
 	req := grpcReq.(thingKey)
 	return &protomfx.ThingKey{Value: req.value, Type: req.keyType}, nil
 }
@@ -394,8 +390,7 @@
 	}, nil
 }
 
-<<<<<<< HEAD
-func encodeActivateGroupInvitesRequest(_ context.Context, grpcReq interface{}) (interface{}, error) {
+func encodeActivateGroupInvitesRequest(_ context.Context, grpcReq any) (any, error) {
 	req := grpcReq.(activateGroupInvitesReq)
 	return &protomfx.ActivateGroupInvitesReq{
 		Token:        req.token,
@@ -404,7 +399,7 @@
 	}, nil
 }
 
-func encodeCreateDormantGroupInvitesRequest(_ context.Context, grpcReq interface{}) (interface{}, error) {
+func encodeCreateDormantGroupInvitesRequest(_ context.Context, grpcReq any) (any, error) {
 	req := grpcReq.(createDormantGroupInvitesReq)
 	protoReq := &protomfx.CreateDormantGroupInvitesReq{
 		Token:       req.token,
@@ -422,10 +417,7 @@
 	return protoReq, nil
 }
 
-func decodeIdentityResponse(_ context.Context, grpcRes interface{}) (interface{}, error) {
-=======
 func decodeIdentityResponse(_ context.Context, grpcRes any) (any, error) {
->>>>>>> 9ce616d1
 	res := grpcRes.(*protomfx.ThingID)
 	return identityRes{id: res.GetValue()}, nil
 }
