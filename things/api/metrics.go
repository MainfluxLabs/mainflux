// Copyright (c) Mainflux
// SPDX-License-Identifier: Apache-2.0

//go:build !test

package api

import (
	"context"
	"time"

	"github.com/MainfluxLabs/mainflux/pkg/apiutil"
	"github.com/MainfluxLabs/mainflux/things"
	"github.com/go-kit/kit/metrics"
)

var _ things.Service = (*metricsMiddleware)(nil)

type metricsMiddleware struct {
	counter metrics.Counter
	latency metrics.Histogram
	svc     things.Service
}

// MetricsMiddleware instruments core service by tracking request count and latency.
func MetricsMiddleware(svc things.Service, counter metrics.Counter, latency metrics.Histogram) things.Service {
	return &metricsMiddleware{
		counter: counter,
		latency: latency,
		svc:     svc,
	}
}

func (ms *metricsMiddleware) CreateThings(ctx context.Context, token string, ths ...things.Thing) (saved []things.Thing, err error) {
	defer func(begin time.Time) {
		ms.counter.With("method", "create_things").Add(1)
		ms.latency.With("method", "create_things").Observe(time.Since(begin).Seconds())
	}(time.Now())

	return ms.svc.CreateThings(ctx, token, ths...)
}

func (ms *metricsMiddleware) UpdateThing(ctx context.Context, token string, thing things.Thing) error {
	defer func(begin time.Time) {
		ms.counter.With("method", "update_thing").Add(1)
		ms.latency.With("method", "update_thing").Observe(time.Since(begin).Seconds())
	}(time.Now())

	return ms.svc.UpdateThing(ctx, token, thing)
}

func (ms *metricsMiddleware) UpdateThingsMetadata(ctx context.Context, token string, things ...things.Thing) error {
	defer func(begin time.Time) {
		ms.counter.With("method", "update_things_metadata").Add(1)
		ms.latency.With("method", "update_things_metadata").Observe(time.Since(begin).Seconds())
	}(time.Now())

	return ms.svc.UpdateThingsMetadata(ctx, token, things...)
}

func (ms *metricsMiddleware) UpdateKey(ctx context.Context, token, id, key string) error {
	defer func(begin time.Time) {
		ms.counter.With("method", "update_key").Add(1)
		ms.latency.With("method", "update_key").Observe(time.Since(begin).Seconds())
	}(time.Now())

	return ms.svc.UpdateKey(ctx, token, id, key)
}

func (ms *metricsMiddleware) ViewThing(ctx context.Context, token, id string) (things.Thing, error) {
	defer func(begin time.Time) {
		ms.counter.With("method", "view_thing").Add(1)
		ms.latency.With("method", "view_thing").Observe(time.Since(begin).Seconds())
	}(time.Now())

	return ms.svc.ViewThing(ctx, token, id)
}

func (ms *metricsMiddleware) ViewMetadataByKey(ctx context.Context, thingKey string) (things.Metadata, error) {
	defer func(begin time.Time) {
		ms.counter.With("method", "view_metadata_by_key").Add(1)
		ms.latency.With("method", "view_metadata_by_key").Observe(time.Since(begin).Seconds())
	}(time.Now())

	return ms.svc.ViewMetadataByKey(ctx, thingKey)
}

func (ms *metricsMiddleware) ListThings(ctx context.Context, token string, pm apiutil.PageMetadata) (things.ThingsPage, error) {
	defer func(begin time.Time) {
		ms.counter.With("method", "list_things").Add(1)
		ms.latency.With("method", "list_things").Observe(time.Since(begin).Seconds())
	}(time.Now())

	return ms.svc.ListThings(ctx, token, pm)
}

func (ms *metricsMiddleware) ListThingsByProfile(ctx context.Context, token, prID string, pm apiutil.PageMetadata) (things.ThingsPage, error) {
	defer func(begin time.Time) {
		ms.counter.With("method", "list_things_by_profile").Add(1)
		ms.latency.With("method", "list_things_by_profile").Observe(time.Since(begin).Seconds())
	}(time.Now())

	return ms.svc.ListThingsByProfile(ctx, token, prID, pm)
}

func (ms *metricsMiddleware) ListThingsByOrg(ctx context.Context, token string, orgID string, pm apiutil.PageMetadata) (things.ThingsPage, error) {
	defer func(begin time.Time) {
		ms.counter.With("method", "list_things_by_org").Add(1)
		ms.latency.With("method", "list_things_by_org").Observe(time.Since(begin).Seconds())
	}(time.Now())

	return ms.svc.ListThingsByOrg(ctx, token, orgID, pm)
}

func (ms *metricsMiddleware) RemoveThings(ctx context.Context, token string, id ...string) error {
	defer func(begin time.Time) {
		ms.counter.With("method", "remove_things").Add(1)
		ms.latency.With("method", "remove_things").Observe(time.Since(begin).Seconds())
	}(time.Now())

	return ms.svc.RemoveThings(ctx, token, id...)
}

func (ms *metricsMiddleware) CreateProfiles(ctx context.Context, token string, profiles ...things.Profile) (saved []things.Profile, err error) {
	defer func(begin time.Time) {
		ms.counter.With("method", "create_profiles").Add(1)
		ms.latency.With("method", "create_profiles").Observe(time.Since(begin).Seconds())
	}(time.Now())

	return ms.svc.CreateProfiles(ctx, token, profiles...)
}

func (ms *metricsMiddleware) UpdateProfile(ctx context.Context, token string, profile things.Profile) error {
	defer func(begin time.Time) {
		ms.counter.With("method", "update_profile").Add(1)
		ms.latency.With("method", "update_profile").Observe(time.Since(begin).Seconds())
	}(time.Now())

	return ms.svc.UpdateProfile(ctx, token, profile)
}

func (ms *metricsMiddleware) ViewProfile(ctx context.Context, token, id string) (things.Profile, error) {
	defer func(begin time.Time) {
		ms.counter.With("method", "view_profile").Add(1)
		ms.latency.With("method", "view_profile").Observe(time.Since(begin).Seconds())
	}(time.Now())

	return ms.svc.ViewProfile(ctx, token, id)
}

func (ms *metricsMiddleware) ListProfiles(ctx context.Context, token string, pm apiutil.PageMetadata) (things.ProfilesPage, error) {
	defer func(begin time.Time) {
		ms.counter.With("method", "list_profiles").Add(1)
		ms.latency.With("method", "list_profiles").Observe(time.Since(begin).Seconds())
	}(time.Now())

	return ms.svc.ListProfiles(ctx, token, pm)
}

func (ms *metricsMiddleware) ListProfilesByOrg(ctx context.Context, token string, orgID string, pm apiutil.PageMetadata) (things.ProfilesPage, error) {
	defer func(begin time.Time) {
		ms.counter.With("method", "list_profiles_by_org").Add(1)
		ms.latency.With("method", "list_profiles_by_org").Observe(time.Since(begin).Seconds())
	}(time.Now())

	return ms.svc.ListProfilesByOrg(ctx, token, orgID, pm)
}

func (ms *metricsMiddleware) ViewProfileByThing(ctx context.Context, token, thID string) (things.Profile, error) {
	defer func(begin time.Time) {
		ms.counter.With("method", "view_profile_by_thing").Add(1)
		ms.latency.With("method", "view_profile_by_thing").Observe(time.Since(begin).Seconds())
	}(time.Now())

	return ms.svc.ViewProfileByThing(ctx, token, thID)
}

func (ms *metricsMiddleware) RemoveProfiles(ctx context.Context, token string, ids ...string) error {
	defer func(begin time.Time) {
		ms.counter.With("method", "remove_profiles").Add(1)
		ms.latency.With("method", "remove_profiles").Observe(time.Since(begin).Seconds())
	}(time.Now())

	return ms.svc.RemoveProfiles(ctx, token, ids...)
}

func (ms *metricsMiddleware) GetPubConfByKey(ctx context.Context, key string) (things.PubConfInfo, error) {
	defer func(begin time.Time) {
		ms.counter.With("method", "get_pub_conf_by_key").Add(1)
		ms.latency.With("method", "get_pub_conf_by_key").Observe(time.Since(begin).Seconds())
	}(time.Now())

	return ms.svc.GetPubConfByKey(ctx, key)
}

func (ms *metricsMiddleware) GetConfigByThingID(ctx context.Context, thingID string) (map[string]interface{}, error) {
	defer func(begin time.Time) {
		ms.counter.With("method", "get_config_by_thing_id").Add(1)
		ms.latency.With("method", "get_config_by_thing_id").Observe(time.Since(begin).Seconds())
	}(time.Now())
	return ms.svc.GetConfigByThingID(ctx, thingID)
}

func (ms *metricsMiddleware) CanUserAccessThing(ctx context.Context, req things.UserAccessReq) error {
	defer func(begin time.Time) {
		ms.counter.With("method", "can_user_access_thing").Add(1)
		ms.latency.With("method", "can_user_access_thing").Observe(time.Since(begin).Seconds())
	}(time.Now())

	return ms.svc.CanUserAccessThing(ctx, req)
}

func (ms *metricsMiddleware) CanUserAccessProfile(ctx context.Context, req things.UserAccessReq) error {
	defer func(begin time.Time) {
		ms.counter.With("method", "can_user_access_profile").Add(1)
		ms.latency.With("method", "can_user_access_profile").Observe(time.Since(begin).Seconds())
	}(time.Now())

	return ms.svc.CanUserAccessProfile(ctx, req)
}

func (ms *metricsMiddleware) CanUserAccessGroup(ctx context.Context, req things.UserAccessReq) error {
	defer func(begin time.Time) {
		ms.counter.With("method", "can_user_access_group").Add(1)
		ms.latency.With("method", "can_user_access_group").Observe(time.Since(begin).Seconds())
	}(time.Now())

	return ms.svc.CanUserAccessGroup(ctx, req)
}

func (ms *metricsMiddleware) CanThingAccessGroup(ctx context.Context, req things.ThingAccessReq) error {
	defer func(begin time.Time) {
		ms.counter.With("method", "can_thing_access_group").Add(1)
		ms.latency.With("method", "can_thing_access_group").Observe(time.Since(begin).Seconds())
	}(time.Now())

	return ms.svc.CanThingAccessGroup(ctx, req)
}

func (ms *metricsMiddleware) Identify(ctx context.Context, key string) (string, error) {
	defer func(begin time.Time) {
		ms.counter.With("method", "identify").Add(1)
		ms.latency.With("method", "identify").Observe(time.Since(begin).Seconds())
	}(time.Now())

	return ms.svc.Identify(ctx, key)
}

func (ms *metricsMiddleware) GetGroupIDByThingID(ctx context.Context, thingID string) (string, error) {
	defer func(begin time.Time) {
		ms.counter.With("method", "get_group_id_by_thing_id").Add(1)
		ms.latency.With("method", "get_group_id_by_thing_id").Observe(time.Since(begin).Seconds())
	}(time.Now())

	return ms.svc.GetGroupIDByThingID(ctx, thingID)
}

func (ms *metricsMiddleware) GetGroupIDByProfileID(ctx context.Context, profileID string) (string, error) {
	defer func(begin time.Time) {
		ms.counter.With("method", "get_group_id_by_profile_id").Add(1)
		ms.latency.With("method", "get_group_id_by_profile_id").Observe(time.Since(begin).Seconds())
	}(time.Now())

	return ms.svc.GetGroupIDByProfileID(ctx, profileID)
}

func (ms *metricsMiddleware) GetProfileIDByThingID(ctx context.Context, thingID string) (string, error) {
	defer func(begin time.Time) {
		ms.counter.With("method", "get_profile_id_by_thing_id").Add(1)
		ms.latency.With("method", "get_profile_id_by_thing_id").Observe(time.Since(begin).Seconds())
	}(time.Now())

	return ms.svc.GetProfileIDByThingID(ctx, thingID)
}

func (ms *metricsMiddleware) Backup(ctx context.Context, token string) (bk things.Backup, err error) {
	defer func(begin time.Time) {
		ms.counter.With("method", "backup").Add(1)
		ms.latency.With("method", "backup").Observe(time.Since(begin).Seconds())
	}(time.Now())

	return ms.svc.Backup(ctx, token)
}

<<<<<<< HEAD
func (ms *metricsMiddleware) BackupGroupsByOrg(ctx context.Context, token string, orgID string) (bk things.BackupGroupsByOrg, err error) {
	defer func(begin time.Time) {
		ms.counter.With("method", "backup_groups_by_org").Add(1)
		ms.latency.With("method", "backup_groups_by_org").Observe(time.Since(begin).Seconds())
	}(time.Now())

	return ms.svc.BackupGroupsByOrg(ctx, token, orgID)
=======
func (ms *metricsMiddleware) BackupGroupMemberships(ctx context.Context, token string, groupID string) (bk things.BackupGroupMemberships, err error) {
	defer func(begin time.Time) {
		ms.counter.With("method", "backup_group_memberships").Add(1)
		ms.latency.With("method", "backup_group_memberships").Observe(time.Since(begin).Seconds())
	}(time.Now())

	return ms.svc.BackupGroupMemberships(ctx, token, groupID)
>>>>>>> 922cc605
}

func (ms *metricsMiddleware) Restore(ctx context.Context, token string, backup things.Backup) error {
	defer func(begin time.Time) {
		ms.counter.With("method", "restore").Add(1)
		ms.latency.With("method", "restore").Observe(time.Since(begin).Seconds())
	}(time.Now())

	return ms.svc.Restore(ctx, token, backup)
}

func (ms *metricsMiddleware) CreateGroups(ctx context.Context, token string, grs ...things.Group) ([]things.Group, error) {
	defer func(begin time.Time) {
		ms.counter.With("method", "create_groups").Add(1)
		ms.latency.With("method", "create_groups").Observe(time.Since(begin).Seconds())
	}(time.Now())

	return ms.svc.CreateGroups(ctx, token, grs...)
}

func (ms *metricsMiddleware) UpdateGroup(ctx context.Context, token string, g things.Group) (things.Group, error) {
	defer func(begin time.Time) {
		ms.counter.With("method", "update_group").Add(1)
		ms.latency.With("method", "update_group").Observe(time.Since(begin).Seconds())
	}(time.Now())

	return ms.svc.UpdateGroup(ctx, token, g)
}

func (ms *metricsMiddleware) ViewGroup(ctx context.Context, token, id string) (things.Group, error) {
	defer func(begin time.Time) {
		ms.counter.With("method", "view_group").Add(1)
		ms.latency.With("method", "view_group").Observe(time.Since(begin).Seconds())
	}(time.Now())

	return ms.svc.ViewGroup(ctx, token, id)
}

func (ms *metricsMiddleware) ListGroups(ctx context.Context, token string, pm apiutil.PageMetadata) (things.GroupPage, error) {
	defer func(begin time.Time) {
		ms.counter.With("method", "list_groups").Add(1)
		ms.latency.With("method", "list_groups").Observe(time.Since(begin).Seconds())
	}(time.Now())

	return ms.svc.ListGroups(ctx, token, pm)
}

func (ms *metricsMiddleware) ListGroupsByOrg(ctx context.Context, token, orgID string, pm apiutil.PageMetadata) (things.GroupPage, error) {
	defer func(begin time.Time) {
		ms.counter.With("method", "list_groups_by_org").Add(1)
		ms.latency.With("method", "list_groups_by_org").Observe(time.Since(begin).Seconds())
	}(time.Now())

	return ms.svc.ListGroupsByOrg(ctx, token, orgID, pm)
}

func (ms *metricsMiddleware) ListThingsByGroup(ctx context.Context, token, groupID string, pm apiutil.PageMetadata) (tp things.ThingsPage, err error) {
	defer func(begin time.Time) {
		ms.counter.With("method", "list_things_by_group").Add(1)
		ms.latency.With("method", "list_things_by_group").Observe(time.Since(begin).Seconds())
	}(time.Now())

	return ms.svc.ListThingsByGroup(ctx, token, groupID, pm)
}

func (ms *metricsMiddleware) ViewGroupByThing(ctx context.Context, token, thingID string) (things.Group, error) {
	defer func(begin time.Time) {
		ms.counter.With("method", "view_group_by_thing").Add(1)
		ms.latency.With("method", "view_group_by_thing").Observe(time.Since(begin).Seconds())
	}(time.Now())

	return ms.svc.ViewGroupByThing(ctx, token, thingID)
}

func (ms *metricsMiddleware) RemoveGroups(ctx context.Context, token string, ids ...string) error {
	defer func(begin time.Time) {
		ms.counter.With("method", "remove_groups").Add(1)
		ms.latency.With("method", "remove_groups").Observe(time.Since(begin).Seconds())
	}(time.Now())

	return ms.svc.RemoveGroups(ctx, token, ids...)
}

func (ms *metricsMiddleware) ListProfilesByGroup(ctx context.Context, token, groupID string, pm apiutil.PageMetadata) (things.ProfilesPage, error) {
	defer func(begin time.Time) {
		ms.counter.With("method", "list_profiles_by_group").Add(1)
		ms.latency.With("method", "list_profiles_by_group").Observe(time.Since(begin).Seconds())
	}(time.Now())

	return ms.svc.ListProfilesByGroup(ctx, token, groupID, pm)
}

func (ms *metricsMiddleware) ViewGroupByProfile(ctx context.Context, token, profileID string) (things.Group, error) {
	defer func(begin time.Time) {
		ms.counter.With("method", "view_group_by_profile").Add(1)
		ms.latency.With("method", "view_group_by_profile").Observe(time.Since(begin).Seconds())
	}(time.Now())

	return ms.svc.ViewGroupByProfile(ctx, token, profileID)
}

func (ms *metricsMiddleware) CreateGroupMemberships(ctx context.Context, token string, gms ...things.GroupMembership) error {
	defer func(begin time.Time) {
		ms.counter.With("method", "create_group_memberships").Add(1)
		ms.latency.With("method", "create_group_memberships").Observe(time.Since(begin).Seconds())
	}(time.Now())

	return ms.svc.CreateGroupMemberships(ctx, token, gms...)
}

func (ms *metricsMiddleware) ListGroupMemberships(ctx context.Context, token, groupID string, pm apiutil.PageMetadata) (things.GroupMembershipsPage, error) {
	defer func(begin time.Time) {
		ms.counter.With("method", "list_group_memberships").Add(1)
		ms.latency.With("method", "list_group_memberships").Observe(time.Since(begin).Seconds())
	}(time.Now())

	return ms.svc.ListGroupMemberships(ctx, token, groupID, pm)
}

func (ms *metricsMiddleware) UpdateGroupMemberships(ctx context.Context, token string, gms ...things.GroupMembership) error {
	defer func(begin time.Time) {
		ms.counter.With("method", "update_group_memberships").Add(1)
		ms.latency.With("method", "update_group_memberships").Observe(time.Since(begin).Seconds())
	}(time.Now())

	return ms.svc.UpdateGroupMemberships(ctx, token, gms...)
}

func (ms *metricsMiddleware) RemoveGroupMemberships(ctx context.Context, token, groupID string, memberIDs ...string) error {
	defer func(begin time.Time) {
		ms.counter.With("method", "remove_group_memberships").Add(1)
		ms.latency.With("method", "remove_group_memberships").Observe(time.Since(begin).Seconds())
	}(time.Now())

	return ms.svc.RemoveGroupMemberships(ctx, token, groupID, memberIDs...)
}<|MERGE_RESOLUTION|>--- conflicted
+++ resolved
@@ -282,7 +282,6 @@
 	return ms.svc.Backup(ctx, token)
 }
 
-<<<<<<< HEAD
 func (ms *metricsMiddleware) BackupGroupsByOrg(ctx context.Context, token string, orgID string) (bk things.BackupGroupsByOrg, err error) {
 	defer func(begin time.Time) {
 		ms.counter.With("method", "backup_groups_by_org").Add(1)
@@ -290,7 +289,8 @@
 	}(time.Now())
 
 	return ms.svc.BackupGroupsByOrg(ctx, token, orgID)
-=======
+}
+
 func (ms *metricsMiddleware) BackupGroupMemberships(ctx context.Context, token string, groupID string) (bk things.BackupGroupMemberships, err error) {
 	defer func(begin time.Time) {
 		ms.counter.With("method", "backup_group_memberships").Add(1)
@@ -298,7 +298,6 @@
 	}(time.Now())
 
 	return ms.svc.BackupGroupMemberships(ctx, token, groupID)
->>>>>>> 922cc605
 }
 
 func (ms *metricsMiddleware) Restore(ctx context.Context, token string, backup things.Backup) error {
