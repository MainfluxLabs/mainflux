// Copyright (c) Mainflux
// SPDX-License-Identifier: Apache-2.0

package main

import (
	"context"
	"fmt"
	"log"
	"os"
	"regexp"
	"strconv"
	"time"

	"github.com/MainfluxLabs/mainflux"
	authapi "github.com/MainfluxLabs/mainflux/auth/api/grpc"
	"github.com/MainfluxLabs/mainflux/logger"
	"github.com/MainfluxLabs/mainflux/pkg/clients"
	clientsgrpc "github.com/MainfluxLabs/mainflux/pkg/clients/grpc"
	"github.com/MainfluxLabs/mainflux/pkg/dbutil"
	"github.com/MainfluxLabs/mainflux/pkg/email"
	"github.com/MainfluxLabs/mainflux/pkg/errors"
	"github.com/MainfluxLabs/mainflux/pkg/jaeger"
	protomfx "github.com/MainfluxLabs/mainflux/pkg/proto"
	"github.com/MainfluxLabs/mainflux/pkg/servers"
	serversgrpc "github.com/MainfluxLabs/mainflux/pkg/servers/grpc"
	servershttp "github.com/MainfluxLabs/mainflux/pkg/servers/http"
	"github.com/MainfluxLabs/mainflux/pkg/uuid"
	"github.com/MainfluxLabs/mainflux/users"
	httpapi "github.com/MainfluxLabs/mainflux/users/api/http"
	"github.com/MainfluxLabs/mainflux/users/bcrypt"
	"github.com/MainfluxLabs/mainflux/users/emailer"
	"github.com/MainfluxLabs/mainflux/users/postgres"
	"github.com/MainfluxLabs/mainflux/users/tracing"
	kitprometheus "github.com/go-kit/kit/metrics/prometheus"
	"github.com/jmoiron/sqlx"
	opentracing "github.com/opentracing/opentracing-go"
	stdprometheus "github.com/prometheus/client_golang/prometheus"
	"golang.org/x/sync/errgroup"
)

const (
	stopWaitTime = 5 * time.Second
	svcName      = "users"

	defLogLevel      = "error"
	defDBHost        = "localhost"
	defDBPort        = "5432"
	defDBUser        = "mainflux"
	defDBPass        = "mainflux"
	defDB            = "users"
	defDBSSLMode     = "disable"
	defDBSSLCert     = ""
	defDBSSLKey      = ""
	defDBSSLRootCert = ""
	defHTTPPort      = "8180"
	defServerCert    = ""
	defServerKey     = ""
	defJaegerURL     = ""

	defEmailHost        = "localhost"
	defEmailPort        = "25"
	defEmailUsername    = "root"
	defEmailPassword    = ""
	defEmailFromAddress = ""
	defEmailFromName    = ""
	defEmailTemplate    = "email.tmpl"
	defAdminEmail       = ""
	defAdminPassword    = ""
	defPassRegex        = `^\S{8,}$`

<<<<<<< HEAD
	defTokenResetEndpoint  = "/reset-request" // URL where user lands after click on the reset link from email
	defEmailVerifyEndpoint = "/verify-email"
=======
	defPassResetEndpoint = "/password-reset" // URL where user lands after navigating to the reset link from email
>>>>>>> 17109b00

	defAuthTLS         = "false"
	defAuthCACerts     = ""
	defAuthGRPCURL     = "localhost:8181"
	defAuthGRPCTimeout = "1s"
	defGRPCPort        = "8184"

	defSelfRegister       = "true" // By default, everybody can create a user. Otherwise, only admin can create a user.
	defRequireEmailVerify = "true"

	envLogLevel      = "MF_USERS_LOG_LEVEL"
	envDBHost        = "MF_USERS_DB_HOST"
	envDBPort        = "MF_USERS_DB_PORT"
	envDBUser        = "MF_USERS_DB_USER"
	envDBPass        = "MF_USERS_DB_PASS"
	envDB            = "MF_USERS_DB"
	envDBSSLMode     = "MF_USERS_DB_SSL_MODE"
	envDBSSLCert     = "MF_USERS_DB_SSL_CERT"
	envDBSSLKey      = "MF_USERS_DB_SSL_KEY"
	envDBSSLRootCert = "MF_USERS_DB_SSL_ROOT_CERT"
	envHTTPPort      = "MF_USERS_HTTP_PORT"
	envServerCert    = "MF_USERS_SERVER_CERT"
	envServerKey     = "MF_USERS_SERVER_KEY"
	envJaegerURL     = "MF_JAEGER_URL"

	envAdminEmail    = "MF_USERS_ADMIN_EMAIL"
	envAdminPassword = "MF_USERS_ADMIN_PASSWORD"
	envPassRegex     = "MF_USERS_PASS_REGEX"

	envEmailHost        = "MF_EMAIL_HOST"
	envEmailPort        = "MF_EMAIL_PORT"
	envEmailUsername    = "MF_EMAIL_USERNAME"
	envEmailPassword    = "MF_EMAIL_PASSWORD"
	envEmailFromAddress = "MF_EMAIL_FROM_ADDRESS"
	envEmailFromName    = "MF_EMAIL_FROM_NAME"
	envEmailTemplate    = "MF_EMAIL_TEMPLATE"

	envAuthTLS         = "MF_AUTH_CLIENT_TLS"
	envAuthCACerts     = "MF_AUTH_CA_CERTS"
	envAuthGRPCURL     = "MF_AUTH_GRPC_URL"
	envauthGRPCTimeout = "MF_AUTH_GRPC_TIMEOUT"
	envGRPCPort        = "MF_USERS_GRPC_PORT"

	envSelfRegister       = "MF_USERS_ALLOW_SELF_REGISTER"
	envRequireEmailVerify = "MF_REQUIRE_EMAIL_VERIFICATION"
)

type config struct {
<<<<<<< HEAD
	logLevel           string
	dbConfig           postgres.Config
	httpConfig         servers.Config
	grpcConfig         servers.Config
	emailConf          email.Config
	authConfig         clients.Config
	jaegerURL          string
	resetURL           string
	authGRPCTimeout    time.Duration
	adminEmail         string
	adminPassword      string
	passRegex          *regexp.Regexp
	selfRegister       bool
	requireEmailVerify bool
=======
	logLevel        string
	dbConfig        postgres.Config
	httpConfig      servers.Config
	grpcConfig      servers.Config
	emailConf       email.Config
	authConfig      clients.Config
	jaegerURL       string
	authGRPCTimeout time.Duration
	adminEmail      string
	adminPassword   string
	passRegex       *regexp.Regexp
	selfRegister    bool
>>>>>>> 17109b00
}

func main() {
	cfg := loadConfig()
	ctx, cancel := context.WithCancel(context.Background())
	g, ctx := errgroup.WithContext(ctx)

	logger, err := logger.New(os.Stdout, cfg.logLevel)
	if err != nil {
		log.Fatalf(err.Error())
	}
	db := connectToDB(cfg.dbConfig, logger)
	defer db.Close()

	usersHttpTracer, usersHttpCloser := jaeger.Init("users_http", cfg.jaegerURL, logger)
	defer usersHttpCloser.Close()

	usersGrpcTracer, usersGrpcCloser := jaeger.Init("users_grpc", cfg.jaegerURL, logger)
	defer usersGrpcCloser.Close()

	authTracer, closer := jaeger.Init("users_auth", cfg.jaegerURL, logger)
	defer closer.Close()

	authConn := clientsgrpc.Connect(cfg.authConfig, logger)
	defer authConn.Close()

	auth := authapi.NewClient(authConn, authTracer, cfg.authGRPCTimeout)

	dbTracer, dbCloser := jaeger.Init("users_db", cfg.jaegerURL, logger)
	defer dbCloser.Close()

	svc := newService(db, dbTracer, auth, cfg, logger)

	g.Go(func() error {
		return servershttp.Start(ctx, httpapi.MakeHandler(svc, usersHttpTracer, logger, cfg.passRegex), cfg.httpConfig, logger)
	})

	g.Go(func() error {
		if sig := errors.SignalHandler(ctx); sig != nil {
			cancel()
			logger.Info(fmt.Sprintf("Users service shutdown by signal: %s", sig))
		}
		return nil
	})

	g.Go(func() error {
		return serversgrpc.Start(ctx, usersGrpcTracer, svc, cfg.grpcConfig, logger)
	})

	if err := g.Wait(); err != nil {
		logger.Error(fmt.Sprintf("Users service terminated: %s", err))
	}
}

func loadConfig() config {
	authGRPCTimeout, err := time.ParseDuration(mainflux.Env(envauthGRPCTimeout, defAuthGRPCTimeout))
	if err != nil {
		log.Fatalf("Invalid %s value: %s", envauthGRPCTimeout, err.Error())
	}

	tls, err := strconv.ParseBool(mainflux.Env(envAuthTLS, defAuthTLS))
	if err != nil {
		log.Fatalf("Invalid value passed for %s\n", envAuthTLS)
	}

	passRegex, err := regexp.Compile(mainflux.Env(envPassRegex, defPassRegex))
	if err != nil {
		log.Fatalf("Invalid password validation rules %s\n", envPassRegex)
	}

	selfRegister, err := strconv.ParseBool(mainflux.Env(envSelfRegister, defSelfRegister))
	if err != nil {
		log.Fatalf("Invalid %s value: %s", envSelfRegister, err.Error())
	}

	requireEmailVerification, err := strconv.ParseBool(mainflux.Env(envRequireEmailVerify, defRequireEmailVerify))
	if err != nil {
		log.Fatalf("Invalid %s value: %s", envRequireEmailVerify, err.Error())
	}

	dbConfig := postgres.Config{
		Host:        mainflux.Env(envDBHost, defDBHost),
		Port:        mainflux.Env(envDBPort, defDBPort),
		User:        mainflux.Env(envDBUser, defDBUser),
		Pass:        mainflux.Env(envDBPass, defDBPass),
		Name:        mainflux.Env(envDB, defDB),
		SSLMode:     mainflux.Env(envDBSSLMode, defDBSSLMode),
		SSLCert:     mainflux.Env(envDBSSLCert, defDBSSLCert),
		SSLKey:      mainflux.Env(envDBSSLKey, defDBSSLKey),
		SSLRootCert: mainflux.Env(envDBSSLRootCert, defDBSSLRootCert),
	}

	httpConfig := servers.Config{
		ServerName:   svcName,
		ServerKey:    mainflux.Env(envServerKey, defServerKey),
		ServerCert:   mainflux.Env(envServerCert, defServerCert),
		Port:         mainflux.Env(envHTTPPort, defHTTPPort),
		StopWaitTime: stopWaitTime,
	}

	grpcConfig := servers.Config{
		ServerName:   svcName,
		ServerKey:    mainflux.Env(envServerKey, defServerKey),
		ServerCert:   mainflux.Env(envServerCert, defServerCert),
		Port:         mainflux.Env(envGRPCPort, defGRPCPort),
		StopWaitTime: stopWaitTime,
	}

	emailConf := email.Config{
		FromAddress: mainflux.Env(envEmailFromAddress, defEmailFromAddress),
		FromName:    mainflux.Env(envEmailFromName, defEmailFromName),
		Host:        mainflux.Env(envEmailHost, defEmailHost),
		Port:        mainflux.Env(envEmailPort, defEmailPort),
		Username:    mainflux.Env(envEmailUsername, defEmailUsername),
		Password:    mainflux.Env(envEmailPassword, defEmailPassword),
		Template:    mainflux.Env(envEmailTemplate, defEmailTemplate),
	}

	authConfig := clients.Config{
		ClientTLS:  tls,
		CaCerts:    mainflux.Env(envAuthCACerts, defAuthCACerts),
		URL:        mainflux.Env(envAuthGRPCURL, defAuthGRPCURL),
		ClientName: clients.Auth,
	}

	return config{
<<<<<<< HEAD
		logLevel:           mainflux.Env(envLogLevel, defLogLevel),
		dbConfig:           dbConfig,
		httpConfig:         httpConfig,
		grpcConfig:         grpcConfig,
		emailConf:          emailConf,
		authConfig:         authConfig,
		jaegerURL:          mainflux.Env(envJaegerURL, defJaegerURL),
		resetURL:           mainflux.Env(envTokenResetEndpoint, defTokenResetEndpoint),
		authGRPCTimeout:    authGRPCTimeout,
		adminEmail:         mainflux.Env(envAdminEmail, defAdminEmail),
		adminPassword:      mainflux.Env(envAdminPassword, defAdminPassword),
		passRegex:          passRegex,
		selfRegister:       selfRegister,
		requireEmailVerify: requireEmailVerification,
=======
		logLevel:        mainflux.Env(envLogLevel, defLogLevel),
		dbConfig:        dbConfig,
		httpConfig:      httpConfig,
		grpcConfig:      grpcConfig,
		emailConf:       emailConf,
		authConfig:      authConfig,
		jaegerURL:       mainflux.Env(envJaegerURL, defJaegerURL),
		authGRPCTimeout: authGRPCTimeout,
		adminEmail:      mainflux.Env(envAdminEmail, defAdminEmail),
		adminPassword:   mainflux.Env(envAdminPassword, defAdminPassword),
		passRegex:       passRegex,
		selfRegister:    selfRegister,
>>>>>>> 17109b00
	}

}

func connectToDB(dbConfig postgres.Config, logger logger.Logger) *sqlx.DB {
	db, err := postgres.Connect(dbConfig)
	if err != nil {
		logger.Error(fmt.Sprintf("Failed to connect to postgres: %s", err))
		os.Exit(1)
	}
	return db
}

func newService(db *sqlx.DB, tracer opentracing.Tracer, ac protomfx.AuthServiceClient, c config, logger logger.Logger) users.Service {
	database := dbutil.NewDatabase(db)
	hasher := bcrypt.New()
	userRepo := tracing.UserRepositoryMiddleware(postgres.NewUserRepo(database), tracer)
	verificationRepo := tracing.VerificationRepositoryMiddleware(postgres.NewEmailVerificationRepo(database), tracer)

<<<<<<< HEAD
	emailer, err := emailer.New(c.resetURL, defEmailVerifyEndpoint, &c.emailConf)
=======
	emailer, err := emailer.New(defPassResetEndpoint, &c.emailConf)
>>>>>>> 17109b00
	if err != nil {
		logger.Error(fmt.Sprintf("Failed to configure e-mailing util: %s", err.Error()))
	}

	idProvider := uuid.New()

	svc := users.New(userRepo, verificationRepo, c.requireEmailVerify, hasher, ac, emailer, idProvider)
	svc = httpapi.LoggingMiddleware(svc, logger)
	svc = httpapi.MetricsMiddleware(
		svc,
		kitprometheus.NewCounterFrom(stdprometheus.CounterOpts{
			Namespace: "users",
			Subsystem: "api",
			Name:      "request_count",
			Help:      "Number of requests received.",
		}, []string{"method"}),
		kitprometheus.NewSummaryFrom(stdprometheus.SummaryOpts{
			Namespace: "users",
			Subsystem: "api",
			Name:      "request_latency_microseconds",
			Help:      "Total duration of requests in microseconds.",
		}, []string{"method"}),
	)
	if err := createAdmin(svc, c); err != nil {
		logger.Error("failed to create root user: " + err.Error())
		os.Exit(1)
	}

	return svc
}

func createAdmin(svc users.Service, c config) error {
	user := users.User{
		Email:    c.adminEmail,
		Password: c.adminPassword,
	}

	if err := svc.RegisterAdmin(context.Background(), user); err != nil {
		return err
	}

	return nil
}<|MERGE_RESOLUTION|>--- conflicted
+++ resolved
@@ -69,12 +69,8 @@
 	defAdminPassword    = ""
 	defPassRegex        = `^\S{8,}$`
 
-<<<<<<< HEAD
-	defTokenResetEndpoint  = "/reset-request" // URL where user lands after click on the reset link from email
+	defPassResetEndpoint = "/password-reset" // URL where user lands after navigating to the reset link from email
 	defEmailVerifyEndpoint = "/verify-email"
-=======
-	defPassResetEndpoint = "/password-reset" // URL where user lands after navigating to the reset link from email
->>>>>>> 17109b00
 
 	defAuthTLS         = "false"
 	defAuthCACerts     = ""
@@ -123,7 +119,6 @@
 )
 
 type config struct {
-<<<<<<< HEAD
 	logLevel           string
 	dbConfig           postgres.Config
 	httpConfig         servers.Config
@@ -131,27 +126,12 @@
 	emailConf          email.Config
 	authConfig         clients.Config
 	jaegerURL          string
-	resetURL           string
 	authGRPCTimeout    time.Duration
 	adminEmail         string
 	adminPassword      string
 	passRegex          *regexp.Regexp
 	selfRegister       bool
 	requireEmailVerify bool
-=======
-	logLevel        string
-	dbConfig        postgres.Config
-	httpConfig      servers.Config
-	grpcConfig      servers.Config
-	emailConf       email.Config
-	authConfig      clients.Config
-	jaegerURL       string
-	authGRPCTimeout time.Duration
-	adminEmail      string
-	adminPassword   string
-	passRegex       *regexp.Regexp
-	selfRegister    bool
->>>>>>> 17109b00
 }
 
 func main() {
@@ -278,7 +258,6 @@
 	}
 
 	return config{
-<<<<<<< HEAD
 		logLevel:           mainflux.Env(envLogLevel, defLogLevel),
 		dbConfig:           dbConfig,
 		httpConfig:         httpConfig,
@@ -286,29 +265,13 @@
 		emailConf:          emailConf,
 		authConfig:         authConfig,
 		jaegerURL:          mainflux.Env(envJaegerURL, defJaegerURL),
-		resetURL:           mainflux.Env(envTokenResetEndpoint, defTokenResetEndpoint),
 		authGRPCTimeout:    authGRPCTimeout,
 		adminEmail:         mainflux.Env(envAdminEmail, defAdminEmail),
 		adminPassword:      mainflux.Env(envAdminPassword, defAdminPassword),
 		passRegex:          passRegex,
 		selfRegister:       selfRegister,
 		requireEmailVerify: requireEmailVerification,
-=======
-		logLevel:        mainflux.Env(envLogLevel, defLogLevel),
-		dbConfig:        dbConfig,
-		httpConfig:      httpConfig,
-		grpcConfig:      grpcConfig,
-		emailConf:       emailConf,
-		authConfig:      authConfig,
-		jaegerURL:       mainflux.Env(envJaegerURL, defJaegerURL),
-		authGRPCTimeout: authGRPCTimeout,
-		adminEmail:      mainflux.Env(envAdminEmail, defAdminEmail),
-		adminPassword:   mainflux.Env(envAdminPassword, defAdminPassword),
-		passRegex:       passRegex,
-		selfRegister:    selfRegister,
->>>>>>> 17109b00
-	}
-
+	}
 }
 
 func connectToDB(dbConfig postgres.Config, logger logger.Logger) *sqlx.DB {
@@ -326,11 +289,7 @@
 	userRepo := tracing.UserRepositoryMiddleware(postgres.NewUserRepo(database), tracer)
 	verificationRepo := tracing.VerificationRepositoryMiddleware(postgres.NewEmailVerificationRepo(database), tracer)
 
-<<<<<<< HEAD
-	emailer, err := emailer.New(c.resetURL, defEmailVerifyEndpoint, &c.emailConf)
-=======
-	emailer, err := emailer.New(defPassResetEndpoint, &c.emailConf)
->>>>>>> 17109b00
+	emailer, err := emailer.New(defPassResetEndpoint, defEmailVerifyEndpoint, &c.emailConf)
 	if err != nil {
 		logger.Error(fmt.Sprintf("Failed to configure e-mailing util: %s", err.Error()))
 	}
