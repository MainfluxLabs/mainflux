--- conflicted
+++ resolved
@@ -69,12 +69,8 @@
 	defAdminPassword    = ""
 	defPassRegex        = `^\S{8,}$`
 
-<<<<<<< HEAD
-	defPassResetEndpoint = "/auth/password-reset" // URL where user lands after navigating to the reset link from email
-=======
-	defPassResetEndpoint   = "/password-reset" // URL where user lands after navigating to the reset link from email
+	defPassResetEndpoint   = "/auth/password-reset" // URL where user lands after navigating to the reset link from email
 	defEmailVerifyEndpoint = "/email-verify"
->>>>>>> 02bc7553
 
 	defAuthTLS         = "false"
 	defAuthCACerts     = ""
