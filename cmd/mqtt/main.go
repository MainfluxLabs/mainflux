package main

import (
	"context"
	"fmt"
	"io"
	"io/ioutil"
	"log"
	"net/http"
	"os"
	"strconv"
	"time"

	"github.com/MainfluxLabs/mainflux"
	authapi "github.com/MainfluxLabs/mainflux/auth/api/grpc"
	"github.com/MainfluxLabs/mainflux/mqtt"
	mqttapi "github.com/MainfluxLabs/mainflux/mqtt/api"
	mqttapihttp "github.com/MainfluxLabs/mainflux/mqtt/api/http"
	"github.com/MainfluxLabs/mainflux/mqtt/postgres"
	mqttredis "github.com/MainfluxLabs/mainflux/mqtt/redis"
	"github.com/MainfluxLabs/mainflux/pkg/auth"
	"github.com/MainfluxLabs/mainflux/pkg/errors"
	"github.com/MainfluxLabs/mainflux/pkg/messaging"
	"github.com/MainfluxLabs/mainflux/pkg/messaging/brokers"
	mqttpub "github.com/MainfluxLabs/mainflux/pkg/messaging/mqtt"
	"github.com/MainfluxLabs/mainflux/pkg/ulid"
	thingsapi "github.com/MainfluxLabs/mainflux/things/api/auth/grpc"
	"github.com/MainfluxLabs/mproxy/logger"
	mp "github.com/MainfluxLabs/mproxy/pkg/mqtt"
	"github.com/MainfluxLabs/mproxy/pkg/session"
	ws "github.com/MainfluxLabs/mproxy/pkg/websocket"
	"github.com/cenkalti/backoff/v4"
	kitprometheus "github.com/go-kit/kit/metrics/prometheus"
	"github.com/go-redis/redis/v8"
	"github.com/jmoiron/sqlx"
	opentracing "github.com/opentracing/opentracing-go"
	stdprometheus "github.com/prometheus/client_golang/prometheus"
	jconfig "github.com/uber/jaeger-client-go/config"
	"golang.org/x/sync/errgroup"
	"google.golang.org/grpc"
	"google.golang.org/grpc/credentials"
)

const (
	svcName       = "mqtt"
	httpProtocol  = "http"
	httpsProtocol = "https"
	stopWaitTime  = 5 * time.Second

	defLogLevel          = "error"
	defMQTTPort          = "1883"
	defTargetHost        = "0.0.0.0"
	defTargetPort        = "1883"
	defTimeout           = "30s" // 30 seconds
	defTargetHealthCheck = ""
	defHTTPPort          = "8080"
	defHTTPTargetHost    = "localhost"
	defHTTPTargetPort    = "8080"
	defHTTPTargetPath    = "/mqtt"
	defWSPort            = "8285"
	defThingsGRPCURL     = "localhost:8183"
	defThingsGRPCTimeout = "1s"
	defBrokerURL         = "nats://localhost:4222"
	defJaegerURL         = ""
	defClientTLS         = "false"
	defCACerts           = ""
	defInstance          = ""
	defESURL             = "localhost:6379"
	defESPass            = ""
	defESDB              = "0"
	defAuthcacheURL      = "localhost:6379"
	defAuthCachePass     = ""
	defAuthCacheDB       = "0"
	defDBHost            = "localhost"
	defAuthGRPCURL       = "localhost:8181"
	defDBPort            = "5432"
	defDBUser            = "mainflux"
	defDBPass            = "mainflux"
	defDB                = "subscriptions"
	defDBSSLMode         = "disable"
	defDBSSLCert         = ""
	defDBSSLKey          = ""
	defDBSSLRootCert     = ""
	defServerKey         = ""
	defServerCert        = ""
	defAuthGRPCTimeout   = "1s"

	envLogLevel          = "MF_MQTT_ADAPTER_LOG_LEVEL"
	envMQTTPort          = "MF_MQTT_ADAPTER_MQTT_PORT"
	envTargetHost        = "MF_MQTT_ADAPTER_MQTT_TARGET_HOST"
	envTargetPort        = "MF_MQTT_ADAPTER_MQTT_TARGET_PORT"
	envTargetHealthCheck = "MF_MQTT_ADAPTER_MQTT_TARGET_HEALTH_CHECK"
	envTimeout           = "MF_MQTT_ADAPTER_FORWARDER_TIMEOUT"
	envHTTPPort          = "MF_MQTT_ADAPTER_HTTP_PORT"
	envHTTPTargetHost    = "MF_MQTT_ADAPTER_WS_TARGET_HOST"
	envHTTPTargetPort    = "MF_MQTT_ADAPTER_WS_TARGET_PORT"
	envHTTPTargetPath    = "MF_MQTT_ADAPTER_WS_TARGET_PATH"
	envWSPort            = "MF_MQTT_ADAPTER_WS_PORT"
	envThingsGRPCURL     = "MF_THINGS_AUTH_GRPC_URL"
	envThingsGRPCTimeout = "MF_THINGS_AUTH_GRPC_TIMEOUT"
	envBrokerURL         = "MF_BROKER_URL"
	envJaegerURL         = "MF_JAEGER_URL"
	envClientTLS         = "MF_MQTT_ADAPTER_CLIENT_TLS"
	envCACerts           = "MF_MQTT_ADAPTER_CA_CERTS"
	envInstance          = "MF_MQTT_ADAPTER_INSTANCE"
	envESURL             = "MF_MQTT_ADAPTER_ES_URL"
	envESPass            = "MF_MQTT_ADAPTER_ES_PASS"
	envESDB              = "MF_MQTT_ADAPTER_ES_DB"
	envAuthCacheURL      = "MF_AUTH_CACHE_URL"
	envAuthCachePass     = "MF_AUTH_CACHE_PASS"
	envAuthCacheDB       = "MF_AUTH_CACHE_DB"
	envServerCert        = "MF_MQTT_ADAPTER_SERVER_CERT"
	envServerKey         = "MF_MQTT_ADAPTER_SERVER_KEY"
	envDBHost            = "MF_MQTT_ADAPTER_DB_HOST"
	envDBPort            = "MF_MQTT_ADAPTER_DB_PORT"
	envDBUser            = "MF_MQTT_ADAPTER_DB_USER"
	envDBPass            = "MF_MQTT_ADAPTER_DB_PASS"
	envDB                = "MF_MQTT_ADAPTER_DB"
	envDBSSLMode         = "MF_MQTT_ADAPTER_DB_SSL_MODE"
	envDBSSLCert         = "MF_MQTT_ADAPTER_DB_SSL_CERT"
	envDBSSLKey          = "MF_MQTT_ADAPTER_DB_SSL_KEY"
	envDBSSLRootCert     = "MF_MQTT_ADAPTER_DB_SSL_ROOT_CERT"
	envAuthGRPCURL       = "MF_AUTH_GRPC_URL"
	envAuthGRPCTimeout   = "MF_AUTH_GRPC_TIMEOUT"
)

type config struct {
	port              string
	targetHost        string
	targetPort        string
	timeout           time.Duration
	targetHealthCheck string
	httpPort          string
	wsPort            string
	httpTargetHost    string
	httpTargetPort    string
	httpTargetPath    string
	jaegerURL         string
	logLevel          string
	thingsGRPCURL     string
	thingsGRPCTimeout time.Duration
	brokerURL         string
	authGRPCURL       string
	clientTLS         bool
	caCerts           string
	instance          string
	esURL             string
	esPass            string
	esDB              string
	authCacheURL      string
	authPass          string
	authCacheDB       string
	serverCert        string
	serverKey         string
	authGRPCTimeout   time.Duration
	dbConfig          postgres.Config
}

func main() {
	cfg := loadConfig()
	ctx, cancel := context.WithCancel(context.Background())
	g, ctx := errgroup.WithContext(ctx)

	logger, err := logger.New(os.Stdout, cfg.logLevel)
	if err != nil {
		log.Fatalf(err.Error())
	}

	db := connectToDB(cfg.dbConfig, logger)
	defer db.Close()

	if cfg.targetHealthCheck != "" {
		notify := func(e error, next time.Duration) {
			logger.Info(fmt.Sprintf("Broker not ready: %s, next try in %s", e.Error(), next))
		}

		err := backoff.RetryNotify(healthcheck(cfg), backoff.NewExponentialBackOff(), notify)
		if err != nil {
			logger.Info(fmt.Sprintf("MQTT healthcheck limit exceeded, exiting. %s ", err.Error()))
			os.Exit(1)
		}
	}

	conn := connectToThings(cfg, logger)
	defer conn.Close()

	ec := connectToRedis(cfg.esURL, cfg.esPass, cfg.esDB, logger)
	defer ec.Close()

	nps, err := brokers.NewPubSub(cfg.brokerURL, "mqtt", logger)
	if err != nil {
		logger.Error(fmt.Sprintf("Failed to connect to message broker: %s", err))
		os.Exit(1)
	}
	defer nps.Close()

	mpub, err := mqttpub.NewPublisher(fmt.Sprintf("%s:%s", cfg.targetHost, cfg.targetPort), cfg.timeout)
	if err != nil {
		logger.Error(fmt.Sprintf("Failed to create MQTT publisher: %s", err))
		os.Exit(1)
	}

	fwd := mqtt.NewForwarder(brokers.SubjectAllChannels, logger)
	if err := fwd.Forward(svcName, nps, mpub); err != nil {
		logger.Error(fmt.Sprintf("Failed to forward message broker messages: %s", err))
		os.Exit(1)
	}

	np, err := brokers.NewPublisher(cfg.brokerURL)
	if err != nil {
		logger.Error(fmt.Sprintf("Failed to connect to message broker: %s", err))
		os.Exit(1)
	}
	defer np.Close()

	es := mqttredis.NewEventStore(ec, cfg.instance)

	ac := connectToRedis(cfg.authCacheURL, cfg.authPass, cfg.authCacheDB, logger)
	defer ac.Close()

	thingsTracer, thingsCloser := initJaeger("things", cfg.jaegerURL, logger)
	defer thingsCloser.Close()

	tracer, closer := initJaeger("mqtt_adapter", cfg.jaegerURL, logger)

	defer closer.Close()

	usersAuthTracer, authCloser := initJaeger("auth", cfg.jaegerURL, logger)
	defer authCloser.Close()

	usersAuthConn := connectToAuth(cfg, logger)
	defer usersAuthConn.Close()

	usersAuth := authapi.NewClient(usersAuthTracer, usersAuthConn, cfg.authGRPCTimeout)
	tc := thingsapi.NewClient(conn, thingsTracer, cfg.thingsGRPCTimeout)

	authClient := auth.New(ac, tc)

	svc := newService(usersAuth, tc, db, logger)

	// Event handler for MQTT hooks
	h := mqtt.NewHandler([]messaging.Publisher{np}, es, logger, authClient, svc)

	logger.Info(fmt.Sprintf("Starting MQTT proxy on port %s", cfg.port))
	g.Go(func() error {
		return proxyMQTT(ctx, cfg, logger, h)
	})

	logger.Info(fmt.Sprintf("Starting MQTT over WS  proxy on port %s", cfg.httpPort))
	g.Go(func() error {
		return proxyWS(ctx, cfg, logger, h)
	})

	errs := make(chan error, 2)
	g.Go(func() error {
		return startHTTPServer(ctx, svc, tracer, cfg, logger, errs)
	})

	g.Go(func() error {
		if sig := errors.SignalHandler(ctx); sig != nil {
			cancel()
			logger.Info(fmt.Sprintf("mProxy shutdown by signal: %s", sig))
		}
		return nil
	})

	if err := g.Wait(); err != nil {
		logger.Error(fmt.Sprintf("mProxy terminated: %s", err))
	}
}

func loadConfig() config {
	tls, err := strconv.ParseBool(mainflux.Env(envClientTLS, defClientTLS))
	if err != nil {
		log.Fatalf("Invalid value passed for %s\n", envClientTLS)
	}

	thingsGRPCTimeout, err := time.ParseDuration(mainflux.Env(envThingsGRPCTimeout, defThingsGRPCTimeout))
	if err != nil {
		log.Fatalf("Invalid %s value: %s", envThingsGRPCTimeout, err.Error())
	}

	mqttTimeout, err := time.ParseDuration(mainflux.Env(envTimeout, defTimeout))
	if err != nil {
		log.Fatalf("Invalid %s value: %s", envTimeout, err.Error())
	}

	authGRPCTimeout, err := time.ParseDuration(mainflux.Env(envAuthGRPCTimeout, defAuthGRPCTimeout))
	if err != nil {
		log.Fatalf("Invalid %s value: %s", envAuthGRPCTimeout, err.Error())
	}

	dbConfig := postgres.Config{
		Host:        mainflux.Env(envDBHost, defDBHost),
		Port:        mainflux.Env(envDBPort, defDBPort),
		User:        mainflux.Env(envDBUser, defDBUser),
		Pass:        mainflux.Env(envDBPass, defDBPass),
		Name:        mainflux.Env(envDB, defDB),
		SSLMode:     mainflux.Env(envDBSSLMode, defDBSSLMode),
		SSLCert:     mainflux.Env(envDBSSLCert, defDBSSLCert),
		SSLKey:      mainflux.Env(envDBSSLKey, defDBSSLKey),
		SSLRootCert: mainflux.Env(envDBSSLRootCert, defDBSSLRootCert),
	}

	return config{
		port:              mainflux.Env(envMQTTPort, defMQTTPort),
		targetHost:        mainflux.Env(envTargetHost, defTargetHost),
		targetPort:        mainflux.Env(envTargetPort, defTargetPort),
		timeout:           mqttTimeout,
		targetHealthCheck: mainflux.Env(envTargetHealthCheck, defTargetHealthCheck),
		httpPort:          mainflux.Env(envHTTPPort, defHTTPPort),
		wsPort:            mainflux.Env(envWSPort, defWSPort),
		httpTargetHost:    mainflux.Env(envHTTPTargetHost, defHTTPTargetHost),
		httpTargetPort:    mainflux.Env(envHTTPTargetPort, defHTTPTargetPort),
		httpTargetPath:    mainflux.Env(envHTTPTargetPath, defHTTPTargetPath),
		jaegerURL:         mainflux.Env(envJaegerURL, defJaegerURL),
		thingsGRPCURL:     mainflux.Env(envThingsGRPCURL, defThingsGRPCURL),
		thingsGRPCTimeout: thingsGRPCTimeout,
		brokerURL:         mainflux.Env(envBrokerURL, defBrokerURL),
		authGRPCURL:       mainflux.Env(envAuthGRPCURL, defAuthGRPCURL),
		logLevel:          mainflux.Env(envLogLevel, defLogLevel),
		clientTLS:         tls,
		caCerts:           mainflux.Env(envCACerts, defCACerts),
		instance:          mainflux.Env(envInstance, defInstance),
		esURL:             mainflux.Env(envESURL, defESURL),
		esPass:            mainflux.Env(envESPass, defESPass),
		esDB:              mainflux.Env(envESDB, defESDB),
		authCacheURL:      mainflux.Env(envAuthCacheURL, defAuthcacheURL),
		authPass:          mainflux.Env(envAuthCachePass, defAuthCachePass),
		authCacheDB:       mainflux.Env(envAuthCacheDB, defAuthCacheDB),
		serverCert:        mainflux.Env(envServerCert, defServerCert),
		serverKey:         mainflux.Env(envServerKey, defServerKey),
		authGRPCTimeout:   authGRPCTimeout,
		dbConfig:          dbConfig,
	}
}

func initJaeger(svcName, url string, logger logger.Logger) (opentracing.Tracer, io.Closer) {
	if url == "" {
		return opentracing.NoopTracer{}, ioutil.NopCloser(nil)
	}

	tracer, closer, err := jconfig.Configuration{
		ServiceName: svcName,
		Sampler: &jconfig.SamplerConfig{
			Type:  "const",
			Param: 1,
		},
		Reporter: &jconfig.ReporterConfig{
			LocalAgentHostPort: url,
			LogSpans:           true,
		},
	}.NewTracer()
	if err != nil {
		logger.Error(fmt.Sprintf("Failed to init Jaeger client: %s", err))
		os.Exit(1)
	}

	return tracer, closer
}

func connectToThings(cfg config, logger logger.Logger) *grpc.ClientConn {
	var opts []grpc.DialOption
	if cfg.clientTLS {
		if cfg.caCerts != "" {
			tpc, err := credentials.NewClientTLSFromFile(cfg.caCerts, "")
			if err != nil {
				logger.Error(fmt.Sprintf("Failed to load certs: %s", err))
				os.Exit(1)
			}
			opts = append(opts, grpc.WithTransportCredentials(tpc))
		}
	} else {
		logger.Info("gRPC communication is not encrypted")
		opts = append(opts, grpc.WithInsecure())
	}

	conn, err := grpc.Dial(cfg.thingsGRPCURL, opts...)
	if err != nil {
		logger.Error(fmt.Sprintf("Failed to connect to things service: %s", err))
		os.Exit(1)
	}
	return conn
}

func connectToRedis(redisURL, redisPass, redisDB string, logger logger.Logger) *redis.Client {
	db, err := strconv.Atoi(redisDB)
	if err != nil {
		logger.Error(fmt.Sprintf("Failed to connect to redis: %s", err))
		os.Exit(1)
	}

	return redis.NewClient(&redis.Options{
		Addr:     redisURL,
		Password: redisPass,
		DB:       db,
	})
}

func proxyMQTT(ctx context.Context, cfg config, logger logger.Logger, handler session.Handler) error {
	address := fmt.Sprintf(":%s", cfg.port)
	target := fmt.Sprintf("%s:%s", cfg.targetHost, cfg.targetPort)
	mp := mp.New(address, target, handler, logger)

	errCh := make(chan error)
	go func() {
		errCh <- mp.Listen()
	}()

	select {
	case <-ctx.Done():
		logger.Info(fmt.Sprintf("proxy MQTT shutdown at %s", target))
		return nil
	case err := <-errCh:
		return err
	}

}
func proxyWS(ctx context.Context, cfg config, logger logger.Logger, handler session.Handler) error {
	target := fmt.Sprintf("%s:%s", cfg.httpTargetHost, cfg.httpTargetPort)
	wp := ws.New(target, cfg.httpTargetPath, "ws", handler, logger)
	http.Handle("/mqtt", wp.Handler())

	errCh := make(chan error)

	go func() {
		errCh <- wp.Listen(cfg.wsPort)
	}()

	select {
	case <-ctx.Done():
		logger.Info(fmt.Sprintf("proxy MQTT WS shutdown at %s", target))
		return nil
	case err := <-errCh:
		return err
	}
}

func healthcheck(cfg config) func() error {
	return func() error {
		res, err := http.Get(cfg.targetHealthCheck)
		if err != nil {
			return err
		}
		defer res.Body.Close()
		body, err := ioutil.ReadAll(res.Body)
		if err != nil {
			return err
		}
		if res.StatusCode != http.StatusOK {
			return errors.New(string(body))
		}
		return nil
	}
}

func connectToDB(dbConfig postgres.Config, logger logger.Logger) *sqlx.DB {
	db, err := postgres.Connect(dbConfig)
	if err != nil {
		logger.Error(fmt.Sprintf("Failed to connect to postgres: %s", err))
		os.Exit(1)
	}
	return db
}

<<<<<<< HEAD
func newService(usersAuth mainflux.AuthServiceClient, tc mainflux.ThingsServiceClient, db *sqlx.DB, logger logger.Logger) mqtt.Service {
	subscriptions := postgres.NewRepository(db)
	idp := ulid.New()
	svc := mqtt.NewMqttService(usersAuth, tc, subscriptions, idp)
=======
func newService(ac mainflux.AuthServiceClient, db *sqlx.DB, logger logger.Logger) mqtt.Service {
	subscriptions := postgres.NewRepository(db)
	idp := ulid.New()
	svc := mqtt.NewMqttService(ac, subscriptions, idp)
>>>>>>> eb998abb

	svc = mqttapi.LoggingMiddleware(svc, logger)
	svc = mqttapi.MetricsMiddleware(
		svc,
		kitprometheus.NewCounterFrom(stdprometheus.CounterOpts{
			Namespace: "mqtt_adapter",
			Subsystem: "api",
			Name:      "request_count",
			Help:      "Number of requests received.",
		}, []string{"method"}),
		kitprometheus.NewSummaryFrom(stdprometheus.SummaryOpts{
			Namespace: "mqtt_adapter",
			Subsystem: "api",
			Name:      "request_latency_microseconds",
			Help:      "Total duration of requests in microseconds.",
		}, []string{"method"}),
	)

	return svc
}

func startHTTPServer(ctx context.Context, svc mqtt.Service, tracer opentracing.Tracer, cfg config, logger logger.Logger, errs chan error) error {
	p := fmt.Sprintf(":%s", cfg.httpPort)
	errCh := make(chan error)
	protocol := httpProtocol
	server := &http.Server{Addr: p, Handler: mqttapihttp.MakeHandler(tracer, svc, logger)}

	switch {
	case cfg.serverCert != "" || cfg.serverKey != "":
		logger.Info(fmt.Sprintf("mqtt-adapter service started using https on port %s with cert %s key %s",
			cfg.httpPort, cfg.serverCert, cfg.serverKey))
		go func() {
			errCh <- server.ListenAndServeTLS(cfg.serverCert, cfg.serverKey)
		}()
		protocol = httpsProtocol

	default:
		logger.Info(fmt.Sprintf("mqtt-adapter service started using http on port %s", cfg.httpPort))
		go func() {
			errCh <- server.ListenAndServe()
		}()
	}

	select {
	case <-ctx.Done():
		ctxShutdown, cancelShutdown := context.WithTimeout(context.Background(), stopWaitTime)
		defer cancelShutdown()
		if err := server.Shutdown(ctxShutdown); err != nil {
			logger.Error(fmt.Sprintf("mqtt-adapter %s service error occurred during shutdown at %s: %s", protocol, p, err))
			return fmt.Errorf("mqtt-adapter %s service error occurred during shutdown at %s: %w", protocol, p, err)
		}
		logger.Info(fmt.Sprintf("mqtt-adapter %s service shutdown of http at %s", protocol, p))
		return nil
	case err := <-errCh:
		return err
	}
}

func connectToAuth(cfg config, logger logger.Logger) *grpc.ClientConn {
	var opts []grpc.DialOption
	if cfg.clientTLS {
		if cfg.caCerts != "" {
			tpc, err := credentials.NewClientTLSFromFile(cfg.caCerts, "")
			if err != nil {
				logger.Error(fmt.Sprintf("Failed to create tls credentials: %s", err))
				os.Exit(1)
			}
			opts = append(opts, grpc.WithTransportCredentials(tpc))
		}
	} else {
		opts = append(opts, grpc.WithInsecure())
		logger.Info("gRPC communication is not encrypted")
	}

	conn, err := grpc.Dial(cfg.authGRPCURL, opts...)
	if err != nil {
		logger.Error(fmt.Sprintf("Failed to connect to auth service: %s", err))
		os.Exit(1)
	}

	return conn
}<|MERGE_RESOLUTION|>--- conflicted
+++ resolved
@@ -463,17 +463,10 @@
 	return db
 }
 
-<<<<<<< HEAD
-func newService(usersAuth mainflux.AuthServiceClient, tc mainflux.ThingsServiceClient, db *sqlx.DB, logger logger.Logger) mqtt.Service {
+func newService(ac mainflux.AuthServiceClient, tc mainflux.ThingsServiceClient, db *sqlx.DB, logger logger.Logger) mqtt.Service {
 	subscriptions := postgres.NewRepository(db)
 	idp := ulid.New()
-	svc := mqtt.NewMqttService(usersAuth, tc, subscriptions, idp)
-=======
-func newService(ac mainflux.AuthServiceClient, db *sqlx.DB, logger logger.Logger) mqtt.Service {
-	subscriptions := postgres.NewRepository(db)
-	idp := ulid.New()
-	svc := mqtt.NewMqttService(ac, subscriptions, idp)
->>>>>>> eb998abb
+	svc := mqtt.NewMqttService(ac, tc, subscriptions, idp)
 
 	svc = mqttapi.LoggingMiddleware(svc, logger)
 	svc = mqttapi.MetricsMiddleware(
