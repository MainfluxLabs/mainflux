// Copyright (c) Mainflux
// SPDX-License-Identifier: Apache-2.0

package apiutil

import (
	"context"
	"encoding/json"
	"net/http"
	"strconv"

	"github.com/MainfluxLabs/mainflux/logger"
	"github.com/MainfluxLabs/mainflux/pkg/errors"
	kithttp "github.com/go-kit/kit/transport/http"
	"github.com/go-zoo/bone"
)

// LoggingErrorEncoder is a go-kit error encoder logging decorator.
func LoggingErrorEncoder(logger logger.Logger, enc kithttp.ErrorEncoder) kithttp.ErrorEncoder {
	return func(ctx context.Context, err error, w http.ResponseWriter) {
		switch err {
		case ErrBearerToken,
			ErrMissingID,
			ErrBearerKey,
			ErrInvalidAuthKey,
			ErrInvalidIDFormat,
			ErrNameSize,
			ErrLimitSize,
			ErrOffsetSize,
			ErrInvalidOrder,
			ErrInvalidDirection,
			ErrEmptyList,
			ErrMalformedPolicy,
			ErrMissingPolicySub,
			ErrMissingPolicyObj,
			ErrMissingPolicyAct,
			ErrMissingCertData,
			ErrInvalidTopic,
			ErrInvalidContact,
			ErrMissingEmail,
			ErrMissingHost,
			ErrMissingPass,
			ErrMissingConfPass,
			ErrInvalidResetPass,
			ErrInvalidComparator,
			ErrMissingMemberType,
			ErrInvalidAPIKey,
			ErrMaxLevelExceeded,
			ErrBootstrapState:
			logger.Error(err.Error())
		}

		enc(ctx, err, w)
	}
}

// ReadUintQuery reads the value of uint64 http query parameters for a given key
func ReadUintQuery(r *http.Request, key string, def uint64) (uint64, error) {
	vals := bone.GetQuery(r, key)
	if len(vals) > 1 {
		return 0, errors.ErrInvalidQueryParams
	}

	if len(vals) == 0 {
		return def, nil
	}

	strval := vals[0]
	val, err := strconv.ParseUint(strval, 10, 64)
	if err != nil {
		return 0, errors.ErrInvalidQueryParams
	}

	return val, nil
}

// ReadIntQuery reads the value of int64 http query parameters for a given key
func ReadIntQuery(r *http.Request, key string, def int64) (int64, error) {
	vals := bone.GetQuery(r, key)
	if len(vals) > 1 {
		return 0, errors.ErrInvalidQueryParams
	}

	if len(vals) == 0 {
		return def, nil
	}

	strval := vals[0]
	val, err := strconv.ParseInt(strval, 10, 64)
	if err != nil {
		return 0, errors.ErrInvalidQueryParams
	}

	return val, nil
}

<<<<<<< HEAD
=======
// ReadLimitQuery reads the value of limit http query parameters
>>>>>>> 7e41b3ca
func ReadLimitQuery(r *http.Request, key string, def uint64) (uint64, error) {
	vals := bone.GetQuery(r, key)
	if len(vals) > 1 {
		return 0, errors.ErrInvalidQueryParams
	}

	if len(vals) == 0 {
		return def, nil
	}

	strval := vals[0]
	val, err := strconv.ParseInt(strval, 10, 64)
	if err != nil {
		return 0, errors.ErrInvalidQueryParams
	}

	if val < -1 || val == 0 {
		return 0, errors.ErrInvalidQueryParams
	}

	if val == -1 {
		val = 0
	}

	return uint64(val), nil
}

// ReadStringQuery reads the value of string http query parameters for a given key
func ReadStringQuery(r *http.Request, key string, def string) (string, error) {
	vals := bone.GetQuery(r, key)
	if len(vals) > 1 {
		return "", errors.ErrInvalidQueryParams
	}

	if len(vals) == 0 {
		return def, nil
	}

	return vals[0], nil
}

// ReadMetadataQuery reads the value of json http query parameters for a given key
func ReadMetadataQuery(r *http.Request, key string, def map[string]interface{}) (map[string]interface{}, error) {
	vals := bone.GetQuery(r, key)
	if len(vals) > 1 {
		return nil, errors.ErrInvalidQueryParams
	}

	if len(vals) == 0 {
		return def, nil
	}

	m := make(map[string]interface{})
	err := json.Unmarshal([]byte(vals[0]), &m)
	if err != nil {
		return nil, errors.Wrap(errors.ErrInvalidQueryParams, err)
	}

	return m, nil
}

// ReadBoolQuery reads boolean query parameters in a given http request
func ReadBoolQuery(r *http.Request, key string, def bool) (bool, error) {
	vals := bone.GetQuery(r, key)
	if len(vals) > 1 {
		return false, errors.ErrInvalidQueryParams
	}

	if len(vals) == 0 {
		return def, nil
	}

	b, err := strconv.ParseBool(vals[0])
	if err != nil {
		return false, errors.ErrInvalidQueryParams
	}

	return b, nil
}

// ReadFloatQuery reads the value of float64 http query parameters for a given key
func ReadFloatQuery(r *http.Request, key string, def float64) (float64, error) {
	vals := bone.GetQuery(r, key)
	if len(vals) > 1 {
		return 0, errors.ErrInvalidQueryParams
	}

	if len(vals) == 0 {
		return def, nil
	}

	fval := vals[0]
	val, err := strconv.ParseFloat(fval, 64)
	if err != nil {
		return 0, errors.ErrInvalidQueryParams
	}

	return val, nil
}<|MERGE_RESOLUTION|>--- conflicted
+++ resolved
@@ -94,10 +94,7 @@
 	return val, nil
 }
 
-<<<<<<< HEAD
-=======
 // ReadLimitQuery reads the value of limit http query parameters
->>>>>>> 7e41b3ca
 func ReadLimitQuery(r *http.Request, key string, def uint64) (uint64, error) {
 	vals := bone.GetQuery(r, key)
 	if len(vals) > 1 {
