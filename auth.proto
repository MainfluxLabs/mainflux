--- conflicted
+++ resolved
@@ -104,7 +104,6 @@
     repeated string members = 5;
 }
 
-<<<<<<< HEAD
 message User {
 	string id       = 1;
 	string email    = 2;
@@ -117,7 +116,8 @@
 
 message UsersRes {
     repeated User users = 1;
-=======
+}
+
 message Group {
     string id          = 1;
     string ownerID     = 2;
@@ -131,5 +131,4 @@
 
 message GroupsRes {
     repeated Group groups = 1;
->>>>>>> b2bdffb1
 }