// Copyright (c) Mainflux
// SPDX-License-Identifier: Apache-2.0

package http

import (
	"context"
	"encoding/json"
	"net/http"
	"regexp"
	"strings"

	"github.com/MainfluxLabs/mainflux"
	"github.com/MainfluxLabs/mainflux/logger"
	"github.com/MainfluxLabs/mainflux/pkg/apiutil"
	"github.com/MainfluxLabs/mainflux/pkg/errors"
	"github.com/MainfluxLabs/mainflux/pkg/uuid"
	"github.com/MainfluxLabs/mainflux/users"
	kitot "github.com/go-kit/kit/tracing/opentracing"
	kithttp "github.com/go-kit/kit/transport/http"
	"github.com/go-zoo/bone"
	"github.com/opentracing/opentracing-go"
	"github.com/prometheus/client_golang/prometheus/promhttp"
)

const (
	emailKey      = "email"
	statusKey     = "status"
	emailTokenKey = "token"
	stateKey      = "state"
	providerKey   = "provider"
	codeKey       = "code"
	verifierKey   = "verifier"
)

// MakeHandler returns a HTTP handler for API endpoints.
func MakeHandler(svc users.Service, tracer opentracing.Tracer, logger logger.Logger, passwordRegex *regexp.Regexp) http.Handler {
	userPasswordRegex = passwordRegex

	opts := []kithttp.ServerOption{
		kithttp.ServerErrorEncoder(apiutil.LoggingErrorEncoder(logger, encodeError)),
	}

	mux := bone.New()

	mux.Post("/users", kithttp.NewServer(
		kitot.TraceServer(tracer, "register")(registrationEndpoint(svc)),
		decodeRegisterUser,
		encodeResponse,
		opts...,
	))

	mux.Post("/register", kithttp.NewServer(
		kitot.TraceServer(tracer, "self_register")(selfRegistrationEndpoint(svc)),
		decodeSelfRegisterUser,
		encodeResponse,
		opts...,
	))

	mux.Post("/register/verify", kithttp.NewServer(
		kitot.TraceServer(tracer, "verify_email")(verifyEmailEndpoint(svc)),
		decodeVerifyEmail,
		encodeResponse,
		opts...,
	))

	mux.Post("/register/invite/:id", kithttp.NewServer(
		kitot.TraceServer(tracer, "register_by_invite")(inviteRegistrationEndpoint(svc)),
		decodePlatformInviteRegister,
		encodeResponse,
		opts...,
	))

	mux.Get("/users/profile", kithttp.NewServer(
		kitot.TraceServer(tracer, "view_profile")(viewProfileEndpoint(svc)),
		decodeViewProfile,
		encodeResponse,
		opts...,
	))

	mux.Get("/users/:id", kithttp.NewServer(
		kitot.TraceServer(tracer, "view_user")(viewUserEndpoint(svc)),
		decodeViewUser,
		encodeResponse,
		opts...,
	))

	mux.Get("/users", kithttp.NewServer(
		kitot.TraceServer(tracer, "list_users")(listUsersEndpoint(svc)),
		decodeListUsers,
		encodeResponse,
		opts...,
	))

	mux.Post("/users/search", kithttp.NewServer(
		kitot.TraceServer(tracer, "search_users")(listUsersEndpoint(svc)),
		decodeSearchUsers,
		encodeResponse,
		opts...,
	))

	mux.Put("/users", kithttp.NewServer(
		kitot.TraceServer(tracer, "update_user")(updateUserEndpoint(svc)),
		decodeUpdateUser,
		encodeResponse,
		opts...,
	))

	mux.Post("/password/reset-request", kithttp.NewServer(
		kitot.TraceServer(tracer, "res-req")(passwordResetRequestEndpoint(svc)),
		decodePasswordResetRequest,
		encodeResponse,
		opts...,
	))

	mux.Put("/password/reset", kithttp.NewServer(
		kitot.TraceServer(tracer, "reset")(passwordResetEndpoint(svc)),
		decodePasswordReset,
		encodeResponse,
		opts...,
	))

	mux.Patch("/password", kithttp.NewServer(
		kitot.TraceServer(tracer, "reset")(passwordChangeEndpoint(svc)),
		decodePasswordChange,
		encodeResponse,
		opts...,
	))

	mux.Post("/tokens", kithttp.NewServer(
		kitot.TraceServer(tracer, "login")(loginEndpoint(svc)),
		decodeCredentials,
		encodeResponse,
		opts...,
	))

	mux.Get("/users/oauth/:provider", kithttp.NewServer(
		kitot.TraceServer(tracer, "oauth_login")(oauthLoginEndpoint(svc)),
		decodeOAuthLogin,
		encodeOAuthLoginResponse,
		opts...,
	))

	mux.Get("/users/oauth/:provider/callback", kithttp.NewServer(
		kitot.TraceServer(tracer, "oauth_callback")(oauthCallbackEndpoint(svc)),
		decodeOAuthCallback,
		encodeOAuthCallbackResponse,
		opts...,
	))

	mux.Post("/users/:id/enable", kithttp.NewServer(
		kitot.TraceServer(tracer, "enable_user")(enableUserEndpoint(svc)),
		decodeChangeUserStatus,
		encodeResponse,
		opts...,
	))

	mux.Post("/users/:id/disable", kithttp.NewServer(
		kitot.TraceServer(tracer, "disable_user")(disableUserEndpoint(svc)),
		decodeChangeUserStatus,
		encodeResponse,
		opts...,
	))

	mux.Post("/invites", kithttp.NewServer(
		kitot.TraceServer(tracer, "create_platform_invite")(createPlatformInviteEndpoint(svc)),
		decodeCreatePlatformInviteRequest,
		encodeResponse,
		opts...,
	))

	mux.Get("/invites", kithttp.NewServer(
		kitot.TraceServer(tracer, "list_platform_invites")(listPlatformInvitesEndpoint(svc)),
		decodeListPlatformInvitesRequest,
		encodeResponse,
		opts...,
	))

	mux.Get("/invites/:id", kithttp.NewServer(
		kitot.TraceServer(tracer, "view_platform_invite")(viewPlatformInviteEndpoint(svc)),
		decodeInviteRequest,
		encodeResponse,
		opts...,
	))

	mux.Delete("/invites/:id", kithttp.NewServer(
		kitot.TraceServer(tracer, "revoke_platform_invite")(revokePlatformInviteEndpoint(svc)),
		decodeInviteRequest,
		encodeResponse,
		opts...,
	))

	mux.Get("/backup", kithttp.NewServer(
		kitot.TraceServer(tracer, "backup")(backupEndpoint(svc)),
		decodeBackup,
		encodeResponse,
		opts...,
	))

	mux.Post("/restore", kithttp.NewServer(
		kitot.TraceServer(tracer, "restore")(restoreEndpoint(svc)),
		decodeRestore,
		encodeResponse,
		opts...,
	))

	mux.GetFunc("/health", mainflux.Health("users"))
	mux.Handle("/metrics", promhttp.Handler())

	return mux
}

func decodeViewUser(_ context.Context, r *http.Request) (any, error) {
	req := viewUserReq{
		token: apiutil.ExtractBearerToken(r),
		id:    bone.GetValue(r, "id"),
	}

	return req, nil
}

func decodeViewProfile(_ context.Context, r *http.Request) (any, error) {
	req := viewUserReq{token: apiutil.ExtractBearerToken(r)}

	return req, nil
}

func decodeListUsers(_ context.Context, r *http.Request) (any, error) {
	o, err := apiutil.ReadUintQuery(r, apiutil.OffsetKey, apiutil.DefOffset)
	if err != nil {
		return nil, err
	}

	l, err := apiutil.ReadLimitQuery(r, apiutil.LimitKey, apiutil.DefLimit)
	if err != nil {
		return nil, err
	}

	e, err := apiutil.ReadStringQuery(r, emailKey, "")
	if err != nil {
		return nil, err
	}

	m, err := apiutil.ReadMetadataQuery(r, apiutil.MetadataKey, nil)
	if err != nil {
		return nil, err
	}

	s, err := apiutil.ReadStringQuery(r, statusKey, users.EnabledStatusKey)
	if err != nil {
		return nil, err
	}

	or, err := apiutil.ReadStringQuery(r, apiutil.OrderKey, apiutil.IDOrder)
	if err != nil {
		return nil, err
	}

	d, err := apiutil.ReadStringQuery(r, apiutil.DirKey, apiutil.DescDir)
	if err != nil {
		return nil, err
	}

	req := listUsersReq{
		token:    apiutil.ExtractBearerToken(r),
		status:   s,
		offset:   o,
		limit:    l,
		email:    e,
		metadata: m,
		order:    or,
		dir:      d,
	}
	return req, nil
}

func decodeSearchUsers(_ context.Context, r *http.Request) (any, error) {
	req := listUsersReq{
		token:  apiutil.ExtractBearerToken(r),
		status: users.EnabledStatusKey,
		offset: apiutil.DefOffset,
		limit:  apiutil.DefLimit,
		order:  apiutil.IDOrder,
		dir:    apiutil.DescDir,
	}

	if r.Body == nil || r.ContentLength == 0 {
		return req, nil
	}

	var pm users.PageMetadata
	if err := json.NewDecoder(r.Body).Decode(&pm); err != nil {
		return nil, errors.Wrap(apiutil.ErrMalformedEntity, err)
	}

	if pm.Offset > 0 {
		req.offset = pm.Offset
	}

	if pm.Limit > 0 {
		req.limit = pm.Limit
	}

	if pm.Order != "" {
		req.order = pm.Order
	}

	if pm.Dir != "" {
		req.dir = pm.Dir
	}

	if pm.Status != "" {
		req.status = pm.Status
	}

	req.email = pm.Email
	req.metadata = pm.Metadata

	return req, nil
}

func decodeUpdateUser(_ context.Context, r *http.Request) (any, error) {
	req := updateUserReq{token: apiutil.ExtractBearerToken(r)}
	if err := json.NewDecoder(r.Body).Decode(&req); err != nil {
		return nil, errors.Wrap(apiutil.ErrMalformedEntity, err)
	}

	return req, nil
}

func decodeCredentials(_ context.Context, r *http.Request) (any, error) {
	if !strings.Contains(r.Header.Get("Content-Type"), apiutil.ContentTypeJSON) {
		return nil, apiutil.ErrUnsupportedContentType
	}

	var user users.User
	if err := json.NewDecoder(r.Body).Decode(&user); err != nil {
		return nil, errors.Wrap(apiutil.ErrMalformedEntity, err)
	}
	user.Email = strings.TrimSpace(user.Email)
	return userReq{user}, nil
}

func decodeRegisterUser(_ context.Context, r *http.Request) (any, error) {
	if !strings.Contains(r.Header.Get("Content-Type"), apiutil.ContentTypeJSON) {
		return nil, apiutil.ErrUnsupportedContentType
	}

	var user users.User
	if err := json.NewDecoder(r.Body).Decode(&user); err != nil {
		return nil, errors.Wrap(apiutil.ErrMalformedEntity, err)
	}

	user.Email = strings.TrimSpace(user.Email)
	req := registerUserReq{
		user:  user,
		token: apiutil.ExtractBearerToken(r),
	}

	return req, nil
}

<<<<<<< HEAD
func decodeOAuthLogin(_ context.Context, r *http.Request) (interface{}, error) {
	req := oauthLoginReq{
		provider: bone.GetValue(r, providerKey),
	}

	return req, nil
}

func decodeOAuthCallback(_ context.Context, r *http.Request) (interface{}, error) {
	stateCookie, err := r.Cookie(stateKey)
	if err != nil {
		return nil, err
	}

	verifierCookie, err := r.Cookie(verifierKey)
	if err != nil {
		return nil, err
	}

	req := oauthCallbackReq{
		provider:      bone.GetValue(r, providerKey),
		code:          r.URL.Query().Get(codeKey),
		state:         r.URL.Query().Get(stateKey),
		originalState: stateCookie.Value,
		verifier:      verifierCookie.Value,
	}

	return req, nil
}

func decodeSelfRegisterUser(_ context.Context, r *http.Request) (interface{}, error) {
=======
func decodeSelfRegisterUser(_ context.Context, r *http.Request) (any, error) {
>>>>>>> 9ce616d1
	if !strings.Contains(r.Header.Get("Content-Type"), apiutil.ContentTypeJSON) {
		return nil, apiutil.ErrUnsupportedContentType
	}

	req := selfRegisterUserReq{}

	if err := json.NewDecoder(r.Body).Decode(&req); err != nil {
		return nil, errors.Wrap(apiutil.ErrMalformedEntity, err)
	}

	return req, nil
}

func decodeVerifyEmail(_ context.Context, r *http.Request) (any, error) {
	token, err := apiutil.ReadStringQuery(r, emailTokenKey, "")
	if err != nil {
		return verifyEmailReq{}, err
	}

	req := verifyEmailReq{
		emailToken: token,
	}

	return req, nil
}

func decodePlatformInviteRegister(_ context.Context, r *http.Request) (any, error) {
	req := registerByInviteReq{
		inviteID: bone.GetValue(r, apiutil.IDKey),
	}

	if err := json.NewDecoder(r.Body).Decode(&req); err != nil {
		return nil, errors.Wrap(apiutil.ErrMalformedEntity, err)
	}

	return req, nil
}

func decodePasswordResetRequest(_ context.Context, r *http.Request) (any, error) {
	if !strings.Contains(r.Header.Get("Content-Type"), apiutil.ContentTypeJSON) {
		return nil, apiutil.ErrUnsupportedContentType
	}

	var req passwResetReq

	if err := json.NewDecoder(r.Body).Decode(&req); err != nil {
		return nil, errors.Wrap(apiutil.ErrMalformedEntity, err)
	}

	return req, nil
}

func decodePasswordReset(_ context.Context, r *http.Request) (any, error) {
	if !strings.Contains(r.Header.Get("Content-Type"), apiutil.ContentTypeJSON) {
		return nil, apiutil.ErrUnsupportedContentType
	}

	var req resetTokenReq
	if err := json.NewDecoder(r.Body).Decode(&req); err != nil {
		return nil, errors.Wrap(apiutil.ErrMalformedEntity, err)
	}

	return req, nil
}

func decodePasswordChange(_ context.Context, r *http.Request) (any, error) {
	if !strings.Contains(r.Header.Get("Content-Type"), apiutil.ContentTypeJSON) {
		return nil, apiutil.ErrUnsupportedContentType
	}

	req := passwChangeReq{token: apiutil.ExtractBearerToken(r)}
	if err := json.NewDecoder(r.Body).Decode(&req); err != nil {
		return nil, errors.Wrap(apiutil.ErrMalformedEntity, err)
	}

	return req, nil
}

func decodeChangeUserStatus(_ context.Context, r *http.Request) (any, error) {
	req := changeUserStatusReq{
		token: apiutil.ExtractBearerToken(r),
		id:    bone.GetValue(r, "id"),
	}

	return req, nil
}

func decodeBackup(_ context.Context, r *http.Request) (any, error) {
	req := backupReq{token: apiutil.ExtractBearerToken(r)}

	return req, nil
}

func decodeRestore(_ context.Context, r *http.Request) (any, error) {
	if !strings.Contains(r.Header.Get("Content-Type"), apiutil.ContentTypeJSON) {
		return nil, apiutil.ErrUnsupportedContentType
	}

	req := restoreReq{token: apiutil.ExtractBearerToken(r)}
	if err := json.NewDecoder(r.Body).Decode(&req); err != nil {
		return nil, errors.Wrap(apiutil.ErrMalformedEntity, err)
	}

	return req, nil
}

func decodeInviteRequest(_ context.Context, r *http.Request) (any, error) {
	req := inviteReq{
		token:    apiutil.ExtractBearerToken(r),
		inviteID: bone.GetValue(r, apiutil.IDKey),
	}

	return req, nil
}

func decodeCreatePlatformInviteRequest(_ context.Context, r *http.Request) (any, error) {
	req := createPlatformInviteRequest{
		token: apiutil.ExtractBearerToken(r),
	}

	if err := json.NewDecoder(r.Body).Decode(&req); err != nil {
		return nil, errors.Wrap(apiutil.ErrMalformedEntity, err)
	}

	return req, nil
}

func decodeListPlatformInvitesRequest(_ context.Context, r *http.Request) (any, error) {
	req := listPlatformInvitesRequest{
		token: apiutil.ExtractBearerToken(r),
	}

	pm, err := buildPageMetadataInvites(r)
	if err != nil {
		return nil, err
	}

	req.pm = pm

	return req, nil
}

func buildPageMetadataInvites(r *http.Request) (users.PageMetadataInvites, error) {
	pm := users.PageMetadataInvites{}

	apm, err := apiutil.BuildPageMetadata(r)
	if err != nil {
		return users.PageMetadataInvites{}, err
	}

	pm.PageMetadata = apm

	state, err := apiutil.ReadStringQuery(r, stateKey, "")
	if err != nil {
		return users.PageMetadataInvites{}, err
	}

	pm.State = state

	return pm, nil
}

<<<<<<< HEAD
func encodeOAuthLoginResponse(_ context.Context, w http.ResponseWriter, response interface{}) error {
	res := response.(oauthLoginRes)

	http.SetCookie(w, &http.Cookie{
		Name:     stateKey,
		Value:    res.State,
		MaxAge:   300,
		HttpOnly: true,
		Secure:   true,
		SameSite: http.SameSiteLaxMode,
	})

	http.SetCookie(w, &http.Cookie{
		Name:     verifierKey,
		Value:    res.Verifier,
		MaxAge:   300,
		HttpOnly: true,
		Secure:   true,
		SameSite: http.SameSiteLaxMode,
	})

	return json.NewEncoder(w).Encode(redirectURLRes{RedirectURL: res.RedirectURL})
}

func encodeOAuthCallbackResponse(_ context.Context, w http.ResponseWriter, response interface{}) error {
	http.SetCookie(w, &http.Cookie{Name: stateKey, MaxAge: -1, HttpOnly: true, Secure: true})
	http.SetCookie(w, &http.Cookie{Name: verifierKey, MaxAge: -1, HttpOnly: true, Secure: true})

	res := response.(redirectURLRes)
	w.Header().Set("Location", res.RedirectURL)
	w.WriteHeader(http.StatusFound)
	return nil
}

func encodeResponse(_ context.Context, w http.ResponseWriter, response interface{}) error {
=======
func encodeResponse(_ context.Context, w http.ResponseWriter, response any) error {
>>>>>>> 9ce616d1
	if ar, ok := response.(apiutil.Response); ok {
		for k, v := range ar.Headers() {
			w.Header().Set(k, v)
		}
		w.Header().Set("Content-Type", apiutil.ContentTypeJSON)
		w.WriteHeader(ar.Code())

		if ar.Empty() {
			return nil
		}
	}

	return json.NewEncoder(w).Encode(response)
}

func encodeError(_ context.Context, err error, w http.ResponseWriter) {
	switch {
	case errors.Contains(err, users.ErrPasswordFormat),
		errors.Contains(err, errors.ErrInvalidPassword),
		errors.Contains(err, users.ErrEmailVerificationExpired):
		w.WriteHeader(http.StatusBadRequest)
	case errors.Contains(err, uuid.ErrGeneratingID),
		errors.Contains(err, users.ErrRecoveryToken):
		w.WriteHeader(http.StatusInternalServerError)
	case errors.Contains(err, users.ErrSelfRegisterDisabled):
		w.WriteHeader(http.StatusForbidden)
	default:
		apiutil.EncodeError(err, w)
	}

	apiutil.WriteErrorResponse(err, w)
}<|MERGE_RESOLUTION|>--- conflicted
+++ resolved
@@ -360,8 +360,7 @@
 	return req, nil
 }
 
-<<<<<<< HEAD
-func decodeOAuthLogin(_ context.Context, r *http.Request) (interface{}, error) {
+func decodeOAuthLogin(_ context.Context, r *http.Request) (any, error) {
 	req := oauthLoginReq{
 		provider: bone.GetValue(r, providerKey),
 	}
@@ -369,7 +368,7 @@
 	return req, nil
 }
 
-func decodeOAuthCallback(_ context.Context, r *http.Request) (interface{}, error) {
+func decodeOAuthCallback(_ context.Context, r *http.Request) (any, error) {
 	stateCookie, err := r.Cookie(stateKey)
 	if err != nil {
 		return nil, err
@@ -391,10 +390,7 @@
 	return req, nil
 }
 
-func decodeSelfRegisterUser(_ context.Context, r *http.Request) (interface{}, error) {
-=======
 func decodeSelfRegisterUser(_ context.Context, r *http.Request) (any, error) {
->>>>>>> 9ce616d1
 	if !strings.Contains(r.Header.Get("Content-Type"), apiutil.ContentTypeJSON) {
 		return nil, apiutil.ErrUnsupportedContentType
 	}
@@ -557,8 +553,7 @@
 	return pm, nil
 }
 
-<<<<<<< HEAD
-func encodeOAuthLoginResponse(_ context.Context, w http.ResponseWriter, response interface{}) error {
+func encodeOAuthLoginResponse(_ context.Context, w http.ResponseWriter, response any) error {
 	res := response.(oauthLoginRes)
 
 	http.SetCookie(w, &http.Cookie{
@@ -582,7 +577,7 @@
 	return json.NewEncoder(w).Encode(redirectURLRes{RedirectURL: res.RedirectURL})
 }
 
-func encodeOAuthCallbackResponse(_ context.Context, w http.ResponseWriter, response interface{}) error {
+func encodeOAuthCallbackResponse(_ context.Context, w http.ResponseWriter, response any) error {
 	http.SetCookie(w, &http.Cookie{Name: stateKey, MaxAge: -1, HttpOnly: true, Secure: true})
 	http.SetCookie(w, &http.Cookie{Name: verifierKey, MaxAge: -1, HttpOnly: true, Secure: true})
 
@@ -592,10 +587,7 @@
 	return nil
 }
 
-func encodeResponse(_ context.Context, w http.ResponseWriter, response interface{}) error {
-=======
 func encodeResponse(_ context.Context, w http.ResponseWriter, response any) error {
->>>>>>> 9ce616d1
 	if ar, ok := response.(apiutil.Response); ok {
 		for k, v := range ar.Headers() {
 			w.Header().Set(k, v)
