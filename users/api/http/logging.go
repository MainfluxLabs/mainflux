// Copyright (c) Mainflux
// SPDX-License-Identifier: Apache-2.0

//go:build !test

package http

import (
	"context"
	"fmt"
	"time"

	log "github.com/MainfluxLabs/mainflux/logger"
	"github.com/MainfluxLabs/mainflux/users"
)

var _ users.Service = (*loggingMiddleware)(nil)

type loggingMiddleware struct {
	logger log.Logger
	svc    users.Service
}

// LoggingMiddleware adds logging facilities to the core service.
func LoggingMiddleware(svc users.Service, logger log.Logger) users.Service {
	return &loggingMiddleware{logger, svc}
}

func (lm *loggingMiddleware) SelfRegister(ctx context.Context, user users.User) (uid string, err error) {
	defer func(begin time.Time) {
		message := fmt.Sprintf("Method self_register for user %s took %s to complete", user.Email, time.Since(begin))
		if err != nil {
			lm.logger.Warn(fmt.Sprintf("%s with error: %s.", message, err))
			return
		}
		lm.logger.Info(fmt.Sprintf("%s without errors.", message))

	}(time.Now())

	return lm.svc.SelfRegister(ctx, user)
}

func (lm *loggingMiddleware) RegisterAdmin(ctx context.Context, user users.User) (err error) {
	defer func(begin time.Time) {
		message := fmt.Sprintf("Method register_admin for user %s took %s to complete", user.Email, time.Since(begin))
		if err != nil {
			lm.logger.Warn(fmt.Sprintf("%s with error: %s.", message, err))
			return
		}
		lm.logger.Info(fmt.Sprintf("%s without errors.", message))

	}(time.Now())

	return lm.svc.RegisterAdmin(ctx, user)
}

func (lm *loggingMiddleware) Register(ctx context.Context, token string, user users.User) (uid string, err error) {
	defer func(begin time.Time) {
		message := fmt.Sprintf("Method register for user %s took %s to complete", user.Email, time.Since(begin))
		if err != nil {
			lm.logger.Warn(fmt.Sprintf("%s with error: %s.", message, err))
			return
		}
		lm.logger.Info(fmt.Sprintf("%s without errors.", message))

	}(time.Now())

	return lm.svc.Register(ctx, token, user)
}

func (lm *loggingMiddleware) Login(ctx context.Context, user users.User) (token string, err error) {
	defer func(begin time.Time) {
		message := fmt.Sprintf("Method login for user %s and token %s took %s to complete", user.Email, token, time.Since(begin))
		if err != nil {
			lm.logger.Warn(fmt.Sprintf("%s with error: %s.", message, err))
			return
		}
		lm.logger.Info(fmt.Sprintf("%s without errors.", message))
	}(time.Now())

	return lm.svc.Login(ctx, user)
}

func (lm *loggingMiddleware) ViewUser(ctx context.Context, token, id string) (u users.User, err error) {
	defer func(begin time.Time) {
		message := fmt.Sprintf("Method view_user for user %s took %s to complete", u.Email, time.Since(begin))
		if err != nil {
			lm.logger.Warn(fmt.Sprintf("%s with error: %s.", message, err))
			return
		}
		lm.logger.Info(fmt.Sprintf("%s without errors.", message))
	}(time.Now())

	return lm.svc.ViewUser(ctx, token, id)
}

func (lm *loggingMiddleware) ViewProfile(ctx context.Context, token string) (u users.User, err error) {
	defer func(begin time.Time) {
		message := fmt.Sprintf("Method view_profile for user %s took %s to complete", u.Email, time.Since(begin))
		if err != nil {
			lm.logger.Warn(fmt.Sprintf("%s with error: %s.", message, err))
			return
		}
		lm.logger.Info(fmt.Sprintf("%s without errors.", message))
	}(time.Now())

	return lm.svc.ViewProfile(ctx, token)
}

func (lm *loggingMiddleware) ListUsers(ctx context.Context, token string, pm users.PageMetadata) (e users.UserPage, err error) {
	defer func(begin time.Time) {
		message := fmt.Sprintf("Method list_users took %s to complete", time.Since(begin))
		if err != nil {
			lm.logger.Warn(fmt.Sprintf("%s with error: %s.", message, err))
			return
		}
		lm.logger.Info(fmt.Sprintf("%s without errors.", message))
	}(time.Now())

	return lm.svc.ListUsers(ctx, token, pm)
}

<<<<<<< HEAD
func (lm *loggingMiddleware) ListUsersByIDs(ctx context.Context, ids []string, email string) (u users.UserPage, err error) {
=======
func (lm *loggingMiddleware) ListUsersByIDs(ctx context.Context, ids []string, order string, dir string) (u users.UserPage, err error) {
>>>>>>> 510549ce
	defer func(begin time.Time) {
		message := fmt.Sprintf("Method list_users_by_ids for ids %s and email %s took %s to complete", ids, email, time.Since(begin))
		if err != nil {
			lm.logger.Warn(fmt.Sprintf("%s with error: %s.", message, err))
			return
		}
		lm.logger.Info(fmt.Sprintf("%s without errors.", message))
	}(time.Now())

<<<<<<< HEAD
	return lm.svc.ListUsersByIDs(ctx, ids, email)
=======
	return lm.svc.ListUsersByIDs(ctx, ids, order, dir)
>>>>>>> 510549ce
}

func (lm *loggingMiddleware) ListUsersByEmails(ctx context.Context, emails []string) (u []users.User, err error) {
	defer func(begin time.Time) {
		message := fmt.Sprintf("Method list_users_by_emails for emails %s took %s to complete", emails, time.Since(begin))
		if err != nil {
			lm.logger.Warn(fmt.Sprintf("%s with error: %s.", message, err))
			return
		}
		lm.logger.Info(fmt.Sprintf("%s without errors.", message))
	}(time.Now())

	return lm.svc.ListUsersByEmails(ctx, emails)
}

func (lm *loggingMiddleware) UpdateUser(ctx context.Context, token string, u users.User) (err error) {
	defer func(begin time.Time) {
		message := fmt.Sprintf("Method update_user for user %s took %s to complete", u.Email, time.Since(begin))
		if err != nil {
			lm.logger.Warn(fmt.Sprintf("%s with error: %s.", message, err))
			return
		}
		lm.logger.Info(fmt.Sprintf("%s without errors.", message))
	}(time.Now())

	return lm.svc.UpdateUser(ctx, token, u)
}

func (lm *loggingMiddleware) GenerateResetToken(ctx context.Context, email, host string) (err error) {
	defer func(begin time.Time) {
		message := fmt.Sprintf("Method generate_reset_token for user %s took %s to complete", email, time.Since(begin))
		if err != nil {
			lm.logger.Warn(fmt.Sprintf("%s with error: %s.", message, err))
			return
		}
		lm.logger.Info(fmt.Sprintf("%s without errors.", message))
	}(time.Now())

	return lm.svc.GenerateResetToken(ctx, email, host)
}

func (lm *loggingMiddleware) ChangePassword(ctx context.Context, token, email, password, oldPassword string) (err error) {
	defer func(begin time.Time) {
		message := fmt.Sprintf("Method change_password for user %s took %s to complete", email, time.Since(begin))
		if err != nil {
			lm.logger.Warn(fmt.Sprintf("%s with error: %s.", message, err))
			return
		}
		lm.logger.Info(fmt.Sprintf("%s without errors.", message))
	}(time.Now())

	return lm.svc.ChangePassword(ctx, token, email, password, oldPassword)
}

func (lm *loggingMiddleware) ResetPassword(ctx context.Context, email, password string) (err error) {
	defer func(begin time.Time) {
		message := fmt.Sprintf("Method reset_password for user %s took %s to complete", email, time.Since(begin))
		if err != nil {
			lm.logger.Warn(fmt.Sprintf("%s with error: %s.", message, err))
			return
		}
		lm.logger.Info(fmt.Sprintf("%s without errors.", message))
	}(time.Now())

	return lm.svc.ResetPassword(ctx, email, password)
}

func (lm *loggingMiddleware) SendPasswordReset(ctx context.Context, host, email, token string) (err error) {
	defer func(begin time.Time) {
		message := fmt.Sprintf("Method send_password_reset for user %s took %s to complete", email, time.Since(begin))
		if err != nil {
			lm.logger.Warn(fmt.Sprintf("%s with error: %s.", message, err))
			return
		}
		lm.logger.Info(fmt.Sprintf("%s without errors.", message))
	}(time.Now())

	return lm.svc.SendPasswordReset(ctx, host, email, token)
}

func (lm *loggingMiddleware) EnableUser(ctx context.Context, token string, id string) (err error) {
	defer func(begin time.Time) {
		message := fmt.Sprintf("Method enable_user for user %s took %s to complete", id, time.Since(begin))
		if err != nil {
			lm.logger.Warn(fmt.Sprintf("%s with error: %s.", message, err))
			return
		}
		lm.logger.Info(fmt.Sprintf("%s without errors.", message))
	}(time.Now())

	return lm.svc.EnableUser(ctx, token, id)
}

func (lm *loggingMiddleware) DisableUser(ctx context.Context, token string, id string) (err error) {
	defer func(begin time.Time) {
		message := fmt.Sprintf("Method disable_user for user %s took %s to complete", id, time.Since(begin))
		if err != nil {
			lm.logger.Warn(fmt.Sprintf("%s with error: %s.", message, err))
			return
		}
		lm.logger.Info(fmt.Sprintf("%s without errors.", message))
	}(time.Now())

	return lm.svc.DisableUser(ctx, token, id)
}

func (lm *loggingMiddleware) Backup(ctx context.Context, token string) (users.User, []users.User, error) {
	defer func(begin time.Time) {
		message := fmt.Sprintf("Method backup took %s to complete", time.Since(begin))
		lm.logger.Info(fmt.Sprintf("%s without errors.", message))
	}(time.Now())

	return lm.svc.Backup(ctx, token)
}

func (lm *loggingMiddleware) Restore(ctx context.Context, token string, admin users.User, users []users.User) error {
	defer func(begin time.Time) {
		message := fmt.Sprintf("Method restore took %s to complete", time.Since(begin))
		lm.logger.Info(fmt.Sprintf("%s without errors.", message))
	}(time.Now())

	return lm.svc.Restore(ctx, token, admin, users)
}<|MERGE_RESOLUTION|>--- conflicted
+++ resolved
@@ -120,11 +120,7 @@
 	return lm.svc.ListUsers(ctx, token, pm)
 }
 
-<<<<<<< HEAD
-func (lm *loggingMiddleware) ListUsersByIDs(ctx context.Context, ids []string, email string) (u users.UserPage, err error) {
-=======
-func (lm *loggingMiddleware) ListUsersByIDs(ctx context.Context, ids []string, order string, dir string) (u users.UserPage, err error) {
->>>>>>> 510549ce
+func (lm *loggingMiddleware) ListUsersByIDs(ctx context.Context, ids []string, email string, order string, dir string) (u users.UserPage, err error) {
 	defer func(begin time.Time) {
 		message := fmt.Sprintf("Method list_users_by_ids for ids %s and email %s took %s to complete", ids, email, time.Since(begin))
 		if err != nil {
@@ -134,11 +130,7 @@
 		lm.logger.Info(fmt.Sprintf("%s without errors.", message))
 	}(time.Now())
 
-<<<<<<< HEAD
-	return lm.svc.ListUsersByIDs(ctx, ids, email)
-=======
-	return lm.svc.ListUsersByIDs(ctx, ids, order, dir)
->>>>>>> 510549ce
+	return lm.svc.ListUsersByIDs(ctx, ids, email, order, dir)
 }
 
 func (lm *loggingMiddleware) ListUsersByEmails(ctx context.Context, emails []string) (u []users.User, err error) {
