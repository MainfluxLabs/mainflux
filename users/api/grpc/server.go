--- conflicted
+++ resolved
@@ -61,11 +61,7 @@
 
 func decodeGetUsersByIDsRequest(_ context.Context, grpcReq interface{}) (interface{}, error) {
 	req := grpcReq.(*protomfx.UsersByIDsReq)
-<<<<<<< HEAD
-	return getUsersByIDsReq{ids: req.GetIds(), email: req.GetEmail()}, nil
-=======
-	return getUsersByIDsReq{ids: req.GetIds(), order: req.Order, dir: req.Dir}, nil
->>>>>>> 510549ce
+	return getUsersByIDsReq{ids: req.GetIds(), email: req.GetEmail(), order: req.Order, dir: req.Dir}, nil
 }
 
 func decodeGetUsersByEmailsRequest(_ context.Context, grpcReq interface{}) (interface{}, error) {
