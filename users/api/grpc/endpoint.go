// Copyright (c) Mainflux
// SPDX-License-Identifier: Apache-2.0

package grpc

import (
	"context"

	protomfx "github.com/MainfluxLabs/mainflux/pkg/proto"
	"github.com/MainfluxLabs/mainflux/users"
	"github.com/go-kit/kit/endpoint"
)

func listUsersByIDsEndpoint(svc users.Service) endpoint.Endpoint {
	return func(ctx context.Context, request interface{}) (interface{}, error) {
		req := request.(getUsersByIDsReq)
		if err := req.validate(); err != nil {
			return nil, err
		}

<<<<<<< HEAD
		up, err := svc.ListUsersByIDs(ctx, req.ids, req.email)
=======
		up, err := svc.ListUsersByIDs(ctx, req.ids, req.order, req.dir)
>>>>>>> 510549ce
		if err != nil {
			return nil, err
		}

		mu := []*protomfx.User{}

		for _, u := range up.Users {
			user := protomfx.User{
				Id:     u.ID,
				Email:  u.Email,
				Status: u.Status,
			}
			mu = append(mu, &user)
		}

		return getUsersRes{users: mu}, nil
	}
}

func listUsersByEmailsEndpoint(svc users.Service) endpoint.Endpoint {
	return func(ctx context.Context, request interface{}) (interface{}, error) {
		req := request.(getUsersByEmailsReq)
		if err := req.validate(); err != nil {
			return nil, err
		}

		users, err := svc.ListUsersByEmails(ctx, req.emails)
		if err != nil {
			return nil, err
		}

		mu := []*protomfx.User{}

		for _, u := range users {
			user := protomfx.User{
				Id:     u.ID,
				Email:  u.Email,
				Status: u.Status,
			}
			mu = append(mu, &user)
		}

		return getUsersRes{users: mu}, nil
	}
}<|MERGE_RESOLUTION|>--- conflicted
+++ resolved
@@ -18,11 +18,7 @@
 			return nil, err
 		}
 
-<<<<<<< HEAD
-		up, err := svc.ListUsersByIDs(ctx, req.ids, req.email)
-=======
-		up, err := svc.ListUsersByIDs(ctx, req.ids, req.order, req.dir)
->>>>>>> 510549ce
+		up, err := svc.ListUsersByIDs(ctx, req.ids, req.email, req.order, req.dir)
 		if err != nil {
 			return nil, err
 		}
