--- conflicted
+++ resolved
@@ -7,12 +7,9 @@
 
 type getUsersByIDsReq struct {
 	ids   []string
-<<<<<<< HEAD
 	email string
-=======
 	order string
 	dir   string
->>>>>>> 510549ce
 }
 
 func (req getUsersByIDsReq) validate() error {
