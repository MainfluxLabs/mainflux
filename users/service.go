--- conflicted
+++ resolved
@@ -67,11 +67,7 @@
 	ListUsers(ctx context.Context, token string, pm PageMetadata) (UserPage, error)
 
 	// ListUsersByIDs retrieves users list for the given IDs.
-<<<<<<< HEAD
-	ListUsersByIDs(ctx context.Context, ids []string, email string) (UserPage, error)
-=======
-	ListUsersByIDs(ctx context.Context, ids []string, order string, dir string) (UserPage, error)
->>>>>>> 510549ce
+	ListUsersByIDs(ctx context.Context, ids []string, email string, order string, dir string) (UserPage, error)
 
 	// ListUsersByEmails retrieves users list for the given emails.
 	ListUsersByEmails(ctx context.Context, emails []string) ([]User, error)
@@ -319,13 +315,8 @@
 	return svc.users.RetrieveByIDs(ctx, nil, pm)
 }
 
-<<<<<<< HEAD
-func (svc usersService) ListUsersByIDs(ctx context.Context, ids []string, email string) (UserPage, error) {
-	pm := PageMetadata{Status: EnabledStatusKey, Email: email}
-=======
-func (svc usersService) ListUsersByIDs(ctx context.Context, ids []string, order string, dir string) (UserPage, error) {
-	pm := PageMetadata{Status: EnabledStatusKey, Order: order, Dir: dir}
->>>>>>> 510549ce
+func (svc usersService) ListUsersByIDs(ctx context.Context, ids []string, email string, order string, dir string) (UserPage, error) {
+	pm := PageMetadata{Status: EnabledStatusKey, Email: email, Order: order, Dir: dir}
 	return svc.users.RetrieveByIDs(ctx, ids, pm)
 }
 
