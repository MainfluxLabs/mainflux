--- conflicted
+++ resolved
@@ -16,7 +16,6 @@
 following table. Note that any unset variables will be replaced with their
 default values.
 
-<<<<<<< HEAD
 | Variable                      | Description                                                             | Default        |
 | ----------------------------- | ----------------------------------------------------------------------- | -------------- |
 | MF_USERS_LOG_LEVEL            | Log level for Users (debug, info, warn, error)                          | error          |
@@ -42,35 +41,7 @@
 | MF_EMAIL_FROM_ADDRESS         | Email "from" address                                                    |                |
 | MF_EMAIL_FROM_NAME            | Email "from" name                                                       |                |
 | MF_EMAIL_TEMPLATE             | Email template for sending emails with password reset link              | email.tmpl     |
-| MF_TOKEN_RESET_ENDPOINT       | Password request reset endpoint, for constructing link                  | /reset-request |
 | MF_REQUIRE_EMAIL_VERIFICATION | Whether e-mail verification is required during self-registration        | true           |  
-=======
-| Variable                  | Description                                                             | Default        |
-| ------------------------- | ----------------------------------------------------------------------- | -------------- |
-| MF_USERS_LOG_LEVEL        | Log level for Users (debug, info, warn, error)                          | error          |
-| MF_USERS_DB_HOST          | Database host address                                                   | localhost      |
-| MF_USERS_DB_PORT          | Database host port                                                      | 5432           |
-| MF_USERS_DB_USER          | Database user                                                           | mainflux       |
-| MF_USERS_DB_PASSWORD      | Database password                                                       | mainflux       |
-| MF_USERS_DB               | Name of the database used by the service                                | users          |
-| MF_USERS_DB_SSL_MODE      | Database connection SSL mode (disable, require, verify-ca, verify-full) | disable        |
-| MF_USERS_DB_SSL_CERT      | Path to the PEM encoded certificate file                                |                |
-| MF_USERS_DB_SSL_KEY       | Path to the PEM encoded key file                                        |                |
-| MF_USERS_DB_SSL_ROOT_CERT | Path to the PEM encoded root certificate file                           |                |
-| MF_USERS_HTTP_PORT        | Users service HTTP port                                                 | 8180           |
-| MF_USERS_SERVER_CERT      | Path to server certificate in pem format                                |                |
-| MF_USERS_SERVER_KEY       | Path to server key in pem format                                        |                |
-| MF_USERS_ADMIN_EMAIL      | Default user, created on startup                                        |                |
-| MF_USERS_ADMIN_PASSWORD   | Default user password, created on startup                               |                |
-| MF_JAEGER_URL             | Jaeger server URL                                                       | localhost:6831 |
-| MF_EMAIL_HOST             | Mail server host                                                        | localhost      |
-| MF_EMAIL_PORT             | Mail server port                                                        | 25             |
-| MF_EMAIL_USERNAME         | Mail server username                                                    |                |
-| MF_EMAIL_PASSWORD         | Mail server password                                                    |                |
-| MF_EMAIL_FROM_ADDRESS     | Email "from" address                                                    |                |
-| MF_EMAIL_FROM_NAME        | Email "from" name                                                       |                |
-| MF_EMAIL_TEMPLATE         | Email template for sending emails with password reset link              | email.tmpl     |
->>>>>>> 17109b00
 
 ## Deployment
 
