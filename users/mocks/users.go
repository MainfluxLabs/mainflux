--- conflicted
+++ resolved
@@ -99,11 +99,8 @@
 	up := users.UserPage{}
 	i := uint64(0)
 
-<<<<<<< HEAD
-	for _, u := range mockUsers {
-=======
 	if email != "" {
-		val, ok := urm.users[email]
+		val, ok := mockUsers[email]
 		if !ok {
 			return users.UserPage{}, errors.ErrNotFound
 		}
@@ -114,8 +111,7 @@
 		return up, nil
 	}
 
-	for _, u := range sortUsers(urm.users) {
->>>>>>> 2695e70b
+	for _, u := range sortUsers(mockUsers) {
 		if i >= offset && i < (limit+offset) {
 			up.Users = append(up.Users, u)
 		}
