// Copyright (c) Mainflux
// SPDX-License-Identifier: Apache-2.0

package sdk_test

import (
	"context"
	"fmt"
	"net/http"
	"net/http/httptest"
	"regexp"
	"testing"
	"time"

	"github.com/MainfluxLabs/mainflux/auth"
	"github.com/MainfluxLabs/mainflux/logger"
	"github.com/MainfluxLabs/mainflux/pkg/mocks"
	sdk "github.com/MainfluxLabs/mainflux/pkg/sdk/go"
	"github.com/MainfluxLabs/mainflux/pkg/uuid"
	"github.com/MainfluxLabs/mainflux/users"
	httpapi "github.com/MainfluxLabs/mainflux/users/api/http"
	usmocks "github.com/MainfluxLabs/mainflux/users/mocks"
	"github.com/opentracing/opentracing-go/mocktracer"
	"github.com/stretchr/testify/assert"
	"github.com/stretchr/testify/require"
)

const (
	invalidEmail = "userexample.com"
	userEmail    = "user@example.com"
	validPass    = "validPass"
	registerUser = "register@example.com"

	inviteDuration = 7 * 24 * time.Hour
)

var (
	passRegex = regexp.MustCompile(`^\S{8,}$`)
	user      = users.User{Email: userEmail, ID: "574106f7-030e-4881-8ab0-151195c29f94", Password: validPass, Role: auth.Owner}
	otherUser = users.User{Email: otherEmail, ID: "371106m2-131g-5286-2mc1-540295c29f96", Password: validPass, Role: auth.Editor}
	admin     = users.User{Email: adminEmail, ID: "371106m2-131g-5286-2mc1-540295c29f95", Password: validPass, Role: auth.RootSub}

	usersList = []users.User{admin, user, otherUser}
	orgsList  = []auth.Org{{ID: orgID, OwnerID: user.ID}}
)

func newUserService() users.Service {
	usersRepo := usmocks.NewUserRepository(usersList)
	verificationsRepo := usmocks.NewEmailVerificationRepository(nil)
	platformInvitesRepo := usmocks.NewPlatformInvitesRepository()
	hasher := usmocks.NewHasher()
	idProvider := uuid.New()
	admin.ID, _ = idProvider.ID()
	auth := mocks.NewAuthService(admin.ID, usersList, orgsList)
	emailer := usmocks.NewEmailer()

<<<<<<< HEAD
	return users.New(usersRepo, verificationsRepo, platformInvitesRepo, inviteDuration, true, hasher, auth, emailer, idProvider)
=======
	return users.New(usersRepo, verificationsRepo, true, true, hasher, auth, emailer, idProvider)
>>>>>>> 44deeaee
}

func newUserServer(svc users.Service) *httptest.Server {
	logger := logger.NewMock()
	mux := httpapi.MakeHandler(svc, mocktracer.New(), logger, passRegex)
	return httptest.NewServer(mux)
}

/*func TestCreateUser(t *testing.T) {
	svc := newUserService()
	ts := newUserServer(svc)
	defer ts.Close()
	sdkConf := sdk.Config{
		UsersURL:        ts.URL,
		MsgContentType:  contentType,
		TLSVerification: false,
	}

	sdkUser := sdk.User{Email: registerUser, Password: validPass}

	token, err := svc.Login(context.Background(), admin)
	require.Nil(t, err, fmt.Sprintf("unexpected error login: %s", err))

	mainfluxSDK := sdk.NewSDK(sdkConf)
	cases := []struct {
		desc  string
		user  sdk.User
		token string
		err   error
	}{
		{
			desc:  "create new user",
			user:  sdkUser,
			token: token,
			err:   nil,
		},
		{
			desc:  "create existing user",
			user:  sdkUser,
			token: token,
			err:   createError(sdk.ErrFailedCreation, http.StatusConflict),
		},
		{
			desc:  "create user with invalid email address",
			user:  sdk.User{Email: invalidEmail, Password: "password"},
			token: token,
			err:   createError(sdk.ErrFailedCreation, http.StatusBadRequest),
		},
		{
			desc:  "create user with empty password",
			user:  sdk.User{Email: registerUser, Password: ""},
			token: token,
			err:   createError(sdk.ErrFailedCreation, http.StatusBadRequest),
		},
		{
			desc:  "create user without password",
			user:  sdk.User{Email: registerUser},
			token: token,
			err:   createError(sdk.ErrFailedCreation, http.StatusBadRequest),
		},
		{
			desc:  "create user without email",
			user:  sdk.User{Password: "password"},
			token: token,
			err:   createError(sdk.ErrFailedCreation, http.StatusBadRequest),
		},
		{
			desc:  "create empty user",
			user:  sdk.User{},
			token: token,
			err:   createError(sdk.ErrFailedCreation, http.StatusBadRequest),
		},
	}

	for _, tc := range cases {
		_, err := mainfluxSDK.CreateUser(tc.token, tc.user)
		assert.Equal(t, tc.err, err, fmt.Sprintf("%s: unexpected error %s", tc.desc, err))
	}
}*/

func TestRegisterUser(t *testing.T) {
	svc := newUserService()
	ts := newUserServer(svc)
	defer ts.Close()

	sdkConf := sdk.Config{
		UsersURL:        ts.URL,
		MsgContentType:  contentType,
		TLSVerification: false,
	}
	sdkUser := sdk.User{Email: registerUser, Password: validPass}
	mainfluxSDK := sdk.NewSDK(sdkConf)

	cases := []struct {
		desc string
		user sdk.User
		err  error
	}{
		{
			desc: "register new user",
			user: sdkUser,
			err:  nil,
		},
		{
			desc: "register user with pending e-mail confirmation",
			user: sdkUser,
			err:  nil,
		},
		{
			desc: "register existing user",
			user: sdk.User{Email: user.Email, Password: user.Password},
			err:  createError(sdk.ErrFailedCreation, http.StatusConflict),
		},
		{
			desc: "register user with invalid email address",
			user: sdk.User{Email: invalidEmail, Password: "password"},
			err:  createError(sdk.ErrFailedCreation, http.StatusBadRequest),
		},
		{
			desc: "register user with empty password",
			user: sdk.User{Email: registerUser, Password: ""},
			err:  createError(sdk.ErrFailedCreation, http.StatusBadRequest),
		},
		{
			desc: "register user without password",
			user: sdk.User{Email: registerUser},
			err:  createError(sdk.ErrFailedCreation, http.StatusBadRequest),
		},
		{
			desc: "register user without email",
			user: sdk.User{Password: "password"},
			err:  createError(sdk.ErrFailedCreation, http.StatusBadRequest),
		},
		{
			desc: "register empty user",
			user: sdk.User{},
			err:  createError(sdk.ErrFailedCreation, http.StatusBadRequest),
		},
	}

	for _, tc := range cases {
		_, err := mainfluxSDK.RegisterUser(tc.user)
		assert.Equal(t, tc.err, err, fmt.Sprintf("%s: unexpected error %s", tc.desc, err))
	}
}

func TestCreateToken(t *testing.T) {
	svc := newUserService()
	ts := newUserServer(svc)
	defer ts.Close()
	sdkConf := sdk.Config{
		UsersURL:        ts.URL,
		MsgContentType:  contentType,
		TLSVerification: false,
	}

	mainfluxSDK := sdk.NewSDK(sdkConf)
	sdkUser := sdk.User{Email: userEmail, Password: validPass}

	token, err := svc.Login(context.Background(), users.User{Email: sdkUser.Email, Password: sdkUser.Password})
	require.Nil(t, err, fmt.Sprintf("unexpected error login: %s", err))

	cases := []struct {
		desc  string
		user  sdk.User
		token string
		err   error
	}{
		{
			desc:  "create token for user",
			user:  sdkUser,
			token: token,
			err:   nil,
		},
		{
			desc:  "create token for non existing user",
			user:  sdk.User{Email: registerUser, Password: "password"},
			token: "",
			err:   createError(sdk.ErrFailedCreation, http.StatusUnauthorized),
		},
		{
			desc:  "create user with empty email",
			user:  sdk.User{Email: "", Password: "password"},
			token: "",
			err:   createError(sdk.ErrFailedCreation, http.StatusBadRequest),
		},
	}
	for _, tc := range cases {
		token, err := mainfluxSDK.CreateToken(tc.user)
		assert.Equal(t, tc.err, err, fmt.Sprintf("%s: expected error %s, got %s", tc.desc, tc.err, err))
		assert.Equal(t, tc.token, token, fmt.Sprintf("%s: expected response: %s, got:  %s", tc.desc, token, tc.token))
	}
}<|MERGE_RESOLUTION|>--- conflicted
+++ resolved
@@ -54,11 +54,7 @@
 	auth := mocks.NewAuthService(admin.ID, usersList, orgsList)
 	emailer := usmocks.NewEmailer()
 
-<<<<<<< HEAD
-	return users.New(usersRepo, verificationsRepo, platformInvitesRepo, inviteDuration, true, hasher, auth, emailer, idProvider)
-=======
-	return users.New(usersRepo, verificationsRepo, true, true, hasher, auth, emailer, idProvider)
->>>>>>> 44deeaee
+	return users.New(usersRepo, verificationsRepo, platformInvitesRepo, inviteDuration, true, true, hasher, auth, emailer, idProvider)
 }
 
 func newUserServer(svc users.Service) *httptest.Server {
