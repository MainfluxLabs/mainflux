--- conflicted
+++ resolved
@@ -11,23 +11,12 @@
 	"regexp"
 	"testing"
 
-<<<<<<< HEAD
-	"github.com/mainflux/mainflux/logger"
-	sdk "github.com/mainflux/mainflux/pkg/sdk/go"
-	"github.com/mainflux/mainflux/pkg/uuid"
-	"github.com/mainflux/mainflux/users"
-	"github.com/mainflux/mainflux/users/api"
-	"github.com/mainflux/mainflux/users/mocks"
-=======
-	"github.com/MainfluxLabs/mainflux"
-	mfauth "github.com/MainfluxLabs/mainflux/auth"
 	"github.com/MainfluxLabs/mainflux/logger"
 	sdk "github.com/MainfluxLabs/mainflux/pkg/sdk/go"
 	"github.com/MainfluxLabs/mainflux/pkg/uuid"
 	"github.com/MainfluxLabs/mainflux/users"
 	"github.com/MainfluxLabs/mainflux/users/api"
 	"github.com/MainfluxLabs/mainflux/users/mocks"
->>>>>>> 2695e70b
 	"github.com/opentracing/opentracing-go/mocktracer"
 	"github.com/stretchr/testify/assert"
 	"github.com/stretchr/testify/require"
@@ -42,15 +31,8 @@
 )
 
 var (
-<<<<<<< HEAD
 	passRegex = regexp.MustCompile("^.{8,}$")
 	admin     = users.User{Email: adminEmail, Password: validPass}
-=======
-	passRegex        = regexp.MustCompile("^.{8,}$")
-	limit     uint64 = 5
-	offset    uint64 = 0
-	total     uint64 = 200
->>>>>>> 2695e70b
 )
 
 func newUserService() users.Service {
@@ -89,13 +71,8 @@
 
 	sdkUser := sdk.User{Email: "new-user@example.com", Password: "password"}
 
-<<<<<<< HEAD
 	token, err := svc.Login(context.Background(), admin)
 	require.Nil(t, err, fmt.Sprintf("unexpected error login: %s", err))
-=======
-	tkn, _ := auth.Issue(context.Background(), &mainflux.IssueReq{Id: user.ID, Email: user.Email, Type: mfauth.APIKey})
-	token := tkn.GetValue()
->>>>>>> 2695e70b
 
 	mainfluxSDK := sdk.NewSDK(sdkConf)
 	cases := []struct {
@@ -154,11 +131,7 @@
 	}
 }
 
-<<<<<<< HEAD
 func TestRegisterUser(t *testing.T) {
-=======
-func TestUser(t *testing.T) {
->>>>>>> 2695e70b
 	svc := newUserService()
 	ts := newUserServer(svc)
 	defer ts.Close()
@@ -168,7 +141,6 @@
 		TLSVerification: false,
 	}
 
-<<<<<<< HEAD
 	sdkUser := sdk.User{Email: "user@example.com", Password: "password"}
 
 	mainfluxSDK := sdk.NewSDK(sdkConf)
@@ -217,184 +189,6 @@
 	for _, tc := range cases {
 		_, err := mainfluxSDK.RegisterUser(tc.user)
 		assert.Equal(t, tc.err, err, fmt.Sprintf("%s: unexpected error %s", tc.desc, err))
-=======
-	mainfluxSDK := sdk.NewSDK(sdkConf)
-	user := sdk.User{Email: "user@example.com", Password: "password"}
-
-	mockAuthzDB := map[string][]mocks.SubjectSet{}
-	mockAuthzDB[user.Email] = append(mockAuthzDB[user.Email], mocks.SubjectSet{Object: "authorities", Relation: "member"})
-	auth := mocks.NewAuthService(map[string]string{user.Email: user.Email}, mockAuthzDB)
-
-	tkn, _ := auth.Issue(context.Background(), &mainflux.IssueReq{Id: user.ID, Email: user.Email, Type: mfauth.APIKey})
-	token := tkn.GetValue()
-	userID, err := mainfluxSDK.CreateUser(token, user)
-	require.Nil(t, err, fmt.Sprintf("unexpected error: %s", err))
-	usertoken, err := mainfluxSDK.CreateToken(user)
-	require.Nil(t, err, fmt.Sprintf("unexpected error: %s", err))
-	user.ID = userID
-	user.Password = ""
-
-	cases := []struct {
-		desc     string
-		userID   string
-		token    string
-		err      error
-		response sdk.User
-	}{
-		{
-			desc:     "get existing user",
-			userID:   userID,
-			token:    usertoken,
-			err:      nil,
-			response: user,
-		},
-		{
-			desc:     "get non-existent user",
-			userID:   "43",
-			token:    usertoken,
-			err:      createError(sdk.ErrFailedFetch, http.StatusUnauthorized),
-			response: sdk.User{},
-		},
-
-		{
-			desc:     "get user with invalid token",
-			userID:   userID,
-			token:    wrongValue,
-			err:      createError(sdk.ErrFailedFetch, http.StatusUnauthorized),
-			response: sdk.User{},
-		},
-	}
-	for _, tc := range cases {
-		respUs, err := mainfluxSDK.User(tc.userID, tc.token)
-		assert.Equal(t, tc.err, err, fmt.Sprintf("%s: expected error %s, got %s", tc.desc, tc.err, err))
-		assert.Equal(t, tc.response, respUs, fmt.Sprintf("%s: expected response user %s, got %s", tc.desc, tc.response, respUs))
-	}
-}
-
-func TestUsers(t *testing.T) {
-	svc := newUserService()
-	ts := newUserServer(svc)
-	defer ts.Close()
-	sdkConf := sdk.Config{
-		UsersURL:        ts.URL,
-		MsgContentType:  contentType,
-		TLSVerification: false,
-	}
-
-	mainfluxSDK := sdk.NewSDK(sdkConf)
-	user := sdk.User{Email: "user@example.com", Password: "password"}
-
-	mockAuthzDB := map[string][]mocks.SubjectSet{}
-	mockAuthzDB[user.Email] = append(mockAuthzDB[user.Email], mocks.SubjectSet{Object: "authorities", Relation: "member"})
-	auth := mocks.NewAuthService(map[string]string{user.Email: user.Email}, mockAuthzDB)
-
-	tkn, _ := auth.Issue(context.Background(), &mainflux.IssueReq{Id: user.ID, Email: user.Email, Type: mfauth.APIKey})
-	token := tkn.GetValue()
-
-	var users []sdk.User
-
-	for i := 10; i < 100; i++ {
-		email := fmt.Sprintf("user%d@example.com", i)
-		password := fmt.Sprintf("password%d", i)
-		metadata := map[string]interface{}{"name": fmt.Sprintf("user%d", i)}
-		us := sdk.User{Email: email, Password: password, Metadata: metadata}
-		userID, err := mainfluxSDK.CreateUser(token, us)
-		require.Nil(t, err, fmt.Sprintf("unexpected error: %s", err))
-		us.ID = userID
-		us.Password = ""
-		users = append(users, us)
-	}
-
-	cases := []struct {
-		desc     string
-		token    string
-		offset   uint64
-		limit    uint64
-		err      error
-		response []sdk.User
-		email    string
-		metadata map[string]interface{}
-	}{
-		{
-			desc:     "get a list of users",
-			token:    token,
-			offset:   offset,
-			limit:    limit,
-			err:      nil,
-			email:    "",
-			response: users[offset:limit],
-		},
-		{
-			desc:     "get a list of users with invalid token",
-			token:    wrongValue,
-			offset:   offset,
-			limit:    limit,
-			err:      createError(sdk.ErrFailedFetch, http.StatusUnauthorized),
-			email:    "",
-			response: nil,
-		},
-		{
-			desc:     "get a list of users with empty token",
-			token:    "",
-			offset:   offset,
-			limit:    limit,
-			err:      createError(sdk.ErrFailedFetch, http.StatusUnauthorized),
-			email:    "",
-			response: nil,
-		},
-		{
-			desc:     "get a list of users with zero limit",
-			token:    token,
-			offset:   offset,
-			limit:    0,
-			err:      createError(sdk.ErrFailedFetch, http.StatusBadRequest),
-			email:    "",
-			response: nil,
-		},
-		{
-			desc:     "get a list of users with limit greater than max",
-			token:    token,
-			offset:   offset,
-			limit:    110,
-			err:      createError(sdk.ErrFailedFetch, http.StatusBadRequest),
-			email:    "",
-			response: []sdk.User(nil),
-		},
-		{
-			desc:     "get a list of users with same email address",
-			token:    token,
-			offset:   0,
-			limit:    1,
-			err:      nil,
-			email:    "user99@example.com",
-			metadata: make(map[string]interface{}),
-			response: []sdk.User{users[89]},
-		},
-		{
-			desc:   "get a list of users with same email address and metadata",
-			token:  token,
-			offset: 0,
-			limit:  1,
-			err:    nil,
-			email:  "user99@example.com",
-			metadata: map[string]interface{}{
-				"name": "user99",
-			},
-			response: []sdk.User{users[89]},
-		},
-	}
-	for _, tc := range cases {
-		filter := sdk.PageMetadata{
-			Email:    tc.email,
-			Total:    total,
-			Offset:   uint64(tc.offset),
-			Limit:    uint64(tc.limit),
-			Metadata: tc.metadata,
-		}
-		page, err := mainfluxSDK.Users(tc.token, filter)
-		assert.Equal(t, tc.err, err, fmt.Sprintf("%s: expected error %s, got %s", tc.desc, tc.err, err))
-		assert.Equal(t, tc.response, page.Users, fmt.Sprintf("%s: expected response user %s, got %s", tc.desc, tc.response, page.Users))
->>>>>>> 2695e70b
 	}
 }
 
@@ -416,15 +210,8 @@
 	_, err = mainfluxSDK.CreateUser(token, sdkUser)
 	require.Nil(t, err, fmt.Sprintf("unexpected error creating use: %s", err))
 
-<<<<<<< HEAD
 	token, err = svc.Login(context.Background(), users.User{Email: sdkUser.Email, Password: sdkUser.Password})
 	require.Nil(t, err, fmt.Sprintf("unexpected error login: %s", err))
-=======
-	tkn, _ := auth.Issue(context.Background(), &mainflux.IssueReq{Id: user.ID, Email: user.Email, Type: mfauth.APIKey})
-	token := tkn.GetValue()
-	_, err := mainfluxSDK.CreateUser(token, user)
-	require.Nil(t, err, fmt.Sprintf("unexpected error: %s", err))
->>>>>>> 2695e70b
 
 	cases := []struct {
 		desc  string
@@ -456,124 +243,4 @@
 		assert.Equal(t, tc.err, err, fmt.Sprintf("%s: expected error %s, got %s", tc.desc, tc.err, err))
 		assert.Equal(t, tc.token, token, fmt.Sprintf("%s: expected response: %s, got:  %s", tc.desc, token, tc.token))
 	}
-}
-
-func TestUpdateUser(t *testing.T) {
-	svc := newUserService()
-	ts := newUserServer(svc)
-	defer ts.Close()
-	sdkConf := sdk.Config{
-		UsersURL:        ts.URL,
-		MsgContentType:  contentType,
-		TLSVerification: false,
-	}
-
-	mainfluxSDK := sdk.NewSDK(sdkConf)
-	user := sdk.User{Email: "user@example.com", Password: "password"}
-
-	mockAuthzDB := map[string][]mocks.SubjectSet{}
-	mockAuthzDB[user.Email] = append(mockAuthzDB[user.Email], mocks.SubjectSet{Object: "authorities", Relation: "member"})
-	auth := mocks.NewAuthService(map[string]string{user.Email: user.Email}, mockAuthzDB)
-
-	tkn, _ := auth.Issue(context.Background(), &mainflux.IssueReq{Id: user.ID, Email: user.Email, Type: mfauth.APIKey})
-	token := tkn.GetValue()
-	userID, err := mainfluxSDK.CreateUser(token, user)
-	require.Nil(t, err, fmt.Sprintf("unexpected error: %s", err))
-	usertoken, err := mainfluxSDK.CreateToken(user)
-	require.Nil(t, err, fmt.Sprintf("unexpected error: %s", err))
-
-	cases := []struct {
-		desc  string
-		user  sdk.User
-		token string
-		err   error
-	}{
-		{
-			desc:  "update email for user",
-			user:  sdk.User{ID: userID, Email: "user2@example.com", Password: "password"},
-			token: usertoken,
-			err:   nil,
-		},
-		{
-			desc:  "update email for user with invalid token",
-			user:  sdk.User{ID: userID, Email: "user2@example.com", Password: "password"},
-			token: wrongValue,
-			err:   createError(sdk.ErrFailedUpdate, http.StatusUnauthorized),
-		},
-		{
-			desc:  "update email for user with empty token",
-			user:  sdk.User{ID: userID, Email: "user2@example.com", Password: "password"},
-			token: "",
-			err:   createError(sdk.ErrFailedUpdate, http.StatusUnauthorized),
-		},
-		{
-			desc:  "update metadata for user",
-			user:  sdk.User{ID: userID, Metadata: metadata, Password: "password"},
-			token: usertoken,
-			err:   nil,
-		},
-	}
-	for _, tc := range cases {
-		err := mainfluxSDK.UpdateUser(tc.user, tc.token)
-		assert.Equal(t, tc.err, err, fmt.Sprintf("%s: expected error %s, got %s", tc.desc, tc.err, err))
-	}
-}
-
-func TestUpdatePassword(t *testing.T) {
-	svc := newUserService()
-	ts := newUserServer(svc)
-	defer ts.Close()
-	sdkConf := sdk.Config{
-		UsersURL:        ts.URL,
-		MsgContentType:  contentType,
-		TLSVerification: false,
-	}
-
-	mainfluxSDK := sdk.NewSDK(sdkConf)
-	user := sdk.User{Email: "user@example.com", Password: "password"}
-
-	mockAuthzDB := map[string][]mocks.SubjectSet{}
-	mockAuthzDB[user.Email] = append(mockAuthzDB[user.Email], mocks.SubjectSet{Object: "authorities", Relation: "member"})
-	auth := mocks.NewAuthService(map[string]string{user.Email: user.Email}, mockAuthzDB)
-
-	tkn, _ := auth.Issue(context.Background(), &mainflux.IssueReq{Id: user.ID, Email: user.Email, Type: mfauth.APIKey})
-	token := tkn.GetValue()
-	_, err := mainfluxSDK.CreateUser(token, user)
-	require.Nil(t, err, fmt.Sprintf("unexpected error: %s", err))
-	usertoken, err := mainfluxSDK.CreateToken(user)
-	require.Nil(t, err, fmt.Sprintf("unexpected error: %s", err))
-
-	cases := []struct {
-		desc    string
-		oldPass string
-		newPass string
-		token   string
-		err     error
-	}{
-		{
-			desc:    "update password for user",
-			oldPass: "password",
-			newPass: "password123",
-			token:   usertoken,
-			err:     nil,
-		},
-		{
-			desc:    "update password for user with invalid token",
-			oldPass: "password",
-			newPass: "password123",
-			token:   wrongValue,
-			err:     createError(sdk.ErrFailedUpdate, http.StatusUnauthorized),
-		},
-		{
-			desc:    "update password for user with empty token",
-			oldPass: "password",
-			newPass: "password123",
-			token:   "",
-			err:     createError(sdk.ErrFailedUpdate, http.StatusUnauthorized),
-		},
-	}
-	for _, tc := range cases {
-		err := mainfluxSDK.UpdatePassword(tc.oldPass, tc.newPass, tc.token)
-		assert.Equal(t, tc.err, err, fmt.Sprintf("%s: expected error %s, got %s", tc.desc, tc.err, err))
-	}
 }