--- conflicted
+++ resolved
@@ -47,7 +47,6 @@
 	return id, nil
 }
 
-<<<<<<< HEAD
 func (sdk mfSDK) RegisterUser(u User) (string, error) {
 	data, err := json.Marshal(u)
 	if err != nil {
@@ -73,12 +72,8 @@
 	return id, nil
 }
 
-func (sdk mfSDK) User(token string) (User, error) {
+func (sdk mfSDK) User(userID, token string) (User, error) {
 	url := fmt.Sprintf("%s/%s", sdk.usersURL, usersEndpoint)
-=======
-func (sdk mfSDK) User(userID, token string) (User, error) {
-	url := fmt.Sprintf("%s/%s/%s", sdk.usersURL, usersEndpoint, userID)
->>>>>>> 2695e70b
 	req, err := http.NewRequest(http.MethodGet, url, nil)
 	if err != nil {
 		return User{}, err
