--- conflicted
+++ resolved
@@ -72,13 +72,8 @@
 	return id, nil
 }
 
-<<<<<<< HEAD
 func (sdk mfSDK) GetUser(userID, token string) (User, error) {
-	url := fmt.Sprintf("%s/%s", sdk.usersURL, usersEndpoint)
-=======
-func (sdk mfSDK) User(userID, token string) (User, error) {
 	url := fmt.Sprintf("%s/%s/%s", sdk.usersURL, usersEndpoint, userID)
->>>>>>> 50714c99
 	req, err := http.NewRequest(http.MethodGet, url, nil)
 	if err != nil {
 		return User{}, err
