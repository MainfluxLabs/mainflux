// Copyright (c) Mainflux
// SPDX-License-Identifier: Apache-2.0

package mocks

import (
	"context"

	"github.com/MainfluxLabs/mainflux/auth"
	"github.com/MainfluxLabs/mainflux/pkg/dbutil"
	"github.com/MainfluxLabs/mainflux/pkg/errors"
	protomfx "github.com/MainfluxLabs/mainflux/pkg/proto"
	"github.com/MainfluxLabs/mainflux/users"
	"google.golang.org/grpc"
	"google.golang.org/protobuf/types/known/emptypb"
)

var _ protomfx.AuthServiceClient = (*authServiceMock)(nil)

type authServiceMock struct {
	roles        map[string][]string
	usersByEmail map[string]users.User
	orgs         map[string]auth.Org
}

// NewAuthService creates mock of users service.
func NewAuthService(adminID string, userList []users.User, orgList []auth.Org) protomfx.AuthServiceClient {
	usersByEmail := make(map[string]users.User)
	roles := map[string][]string{auth.RootSub: {adminID}}
	orgs := make(map[string]auth.Org)

	for _, user := range userList {
		usersByEmail[user.Email] = user
		roles[user.Role] = append(roles[user.Role], user.ID)
	}

	for _, o := range orgList {
		orgs[o.ID] = o
	}

	return &authServiceMock{
		roles:        roles,
		usersByEmail: usersByEmail,
		orgs:         orgs,
	}
}

func (svc authServiceMock) Identify(_ context.Context, in *protomfx.Token, _ ...grpc.CallOption) (*protomfx.UserIdentity, error) {
	if u, ok := svc.usersByEmail[in.Value]; ok {
		return &protomfx.UserIdentity{Id: u.ID, Email: u.Email}, nil
	}
	return nil, errors.ErrAuthentication
}

func (svc authServiceMock) Issue(_ context.Context, in *protomfx.IssueReq, _ ...grpc.CallOption) (*protomfx.Token, error) {
	if u, ok := svc.usersByEmail[in.GetEmail()]; ok {
		switch in.Type {
		default:
			return &protomfx.Token{Value: u.Email}, nil
		}
	}
	return nil, errors.ErrAuthentication
}

func (svc authServiceMock) Authorize(_ context.Context, req *protomfx.AuthorizeReq, _ ...grpc.CallOption) (r *emptypb.Empty, err error) {
	u, ok := svc.usersByEmail[req.Token]
	if !ok {
		return &emptypb.Empty{}, errors.ErrAuthentication
	}

	switch req.Subject {
	case auth.RootSub:
		if !contains(svc.roles[auth.RootSub], u.ID) {
			return &emptypb.Empty{}, errors.ErrAuthorization
		}
	case auth.OrgSub:
		if err := svc.canAccessOrg(u.ID, req.Action); err != nil {
			return &emptypb.Empty{}, err
		}
	default:
		return &emptypb.Empty{}, errors.ErrAuthorization
	}

	return &emptypb.Empty{}, nil
}

func contains(ids []string, id string) bool {
	for _, existingID := range ids {
		if existingID == id {
			return true
		}
	}
	return false
}

func (svc authServiceMock) canAccessOrg(userID, action string) error {
	isRoot := contains(svc.roles[auth.RootSub], userID)
	isOwner := isRoot || contains(svc.roles[auth.Owner], userID)
	isEditor := isOwner || contains(svc.roles[auth.Editor], userID)
	isViewer := isEditor || contains(svc.roles[auth.Viewer], userID)

	switch action {
	case auth.RootSub:
		if !isRoot {
			return errors.ErrAuthorization
		}
		return nil
	case auth.Owner:
		if !isOwner {
			return errors.ErrAuthorization
		}
		return nil
	case auth.Editor:
		if !isEditor {
			return errors.ErrAuthorization
		}
		return nil
	case auth.Viewer:
		if !isViewer {
			return errors.ErrAuthorization
		}
		return nil
	default:
		return errors.ErrAuthorization
	}
}

func (svc authServiceMock) GetOwnerIDByOrgID(_ context.Context, req *protomfx.OrgID, _ ...grpc.CallOption) (*protomfx.OwnerID, error) {
	for id, org := range svc.orgs {
		if id == req.Value {
			return &protomfx.OwnerID{Value: org.OwnerID}, nil
		}
	}
	return nil, dbutil.ErrNotFound
}

func (svc authServiceMock) AssignRole(_ context.Context, _ *protomfx.AssignRoleReq, _ ...grpc.CallOption) (r *emptypb.Empty, err error) {
	panic("not implemented")
}

func (svc authServiceMock) RetrieveRole(_ context.Context, _ *protomfx.RetrieveRoleReq, _ ...grpc.CallOption) (r *protomfx.RetrieveRoleRes, err error) {
	panic("not implemented")
}

<<<<<<< HEAD
func (svc authServiceMock) ViewOrg(_ context.Context, req *protomfx.ViewOrgReq, _ ...grpc.CallOption) (r *protomfx.Org, err error) {
	orgID := req.GetId().GetValue()

	org, ok := svc.orgs[orgID]
	if !ok {
		return &protomfx.Org{}, dbutil.ErrNotFound
	}

	return &protomfx.Org{
		Id:          org.ID,
		OwnerID:     org.OwnerID,
		Name:        org.Name,
		Description: org.Description,
	}, nil
}

func (svc authServiceMock) ViewOrgMembership(_ context.Context, req *protomfx.ViewOrgMembershipReq, _ ...grpc.CallOption) (r *protomfx.OrgMembership, err error) {
	if err := svc.canAccessOrg(req.GetMemberID(), auth.Viewer); err != nil {
		return &protomfx.OrgMembership{}, err
	}

	return &protomfx.OrgMembership{MemberID: req.GetMemberID(), OrgID: req.GetOrgID()}, nil
}

func (svc authServiceMock) CreateDormantOrgInvite(ctx context.Context, req *protomfx.CreateDormantOrgInviteReq, _ ...grpc.CallOption) (r *empty.Empty, err error) {
=======
func (svc authServiceMock) CreateDormantOrgInvite(ctx context.Context, req *protomfx.CreateDormantOrgInviteReq, _ ...grpc.CallOption) (r *emptypb.Empty, err error) {
>>>>>>> 9ce616d1
	panic("not implemented")
}

func (svc authServiceMock) ActivateOrgInvite(ctx context.Context, req *protomfx.ActivateOrgInviteReq, _ ...grpc.CallOption) (r *emptypb.Empty, err error) {
	panic("not implemented")
}<|MERGE_RESOLUTION|>--- conflicted
+++ resolved
@@ -142,7 +142,6 @@
 	panic("not implemented")
 }
 
-<<<<<<< HEAD
 func (svc authServiceMock) ViewOrg(_ context.Context, req *protomfx.ViewOrgReq, _ ...grpc.CallOption) (r *protomfx.Org, err error) {
 	orgID := req.GetId().GetValue()
 
@@ -167,10 +166,7 @@
 	return &protomfx.OrgMembership{MemberID: req.GetMemberID(), OrgID: req.GetOrgID()}, nil
 }
 
-func (svc authServiceMock) CreateDormantOrgInvite(ctx context.Context, req *protomfx.CreateDormantOrgInviteReq, _ ...grpc.CallOption) (r *empty.Empty, err error) {
-=======
 func (svc authServiceMock) CreateDormantOrgInvite(ctx context.Context, req *protomfx.CreateDormantOrgInviteReq, _ ...grpc.CallOption) (r *emptypb.Empty, err error) {
->>>>>>> 9ce616d1
 	panic("not implemented")
 }
 
