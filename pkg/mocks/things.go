--- conflicted
+++ resolved
@@ -130,11 +130,11 @@
 	panic("not implemented")
 }
 
-<<<<<<< HEAD
 func (svc *mainfluxThings) BackupProfilesByGroup(context.Context, string, string) (things.ProfilesBackup, error) {
-=======
+	panic("not implemented")
+}
+
 func (svc *mainfluxThings) BackupThingsByOrg(context.Context, string, string) (things.ThingsBackup, error) {
->>>>>>> 0bdbabdf
 	panic("not implemented")
 }
 
