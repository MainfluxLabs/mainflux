// Copyright (c) Mainflux
// SPDX-License-Identifier: Apache-2.0

package mocks

import (
	"context"
	"strconv"
	"sync"

	"github.com/MainfluxLabs/mainflux/pkg/apiutil"
	"github.com/MainfluxLabs/mainflux/pkg/errors"
	protomfx "github.com/MainfluxLabs/mainflux/pkg/proto"
	"github.com/MainfluxLabs/mainflux/things"
)

var _ things.Service = (*mainfluxThings)(nil)

type mainfluxThings struct {
	mu       sync.Mutex
	counter  uint64
	things   map[string]things.Thing
	profiles map[string]things.Profile
	auth     protomfx.AuthServiceClient
}

// NewThingsService returns Mainflux Things service mock.
// Only methods used by SDK are mocked.
func NewThingsService(things map[string]things.Thing, profiles map[string]things.Profile, auth protomfx.AuthServiceClient) things.Service {
	return &mainfluxThings{
		things:   things,
		profiles: profiles,
		auth:     auth,
	}
}

func (svc *mainfluxThings) CreateThings(_ context.Context, token string, ths ...things.Thing) ([]things.Thing, error) {
	svc.mu.Lock()
	defer svc.mu.Unlock()

	for i := range ths {
		svc.counter++
		ths[i].ID = strconv.FormatUint(svc.counter, 10)
		ths[i].Key = ths[i].ID
		svc.things[ths[i].ID] = ths[i]
	}

	return ths, nil
}

func (svc *mainfluxThings) ViewThing(_ context.Context, token, id string) (things.Thing, error) {
	svc.mu.Lock()
	defer svc.mu.Unlock()

	if t, ok := svc.things[id]; ok {
		return t, nil

	}

	return things.Thing{}, errors.ErrNotFound
}

func (svc *mainfluxThings) RemoveThings(_ context.Context, token string, ids ...string) error {
	svc.mu.Lock()
	defer svc.mu.Unlock()

	for _, id := range ids {
		if _, ok := svc.things[id]; !ok {
			return errors.ErrNotFound
		}

		delete(svc.things, id)
	}

	return nil
}

func (svc *mainfluxThings) ViewProfile(_ context.Context, token, id string) (things.Profile, error) {
	if c, ok := svc.profiles[id]; ok {
		return c, nil
	}
	return things.Profile{}, errors.ErrNotFound
}

func (svc *mainfluxThings) UpdateThing(context.Context, string, things.Thing) error {
	panic("not implemented")
}

func (svc *mainfluxThings) UpdateThingsMetadata(context.Context, string, ...things.Thing) error {
	panic("not implemented")
}

func (svc *mainfluxThings) UpdateKey(context.Context, string, string, string) error {
	panic("not implemented")
}

func (svc *mainfluxThings) ViewMetadataByKey(context.Context, string) (things.Metadata, error) {
	panic("not implemented")
}

func (svc *mainfluxThings) ListThings(context.Context, string, apiutil.PageMetadata) (things.ThingsPage, error) {
	panic("not implemented")
}

func (svc *mainfluxThings) ViewProfileByThing(context.Context, string, string) (things.Profile, error) {
	panic("not implemented")
}

func (svc *mainfluxThings) ListThingsByProfile(context.Context, string, string, apiutil.PageMetadata) (things.ThingsPage, error) {
	panic("not implemented")
}

func (svc *mainfluxThings) ListThingsByOrg(context.Context, string, string, apiutil.PageMetadata) (things.ThingsPage, error) {
	panic("not implemented")
}

func (svc *mainfluxThings) Backup(context.Context, string) (things.Backup, error) {
	panic("not implemented")
}

<<<<<<< HEAD
func (svc *mainfluxThings) BackupGroupsByOrg(context.Context, string, string) (things.BackupGroupsByOrg, error) {
=======
func (svc *mainfluxThings) BackupGroupMemberships(context.Context, string, string) (things.BackupGroupMemberships, error) {
>>>>>>> 922cc605
	panic("not implemented")
}

func (svc *mainfluxThings) Restore(context.Context, string, things.Backup) error {
	panic("not implemented")
}

func (svc *mainfluxThings) CreateProfiles(_ context.Context, token string, prs ...things.Profile) ([]things.Profile, error) {
	svc.mu.Lock()
	defer svc.mu.Unlock()

	for i := range prs {
		svc.counter++
		prs[i].ID = strconv.FormatUint(svc.counter, 10)
		svc.profiles[prs[i].ID] = prs[i]
	}

	return prs, nil
}

func (svc *mainfluxThings) UpdateProfile(context.Context, string, things.Profile) error {
	panic("not implemented")
}

func (svc *mainfluxThings) ListProfiles(context.Context, string, apiutil.PageMetadata) (things.ProfilesPage, error) {
	panic("not implemented")
}

func (svc *mainfluxThings) ListProfilesByOrg(context.Context, string, string, apiutil.PageMetadata) (things.ProfilesPage, error) {
	panic("not implemented")
}

func (svc *mainfluxThings) RemoveProfiles(context.Context, string, ...string) error {
	panic("not implemented")
}

func (svc *mainfluxThings) GetPubConfByKey(context.Context, string) (things.PubConfInfo, error) {
	panic("not implemented")
}

func (svc *mainfluxThings) GetConfigByThingID(_ context.Context, thingID string) (map[string]interface{}, error) {
	panic("not implemented")
}

func (svc *mainfluxThings) CanUserAccessThing(ctx context.Context, req things.UserAccessReq) error {
	panic("not implemented")
}

func (svc *mainfluxThings) CanUserAccessProfile(ctx context.Context, req things.UserAccessReq) error {
	panic("not implemented")
}

func (svc *mainfluxThings) CanUserAccessGroup(ctx context.Context, req things.UserAccessReq) error {
	panic("not implemented")
}

func (svc *mainfluxThings) CanThingAccessGroup(context.Context, things.ThingAccessReq) error {
	panic("not implemented")
}

func (svc *mainfluxThings) Identify(context.Context, string) (string, error) {
	panic("not implemented")
}

func (svc *mainfluxThings) GetGroupIDByThingID(_ context.Context, thingID string) (string, error) {
	panic("not implemented")
}

func (svc *mainfluxThings) GetGroupIDByProfileID(_ context.Context, profileID string) (string, error) {
	panic("not implemented")
}

func (svc *mainfluxThings) GetProfileIDByThingID(_ context.Context, thingID string) (string, error) {
	panic("not implemented")
}

func (svc *mainfluxThings) ListThingsByGroup(_ context.Context, token, groupID string, pm apiutil.PageMetadata) (things.ThingsPage, error) {
	panic("not implemented")
}

func (svc *mainfluxThings) CreateGroups(_ context.Context, token string, groups ...things.Group) ([]things.Group, error) {
	panic("not implemented")
}

func (svc *mainfluxThings) ListGroups(_ context.Context, token string, pm apiutil.PageMetadata) (things.GroupPage, error) {
	panic("not implemented")
}

func (svc *mainfluxThings) ListGroupsByOrg(_ context.Context, token, orgID string, pm apiutil.PageMetadata) (things.GroupPage, error) {
	panic("not implemented")
}

func (svc *mainfluxThings) RemoveGroups(_ context.Context, token string, ids ...string) error {
	panic("not implemented")
}

func (svc *mainfluxThings) UpdateGroup(_ context.Context, token string, group things.Group) (things.Group, error) {
	panic("not implemented")
}

func (svc *mainfluxThings) ViewGroup(_ context.Context, token, id string) (things.Group, error) {
	panic("not implemented")
}

func (svc *mainfluxThings) ViewGroupByThing(_ context.Context, token string, thingID string) (things.Group, error) {
	panic("not implemented")
}

func (svc *mainfluxThings) ViewGroupByProfile(_ context.Context, token string, profileID string) (things.Group, error) {
	panic("not implemented")
}

func (svc *mainfluxThings) ListProfilesByGroup(_ context.Context, token, groupID string, pm apiutil.PageMetadata) (things.ProfilesPage, error) {
	panic("not implemented")
}

func (svc *mainfluxThings) CreateGroupMemberships(_ context.Context, token string, gms ...things.GroupMembership) error {
	panic("not implemented")
}

func (svc *mainfluxThings) ListGroupMemberships(_ context.Context, token, groupID string, pm apiutil.PageMetadata) (things.GroupMembershipsPage, error) {
	panic("not implemented")
}

func (svc *mainfluxThings) UpdateGroupMemberships(_ context.Context, token string, gms ...things.GroupMembership) error {
	panic("not implemented")
}

func (svc *mainfluxThings) RemoveGroupMemberships(_ context.Context, token, groupID string, memberIDs ...string) error {
	panic("not implemented")
}<|MERGE_RESOLUTION|>--- conflicted
+++ resolved
@@ -118,11 +118,11 @@
 	panic("not implemented")
 }
 
-<<<<<<< HEAD
 func (svc *mainfluxThings) BackupGroupsByOrg(context.Context, string, string) (things.BackupGroupsByOrg, error) {
-=======
+	panic("not implemented")
+}
+
 func (svc *mainfluxThings) BackupGroupMemberships(context.Context, string, string) (things.BackupGroupMemberships, error) {
->>>>>>> 922cc605
 	panic("not implemented")
 }
 
