// Copyright (c) Mainflux
// SPDX-License-Identifier: Apache-2.0

package mocks

import (
	"context"

	"github.com/MainfluxLabs/mainflux/pkg/dbutil"
	"github.com/MainfluxLabs/mainflux/pkg/errors"
	protomfx "github.com/MainfluxLabs/mainflux/pkg/proto"
	"github.com/MainfluxLabs/mainflux/things"
	"github.com/golang/protobuf/ptypes/empty"
	"google.golang.org/grpc"
	"google.golang.org/grpc/codes"
	"google.golang.org/grpc/status"
	"google.golang.org/protobuf/types/known/emptypb"
)

var _ protomfx.ThingsServiceClient = (*thingsServiceMock)(nil)

type thingsServiceMock struct {
	profiles    map[string]things.Profile
	things      map[string]things.Thing
	groups      map[string]things.Group
	memberships map[string][]things.GroupMembership
}

// NewThingsServiceClient returns mock implementation of things service
func NewThingsServiceClient(profiles map[string]things.Profile, things map[string]things.Thing, groups map[string]things.Group, memberships map[string][]things.GroupMembership) protomfx.ThingsServiceClient {
	return &thingsServiceMock{profiles, things, groups, memberships}
}

func (svc thingsServiceMock) GetPubConfByKey(_ context.Context, in *protomfx.PubConfByKeyReq, _ ...grpc.CallOption) (*protomfx.PubConfByKeyRes, error) {
	key := in.GetKey()

	if key == "invalid" {
		return nil, errors.ErrAuthentication
	}

	if key == "" {
		return nil, errors.ErrAuthentication
	}

	if key == "token" {
		return nil, errors.ErrAuthorization
	}

	// Since there is no appropriate way to simulate internal server error,
	// we had to use this obscure approach. ErrorToken simulates gRPC
	// call which returns internal server error.
	if key == "unavailable" {
		return nil, status.Error(codes.Internal, "internal server error")
	}

	return &protomfx.PubConfByKeyRes{PublisherID: svc.things[key].ID}, nil
}

func (svc thingsServiceMock) GetConfigByThingID(_ context.Context, in *protomfx.ThingID, _ ...grpc.CallOption) (*protomfx.ConfigByThingIDRes, error) {
	panic("not implemented")
}

func (svc thingsServiceMock) CanUserAccessThing(_ context.Context, req *protomfx.UserAccessReq, _ ...grpc.CallOption) (*emptypb.Empty, error) {
	th, ok := svc.things[req.GetToken()]
	if !ok {
		return &empty.Empty{}, errors.ErrAuthentication
	}

	if req.GetId() == th.ID {
		return &empty.Empty{}, nil
	}

	return &empty.Empty{}, errors.ErrAuthorization
}

func (svc thingsServiceMock) CanUserAccessProfile(_ context.Context, req *protomfx.UserAccessReq, _ ...grpc.CallOption) (*emptypb.Empty, error) {
	gr, ok := svc.groups[req.GetToken()]
	if !ok {
		return &empty.Empty{}, errors.ErrAuthentication
	}

	if pr, ok := svc.profiles[req.GetToken()]; ok {
		if pr.GroupID == gr.ID {
			return &empty.Empty{}, nil
		}
	}

	return &empty.Empty{}, errors.ErrAuthorization
}

func (svc thingsServiceMock) CanUserAccessGroup(_ context.Context, req *protomfx.UserAccessReq, _ ...grpc.CallOption) (*emptypb.Empty, error) {
	gr, ok := svc.groups[req.GetToken()]
	if !ok {
		return &empty.Empty{}, errors.ErrAuthentication
	}

	if req.GetId() == gr.ID {
		return &empty.Empty{}, nil
	}

	return &empty.Empty{}, errors.ErrAuthorization
}

func (svc thingsServiceMock) CanThingAccessGroup(_ context.Context, req *protomfx.ThingAccessReq, opts ...grpc.CallOption) (*emptypb.Empty, error) {
	if th, ok := svc.things[req.GetKey()]; ok {
		if th.GroupID == req.GetId() {
			return &empty.Empty{}, nil
		}
	}

	return &empty.Empty{}, errors.ErrAuthorization
}

func (svc thingsServiceMock) Identify(_ context.Context, token *protomfx.Token, _ ...grpc.CallOption) (*protomfx.ThingID, error) {
	if th, ok := svc.things[token.GetValue()]; ok {
		return &protomfx.ThingID{Value: th.ID}, nil
	}
	return nil, errors.ErrAuthentication
}

func (svc thingsServiceMock) GetGroupIDByThingID(_ context.Context, in *protomfx.ThingID, _ ...grpc.CallOption) (*protomfx.GroupID, error) {
	if th, ok := svc.things[in.GetValue()]; ok {
		return &protomfx.GroupID{Value: th.GroupID}, nil
	}
	return nil, dbutil.ErrNotFound
}

func (svc thingsServiceMock) GetGroupIDByProfileID(_ context.Context, in *protomfx.ProfileID, _ ...grpc.CallOption) (*protomfx.GroupID, error) {
	if pr, ok := svc.profiles[in.GetValue()]; ok {
		return &protomfx.GroupID{Value: pr.GroupID}, nil
	}
	return nil, dbutil.ErrNotFound
}

func (svc thingsServiceMock) GetProfileIDByThingID(_ context.Context, in *protomfx.ThingID, _ ...grpc.CallOption) (*protomfx.ProfileID, error) {
	if th, ok := svc.things[in.GetValue()]; ok {
		return &protomfx.ProfileID{Value: th.ProfileID}, nil
	}
<<<<<<< HEAD
	return nil, errors.ErrNotFound
}

func (svc thingsServiceMock) GetGroupIDsByOrg(_ context.Context, in *protomfx.OrgID, _ ...grpc.CallOption) (*protomfx.GroupIDs, error) {
	var ids []string
	for _, g := range svc.groups {
		if g.OrgID == in.GetValue() {
			ids = append(ids, g.ID)
		}
	}
	return &protomfx.GroupIDs{Ids: ids}, nil
}

func (svc *thingsServiceMock) GetGroupIDsByOrgMembership(_ context.Context, in *protomfx.OrgMembershipReq, _ ...grpc.CallOption) (*protomfx.GroupIDs, error) {
	var ids []string
	for _, g := range svc.groups {
		if g.OrgID == in.GetOrgId() {
			for _, m := range svc.memberships[g.OrgID] {
				if m.MemberID == in.GetUserId() {
					ids = append(ids, g.ID)
				}
			}
		}
	}
	return &protomfx.GroupIDs{Ids: ids}, nil
=======
	return nil, dbutil.ErrNotFound
>>>>>>> 51e89f6d
}<|MERGE_RESOLUTION|>--- conflicted
+++ resolved
@@ -136,8 +136,7 @@
 	if th, ok := svc.things[in.GetValue()]; ok {
 		return &protomfx.ProfileID{Value: th.ProfileID}, nil
 	}
-<<<<<<< HEAD
-	return nil, errors.ErrNotFound
+	return nil, dbutil.ErrNotFound
 }
 
 func (svc thingsServiceMock) GetGroupIDsByOrg(_ context.Context, in *protomfx.OrgID, _ ...grpc.CallOption) (*protomfx.GroupIDs, error) {
@@ -162,7 +161,4 @@
 		}
 	}
 	return &protomfx.GroupIDs{Ids: ids}, nil
-=======
-	return nil, dbutil.ErrNotFound
->>>>>>> 51e89f6d
 }