package dbutil

import (
	"context"
	"database/sql"

	"github.com/jmoiron/sqlx"
	"github.com/opentracing/opentracing-go"
)

var _ Database = (*database)(nil)

type database struct {
	db *sqlx.DB
}

// Database provides a database interface
type Database interface {
<<<<<<< HEAD
	NamedExecContext(context.Context, string, interface{}) (sql.Result, error)
	ExecContext(context.Context, string, ...any) (sql.Result, error)
	QueryRowxContext(context.Context, string, ...interface{}) *sqlx.Row
	NamedQueryContext(context.Context, string, interface{}) (*sqlx.Rows, error)
	SelectContext(ctx context.Context, dest interface{}, query string, args ...interface{}) error
	GetContext(context.Context, interface{}, string, ...interface{}) error
=======
	NamedExecContext(context.Context, string, any) (sql.Result, error)
	QueryRowxContext(context.Context, string, ...any) *sqlx.Row
	NamedQueryContext(context.Context, string, any) (*sqlx.Rows, error)
	SelectContext(ctx context.Context, dest any, query string, args ...any) error
	GetContext(context.Context, any, string, ...any) error
>>>>>>> 9ce616d1
	BeginTxx(context.Context, *sql.TxOptions) (*sqlx.Tx, error)
}

// NewDatabase creates a ThingDatabase instance
func NewDatabase(db *sqlx.DB) Database {
	return &database{
		db: db,
	}
}

func (dm database) NamedExecContext(ctx context.Context, query string, args any) (sql.Result, error) {
	addSpanTags(ctx, query)
	return dm.db.NamedExecContext(ctx, query, args)
}

<<<<<<< HEAD
func (dm database) ExecContext(ctx context.Context, query string, args ...any) (sql.Result, error) {
	addSpanTags(ctx, query)
	return dm.db.ExecContext(ctx, query, args...)
}

func (dm database) QueryRowxContext(ctx context.Context, query string, args ...interface{}) *sqlx.Row {
=======
func (dm database) QueryRowxContext(ctx context.Context, query string, args ...any) *sqlx.Row {
>>>>>>> 9ce616d1
	addSpanTags(ctx, query)
	return dm.db.QueryRowxContext(ctx, query, args...)
}

func (dm database) NamedQueryContext(ctx context.Context, query string, args any) (*sqlx.Rows, error) {
	addSpanTags(ctx, query)
	return dm.db.NamedQueryContext(ctx, query, args)
}

func (dm database) SelectContext(ctx context.Context, dest any, query string, args ...any) error {
	addSpanTags(ctx, query)
	return dm.db.SelectContext(ctx, dest, query, args...)
}

func (dm database) GetContext(ctx context.Context, dest any, query string, args ...any) error {
	addSpanTags(ctx, query)
	return dm.db.GetContext(ctx, dest, query, args...)
}

func (dm database) BeginTxx(ctx context.Context, opts *sql.TxOptions) (*sqlx.Tx, error) {
	span := opentracing.SpanFromContext(ctx)
	if span != nil {
		span.SetTag("span.kind", "client")
		span.SetTag("peer.service", "postgres")
		span.SetTag("db.type", "sql")
	}
	return dm.db.BeginTxx(ctx, opts)
}

func addSpanTags(ctx context.Context, query string) {
	span := opentracing.SpanFromContext(ctx)
	if span != nil {
		span.SetTag("sql.statement", query)
		span.SetTag("span.kind", "client")
		span.SetTag("peer.service", "postgres")
		span.SetTag("db.type", "sql")
	}
}

func CreateSpan(ctx context.Context, tracer opentracing.Tracer, opName string) opentracing.Span {
	if parentSpan := opentracing.SpanFromContext(ctx); parentSpan != nil {
		return tracer.StartSpan(
			opName,
			opentracing.ChildOf(parentSpan.Context()),
		)
	}
	return tracer.StartSpan(opName)
}<|MERGE_RESOLUTION|>--- conflicted
+++ resolved
@@ -16,20 +16,12 @@
 
 // Database provides a database interface
 type Database interface {
-<<<<<<< HEAD
-	NamedExecContext(context.Context, string, interface{}) (sql.Result, error)
+	NamedExecContext(context.Context, string, any) (sql.Result, error)
 	ExecContext(context.Context, string, ...any) (sql.Result, error)
-	QueryRowxContext(context.Context, string, ...interface{}) *sqlx.Row
-	NamedQueryContext(context.Context, string, interface{}) (*sqlx.Rows, error)
-	SelectContext(ctx context.Context, dest interface{}, query string, args ...interface{}) error
-	GetContext(context.Context, interface{}, string, ...interface{}) error
-=======
-	NamedExecContext(context.Context, string, any) (sql.Result, error)
 	QueryRowxContext(context.Context, string, ...any) *sqlx.Row
 	NamedQueryContext(context.Context, string, any) (*sqlx.Rows, error)
 	SelectContext(ctx context.Context, dest any, query string, args ...any) error
 	GetContext(context.Context, any, string, ...any) error
->>>>>>> 9ce616d1
 	BeginTxx(context.Context, *sql.TxOptions) (*sqlx.Tx, error)
 }
 
@@ -45,16 +37,12 @@
 	return dm.db.NamedExecContext(ctx, query, args)
 }
 
-<<<<<<< HEAD
 func (dm database) ExecContext(ctx context.Context, query string, args ...any) (sql.Result, error) {
 	addSpanTags(ctx, query)
 	return dm.db.ExecContext(ctx, query, args...)
 }
 
-func (dm database) QueryRowxContext(ctx context.Context, query string, args ...interface{}) *sqlx.Row {
-=======
 func (dm database) QueryRowxContext(ctx context.Context, query string, args ...any) *sqlx.Row {
->>>>>>> 9ce616d1
 	addSpanTags(ctx, query)
 	return dm.db.QueryRowxContext(ctx, query, args...)
 }
