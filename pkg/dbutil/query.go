--- conflicted
+++ resolved
@@ -23,7 +23,6 @@
 	return nq, name
 }
 
-<<<<<<< HEAD
 func GetEmailQuery(email string) (string, string) {
 	if email == "" {
 		return "", ""
@@ -35,10 +34,7 @@
 	return nq, email
 }
 
-func GetMetadataQuery(db string, m map[string]interface{}) (mb []byte, mq string, err error) {
-=======
 func GetMetadataQuery(m map[string]interface{}) (mb []byte, mq string, err error) {
->>>>>>> 510549ce
 	if len(m) > 0 {
 		mq = `metadata @> :metadata`
 
