package dbutil

import (
	"context"
	"encoding/json"
	"fmt"
	"strings"

	"github.com/MainfluxLabs/mainflux/pkg/errors"
	"github.com/MainfluxLabs/mainflux/pkg/messaging"
)

var errCreateMetadataQuery = errors.New("failed to create query for metadata")
var errCreatePayloadQuery = errors.New("failed to create query for payload")

func GetNameQuery(name string) (string, string) {
	if name == "" {
		return "", ""
	}

	name = fmt.Sprintf(`%%%s%%`, strings.ToLower(name))
	nq := `LOWER(name) LIKE :name`

	return nq, name
}

func GetEmailQuery(email string) (string, string) {
	if email == "" {
		return "", ""
	}

	email = fmt.Sprintf(`%%%s%%`, strings.ToLower(email))
	nq := `email LIKE :email`

	return nq, email
}

func GetMetadataQuery(m map[string]interface{}) (mb []byte, mq string, err error) {
	if len(m) > 0 {
		mq = `metadata @> :metadata`

		b, err := json.Marshal(m)
		if err != nil {
			return nil, "", errors.Wrap(err, errCreateMetadataQuery)
		}
		mb = b
	}
	return mb, mq, nil
}

func GetPayloadQuery(m map[string]interface{}) (mb []byte, mq string, err error) {
	if len(m) > 0 {
		mq = `payload @> :payload`

		b, err := json.Marshal(m)
		if err != nil {
			return nil, "", errors.Wrap(err, errCreatePayloadQuery)
		}
		mb = b
	}
	return mb, mq, nil
}

func GetOrderQuery(order string) string {
	switch order {
	case "name":
		return "LOWER(name)"
	case "email":
		return "LOWER(email)"
	default:
		return "id"
	}
}

func GetDirQuery(dir string) string {
	switch dir {
	case "asc":
		return "ASC"
	default:
		return "DESC"
	}
}

func GetOffsetLimitQuery(limit uint64) string {
	if limit != 0 {
		return "LIMIT :limit OFFSET :offset"
	}

	return ""
}

func GetTableName(format string) string {
	switch format {
<<<<<<< HEAD
	case messaging.JSONFormat:
		return "json"
	case messaging.SenMLFormat:
		return "messages"
	case messaging.JSONContentType:
=======
	case messaging.JSONFormat, messaging.JSONContentType:
>>>>>>> 016864e6
		return "json"
	default:
		return "messages"
	}
}

func Total(ctx context.Context, db Database, query string, params interface{}) (uint64, error) {
	rows, err := db.NamedQueryContext(ctx, query, params)
	if err != nil {
		return 0, err
	}
	defer rows.Close()
	total := uint64(0)
	if rows.Next() {
		if err := rows.Scan(&total); err != nil {
			return 0, err
		}
	}
	return total, nil
}

func BuildWhereClause(filters ...string) string {
	var queryFilters []string
	for _, filter := range filters {
		if filter != "" {
			queryFilters = append(queryFilters, filter)
		}
	}

	if len(queryFilters) > 0 {
		return fmt.Sprintf(" WHERE %s", strings.Join(queryFilters, " AND "))
	}

	return ""
}<|MERGE_RESOLUTION|>--- conflicted
+++ resolved
@@ -91,15 +91,7 @@
 
 func GetTableName(format string) string {
 	switch format {
-<<<<<<< HEAD
-	case messaging.JSONFormat:
-		return "json"
-	case messaging.SenMLFormat:
-		return "messages"
-	case messaging.JSONContentType:
-=======
 	case messaging.JSONFormat, messaging.JSONContentType:
->>>>>>> 016864e6
 		return "json"
 	default:
 		return "messages"
