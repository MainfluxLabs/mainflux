--- conflicted
+++ resolved
@@ -135,13 +135,11 @@
 	// ErrInvalidQueryParams indicates invalid query parameters
 	ErrInvalidQueryParams = errors.New("invalid query parameters")
 
-<<<<<<< HEAD
 	// ErrInvalidQueryParams indicates invalid path parameters
 	ErrInvalidPathParams = errors.New("invalid path parameters")
-=======
+
 	//ErrInvalidAggType indicates invalid aggregation type
 	ErrInvalidAggType = errors.New("invalid aggregation type")
->>>>>>> 4a4686a8
 
 	// ErrNotFoundParam indicates that the parameter was not found in the query
 	ErrNotFoundParam = errors.New("parameter not found in the query")
