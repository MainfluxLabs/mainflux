// Copyright (c) Mainflux
// SPDX-License-Identifier: Apache-2.0

package apiutil

import (
	"context"
	"encoding/json"
	"net/http"
	"strconv"

	"github.com/MainfluxLabs/mainflux/logger"
	"github.com/MainfluxLabs/mainflux/pkg/errors"
	kithttp "github.com/go-kit/kit/transport/http"
	"github.com/go-zoo/bone"
	"github.com/gofrs/uuid"
)

const (
	OffsetKey   = "offset"
	LimitKey    = "limit"
	NameKey     = "name"
	OrderKey    = "order"
	DirKey      = "dir"
	MetadataKey = "metadata"
	IDKey       = "id"
<<<<<<< HEAD
	EmailKey    = "email"
=======
	PayloadKey  = "payload"
>>>>>>> 880b4cea

	NameOrder       = "name"
	IDOrder         = "id"
	AscDir          = "asc"
	DescDir         = "desc"
	ContentTypeJSON = "application/json"

	DefOffset = 0
	DefLimit  = 10
)

// PageMetadata contains page metadata that helps navigation.
type PageMetadata struct {
	Total    uint64
	Offset   uint64                 `json:"offset,omitempty"`
	Limit    uint64                 `json:"limit,omitempty"`
	Name     string                 `json:"name,omitempty"`
	Order    string                 `json:"order,omitempty"`
	Dir      string                 `json:"dir,omitempty"`
	Metadata map[string]interface{} `json:"metadata,omitempty"`
<<<<<<< HEAD
	Email    string                 `json:"email,omitempty"`
=======
	Payload  map[string]interface{} `json:"payload,omitempty"`
>>>>>>> 880b4cea
}

// LoggingErrorEncoder is a go-kit error encoder logging decorator.
func LoggingErrorEncoder(logger logger.Logger, enc kithttp.ErrorEncoder) kithttp.ErrorEncoder {
	return func(ctx context.Context, err error, w http.ResponseWriter) {
		switch {
		case errors.Contains(err, ErrBearerToken),
			errors.Contains(err, ErrMissingThingID),
			errors.Contains(err, ErrMissingProfileID),
			errors.Contains(err, ErrMissingGroupID),
			errors.Contains(err, ErrMissingMemberID),
			errors.Contains(err, ErrMissingOrgID),
			errors.Contains(err, ErrMissingWebhookID),
			errors.Contains(err, ErrMissingNotifierID),
			errors.Contains(err, ErrMissingAlarmID),
			errors.Contains(err, ErrMissingUserID),
			errors.Contains(err, ErrMissingRole),
			errors.Contains(err, ErrInvalidSubject),
			errors.Contains(err, ErrMissingObject),
			errors.Contains(err, ErrMissingKeyID),
			errors.Contains(err, ErrInvalidAction),
			errors.Contains(err, ErrBearerKey),
			errors.Contains(err, ErrInvalidAuthKey),
			errors.Contains(err, ErrInvalidIDFormat),
			errors.Contains(err, ErrNameSize),
			errors.Contains(err, ErrLimitSize),
			errors.Contains(err, ErrOffsetSize),
			errors.Contains(err, ErrInvalidOrder),
			errors.Contains(err, ErrInvalidDirection),
			errors.Contains(err, ErrEmptyList),
			errors.Contains(err, ErrMissingCertID),
			errors.Contains(err, ErrMissingCertData),
			errors.Contains(err, ErrInvalidTopic),
			errors.Contains(err, ErrInvalidContact),
			errors.Contains(err, ErrMissingEmail),
			errors.Contains(err, ErrMissingHost),
			errors.Contains(err, ErrMissingPass),
			errors.Contains(err, ErrMissingConfPass),
			errors.Contains(err, ErrInvalidResetPass),
			errors.Contains(err, ErrInvalidComparator),
			errors.Contains(err, ErrInvalidAPIKey),
			errors.Contains(err, ErrMaxLevelExceeded),
			errors.Contains(err, ErrUnsupportedContentType),
			errors.Contains(err, ErrMalformedEntity),
			errors.Contains(err, ErrInvalidRole),
			errors.Contains(err, ErrInvalidQueryParams):
			logger.Error(err.Error())
		}

		enc(ctx, err, w)
	}
}

func EncodeError(err error, w http.ResponseWriter) {
	switch {
	case errors.Contains(err, errors.ErrAuthentication):
		w.WriteHeader(http.StatusUnauthorized)
	case errors.Contains(err, errors.ErrAuthorization):
		w.WriteHeader(http.StatusForbidden)
	case errors.Contains(err, errors.ErrNotFound):
		w.WriteHeader(http.StatusNotFound)
	case errors.Contains(err, errors.ErrConflict):
		w.WriteHeader(http.StatusConflict)
	case errors.Contains(err, errors.ErrCreateEntity),
		errors.Contains(err, errors.ErrUpdateEntity),
		errors.Contains(err, errors.ErrRetrieveEntity),
		errors.Contains(err, errors.ErrRemoveEntity):
		w.WriteHeader(http.StatusInternalServerError)
	default:
		w.WriteHeader(http.StatusInternalServerError)
	}
}

func WriteErrorResponse(err error, w http.ResponseWriter) {
	if errorVal, ok := err.(errors.Error); ok {
		w.Header().Set("Content-Type", ContentTypeJSON)
		if err := json.NewEncoder(w).Encode(ErrorRes{Err: errorVal.Msg()}); err != nil {
			w.WriteHeader(http.StatusInternalServerError)
		}
	}
}

// ReadUintQuery reads the value of uint64 http query parameters for a given key
func ReadUintQuery(r *http.Request, key string, def uint64) (uint64, error) {
	vals := bone.GetQuery(r, key)
	if len(vals) > 1 {
		return 0, ErrInvalidQueryParams
	}

	if len(vals) == 0 {
		return def, nil
	}

	strval := vals[0]
	val, err := strconv.ParseUint(strval, 10, 64)
	if err != nil {
		return 0, ErrInvalidQueryParams
	}

	return val, nil
}

// ReadLimitQuery reads the value of limit http query parameters
func ReadLimitQuery(r *http.Request, key string, def uint64) (uint64, error) {
	vals := bone.GetQuery(r, key)
	if len(vals) > 1 {
		return 0, ErrInvalidQueryParams
	}

	if len(vals) == 0 {
		return def, nil
	}

	strval := vals[0]
	val, err := strconv.ParseInt(strval, 10, 64)
	if err != nil {
		return 0, ErrInvalidQueryParams
	}

	if val < -1 || val == 0 {
		return 0, ErrInvalidQueryParams
	}

	if val == -1 {
		val = 0
	}

	return uint64(val), nil
}

// ReadStringQuery reads the value of string http query parameters for a given key
func ReadStringQuery(r *http.Request, key string, def string) (string, error) {
	vals := bone.GetQuery(r, key)
	if len(vals) > 1 {
		return "", ErrInvalidQueryParams
	}

	if len(vals) == 0 {
		return def, nil
	}

	return vals[0], nil
}

// ReadMetadataQuery reads the value of json http query parameters for a given key
func ReadMetadataQuery(r *http.Request, key string, def map[string]interface{}) (map[string]interface{}, error) {
	vals := bone.GetQuery(r, key)
	if len(vals) > 1 {
		return nil, ErrInvalidQueryParams
	}

	if len(vals) == 0 {
		return def, nil
	}

	m := make(map[string]interface{})
	err := json.Unmarshal([]byte(vals[0]), &m)
	if err != nil {
		return nil, errors.Wrap(ErrInvalidQueryParams, err)
	}

	return m, nil
}

// ReadBoolQuery reads boolean query parameters in a given http request
func ReadBoolQuery(r *http.Request, key string, def bool) (bool, error) {
	vals := bone.GetQuery(r, key)
	if len(vals) > 1 {
		return false, ErrInvalidQueryParams
	}

	if len(vals) == 0 {
		return def, nil
	}

	b, err := strconv.ParseBool(vals[0])
	if err != nil {
		return false, ErrInvalidQueryParams
	}

	return b, nil
}

// ReadFloatQuery reads the value of float64 http query parameters for a given key
func ReadFloatQuery(r *http.Request, key string, def float64) (float64, error) {
	vals := bone.GetQuery(r, key)
	if len(vals) > 1 {
		return 0, ErrInvalidQueryParams
	}

	if len(vals) == 0 {
		return def, nil
	}

	fval := vals[0]
	val, err := strconv.ParseFloat(fval, 64)
	if err != nil {
		return 0, ErrInvalidQueryParams
	}

	return val, nil
}

func BuildPageMetadata(r *http.Request) (PageMetadata, error) {
	o, err := ReadUintQuery(r, OffsetKey, DefOffset)
	if err != nil {
		return PageMetadata{}, err
	}

	l, err := ReadLimitQuery(r, LimitKey, DefLimit)
	if err != nil {
		return PageMetadata{}, err
	}

	n, err := ReadStringQuery(r, NameKey, "")
	if err != nil {
		return PageMetadata{}, err
	}

	or, err := ReadStringQuery(r, OrderKey, IDOrder)
	if err != nil {
		return PageMetadata{}, err
	}

	d, err := ReadStringQuery(r, DirKey, DescDir)
	if err != nil {
		return PageMetadata{}, err
	}

	m, err := ReadMetadataQuery(r, MetadataKey, nil)
	if err != nil {
		return PageMetadata{}, err
	}

<<<<<<< HEAD
	e, err := ReadStringQuery(r, EmailKey, "")
=======
	p, err := ReadMetadataQuery(r, PayloadKey, nil)
>>>>>>> 880b4cea
	if err != nil {
		return PageMetadata{}, err
	}

	return PageMetadata{
		Offset:   o,
		Limit:    l,
		Name:     n,
		Order:    or,
		Dir:      d,
		Metadata: m,
<<<<<<< HEAD
		Email:    e,
=======
		Payload:  p,
>>>>>>> 880b4cea
	}, nil
}

func ValidatePageMetadata(pm PageMetadata, maxLimitSize, maxNameSize int) error {
	if pm.Limit > uint64(maxLimitSize) {
		return ErrLimitSize
	}

	if len(pm.Name) > maxNameSize {
		return ErrNameSize
	}

	if pm.Order != "" &&
		pm.Order != NameOrder && pm.Order != IDOrder {
		return ErrInvalidOrder
	}

	if pm.Dir != "" &&
		pm.Dir != AscDir && pm.Dir != DescDir {
		return ErrInvalidDirection
	}

	return nil
}

func ValidateUUID(extID string) (err error) {
	id, err := uuid.FromString(extID)
	if id.String() != extID || err != nil {
		return ErrInvalidIDFormat
	}

	return nil
}<|MERGE_RESOLUTION|>--- conflicted
+++ resolved
@@ -24,11 +24,8 @@
 	DirKey      = "dir"
 	MetadataKey = "metadata"
 	IDKey       = "id"
-<<<<<<< HEAD
 	EmailKey    = "email"
-=======
 	PayloadKey  = "payload"
->>>>>>> 880b4cea
 
 	NameOrder       = "name"
 	IDOrder         = "id"
@@ -49,11 +46,8 @@
 	Order    string                 `json:"order,omitempty"`
 	Dir      string                 `json:"dir,omitempty"`
 	Metadata map[string]interface{} `json:"metadata,omitempty"`
-<<<<<<< HEAD
 	Email    string                 `json:"email,omitempty"`
-=======
 	Payload  map[string]interface{} `json:"payload,omitempty"`
->>>>>>> 880b4cea
 }
 
 // LoggingErrorEncoder is a go-kit error encoder logging decorator.
@@ -288,11 +282,12 @@
 		return PageMetadata{}, err
 	}
 
-<<<<<<< HEAD
 	e, err := ReadStringQuery(r, EmailKey, "")
-=======
+	if err != nil {
+		return PageMetadata{}, err
+	}
+
 	p, err := ReadMetadataQuery(r, PayloadKey, nil)
->>>>>>> 880b4cea
 	if err != nil {
 		return PageMetadata{}, err
 	}
@@ -304,11 +299,8 @@
 		Order:    or,
 		Dir:      d,
 		Metadata: m,
-<<<<<<< HEAD
 		Email:    e,
-=======
 		Payload:  p,
->>>>>>> 880b4cea
 	}, nil
 }
 
