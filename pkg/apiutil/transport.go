--- conflicted
+++ resolved
@@ -28,21 +28,15 @@
 	EmailKey    = "email"
 	PayloadKey  = "payload"
 
-<<<<<<< HEAD
+
 	NameOrder       = "name"
 	IDOrder         = "id"
 	AscDir          = "asc"
 	DescDir         = "desc"
 	ContentTypeJSON = "application/json"
 	ContentTypeCSV  = "text/csv"
-=======
-	NameOrder              = "name"
-	IDOrder                = "id"
-	AscDir                 = "asc"
-	DescDir                = "desc"
-	ContentTypeJSON        = "application/json"
 	ContentTypeOctetStream = "application/octet-stream"
->>>>>>> 67eb8f40
+
 
 	DefOffset = 0
 	DefLimit  = 10
