--- conflicted
+++ resolved
@@ -71,30 +71,9 @@
 		}
 	}()
 
-<<<<<<< HEAD
-	tables := []string{defTable, jsonTable}
-	for _, table := range tables {
-
-		condition := fmtCondition(rpm, table)
-		q := fmt.Sprintf("DELETE FROM %s %s", table, condition)
-		params := tr.buildDeleteQueryParams(rpm)
-=======
 	condition := fmtCondition(rpm, table)
 	q := fmt.Sprintf("DELETE FROM %s %s", table, condition)
->>>>>>> 36e792e1
-
-	params := map[string]interface{}{
-		"subtopic":     rpm.Subtopic,
-		"publisher":    rpm.Publisher,
-		"name":         rpm.Name,
-		"protocol":     rpm.Protocol,
-		"value":        rpm.Value,
-		"bool_value":   rpm.BoolValue,
-		"string_value": rpm.StringValue,
-		"data_value":   rpm.DataValue,
-		"from":         rpm.From,
-		"to":           rpm.To,
-	}
+	params := tr.buildDeleteQueryParams(rpm)
 
 	_, err = tx.NamedExecContext(ctx, q, params)
 	if err != nil {
