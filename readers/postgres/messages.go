// Copyright (c) Mainflux
// SPDX-License-Identifier: Apache-2.0
package postgres

import (
	"context"
	"encoding/json"
	"fmt"

	"github.com/MainfluxLabs/mainflux/pkg/dbutil"
	"github.com/MainfluxLabs/mainflux/pkg/errors"
	mfjson "github.com/MainfluxLabs/mainflux/pkg/transformers/json"
	"github.com/MainfluxLabs/mainflux/pkg/transformers/senml"
	"github.com/MainfluxLabs/mainflux/readers"
	"github.com/jackc/pgerrcode"
	"github.com/jackc/pgx/v5/pgconn"
	"github.com/jmoiron/sqlx"
)

const (
	defTable       = "messages"
	jsonTable      = "json"
	defTableOrder  = "time"
	jsonTableOrder = "created"
)

var _ readers.MessageRepository = (*postgresRepository)(nil)

var (
	errInvalidMessage = errors.New("invalid message representation")
	errTransRollback  = errors.New("failed to rollback transaction")
)

type postgresRepository struct {
	db         *sqlx.DB
	aggregator *aggregationService
}

func New(db *sqlx.DB) readers.MessageRepository {
	return &postgresRepository{
		db:         db,
		aggregator: newAggregationService(db),
	}
}

func (tr postgresRepository) ListAllMessages(rpm readers.PageMetadata) (readers.MessagesPage, error) {
	return tr.readAll(rpm)
}

func (tr postgresRepository) Backup(rpm readers.PageMetadata) (readers.MessagesPage, error) {
	return tr.readAll(rpm)
}

func (tr postgresRepository) DeleteMessages(ctx context.Context, rpm readers.PageMetadata) error {
	tx, err := tr.db.BeginTxx(ctx, nil)
	if err != nil {
		return errors.Wrap(errors.ErrSaveMessages, err)
	}

	defer func() {
		if err != nil {
			if txErr := tx.Rollback(); txErr != nil {
				err = errors.Wrap(err, errors.Wrap(errTransRollback, txErr))
			}
			return
		}

		if err = tx.Commit(); err != nil {
			err = errors.Wrap(errors.ErrDeleteMessages, err)
		}
	}()

	condition := tr.fmtCondition(rpm)
	q := fmt.Sprintf("DELETE FROM %s %s", rpm.Format, condition)
	params := map[string]interface{}{
		"subtopic":     rpm.Subtopic,
		"publisher":    rpm.Publisher,
		"name":         rpm.Name,
		"protocol":     rpm.Protocol,
		"value":        rpm.Value,
		"bool_value":   rpm.BoolValue,
		"string_value": rpm.StringValue,
		"data_value":   rpm.DataValue,
		"from":         rpm.From,
		"to":           rpm.To,
	}

	_, err = tx.NamedExecContext(ctx, q, params)
	if err != nil {
		return tr.handlePgError(err, errors.ErrDeleteMessages)
	}

	return nil
}

func (tr postgresRepository) Restore(ctx context.Context, format string, messages ...readers.Message) error {
	tx, err := tr.db.BeginTxx(ctx, nil)
	if err != nil {
		return errors.Wrap(errors.ErrSaveMessages, err)
	}

	defer func() {
		if err != nil {
			if txErr := tx.Rollback(); txErr != nil {
				err = errors.Wrap(err, errors.Wrap(errTransRollback, txErr))
			}
			return
		}

		if err = tx.Commit(); err != nil {
			err = errors.Wrap(errors.ErrSaveMessages, err)
		}
	}()

	switch format {
	case defTable:
		return tr.restoreSenMLMessages(ctx, tx, messages...)
	default:
		return tr.restoreJSONMessages(ctx, tx, messages...)
	}
}

func (tr postgresRepository) restoreJSONMessages(ctx context.Context, tx *sqlx.Tx, messages ...readers.Message) error {
	q := `INSERT INTO json (subtopic, publisher, protocol, payload, created)
          VALUES (:subtopic, :publisher, :protocol, :payload, :created);`

	for _, msg := range messages {
		jsonMsg, ok := msg.(mfjson.Message)
		if !ok {
			return errors.Wrap(errors.ErrSaveMessages, errInvalidMessage)
		}

		if _, err := tx.NamedExecContext(ctx, q, jsonMsg); err != nil {
			return tr.handlePgError(err, errors.ErrSaveMessages)
		}
	}

	return nil
}

func (tr postgresRepository) restoreSenMLMessages(ctx context.Context, tx *sqlx.Tx, messages ...readers.Message) error {
	q := `INSERT INTO messages (subtopic, publisher, protocol,
          name, unit, value, string_value, bool_value, data_value, sum,
          time, update_time)
          VALUES (:subtopic, :publisher, :protocol, :name, :unit,
          :value, :string_value, :bool_value, :data_value, :sum,
          :time, :update_time);`

	for _, msg := range messages {
		senmlMesage, ok := msg.(senml.Message)
		if !ok {
			return errors.Wrap(errors.ErrSaveMessages, errInvalidMessage)
		}

		if _, err := tx.NamedExecContext(ctx, q, senmlMesage); err != nil {
			return tr.handlePgError(err, errors.ErrSaveMessages)
		}
	}

	return nil
}

func (tr postgresRepository) readAll(rpm readers.PageMetadata) (readers.MessagesPage, error) {
	page := readers.MessagesPage{
		PageMetadata: rpm,
		Messages:     []readers.Message{},
	}

	order := tr.getOrder(rpm)
	params := tr.buildQueryParams(rpm)

	if rpm.AggType != "" && rpm.AggInterval != "" {
		messages, err := tr.aggregator.readAggregatedMessages(rpm)
		if err != nil {
			return page, err
		}

		page.Messages = messages

<<<<<<< HEAD
		total, err := tr.readCount(rpm, params)
=======
		total, err := tr.aggregator.readAggregatedCount(rpm)
>>>>>>> cbc94d4f
		if err != nil {
			return page, err
		}
		page.Total = total
		return page, nil
	}

	messages, err := tr.readMessages(rpm, order, params)
	if err != nil {
		return page, err
	}
	page.Messages = messages

	total, err := tr.readCount(rpm, params)
	if err != nil {
		return page, err
	}
	page.Total = total

	return page, nil
}

func (tr postgresRepository) readMessages(rpm readers.PageMetadata, order string, params map[string]interface{}) ([]readers.Message, error) {
	olq := dbutil.GetOffsetLimitQuery(rpm.Limit)
	condition := tr.fmtCondition(rpm)
	query := fmt.Sprintf(`SELECT * FROM %s %s ORDER BY %s DESC %s;`, rpm.Format, condition, order, olq)

	rows, err := tr.executeQuery(query, params)
	if err != nil {
		return nil, err
	}
	if rows == nil {
		return []readers.Message{}, nil
	}
	defer rows.Close()

	return tr.scanMessages(rows, rpm.Format)
}

func (tr postgresRepository) readCount(rpm readers.PageMetadata, params map[string]interface{}) (uint64, error) {
	condition := tr.fmtCondition(rpm)
	query := fmt.Sprintf(`SELECT COUNT(*) FROM %s %s;`, rpm.Format, condition)

	rows, err := tr.executeQuery(query, params)
	if err != nil {
		return 0, err
	}
	if rows == nil {
		return 0, nil
	}
	defer rows.Close()

	var total uint64
	if rows.Next() {
		if err := rows.Scan(&total); err != nil {
			return 0, err
		}
	}
	return total, nil
}

func (tr postgresRepository) executeQuery(query string, params map[string]interface{}) (*sqlx.Rows, error) {
	rows, err := tr.db.NamedQuery(query, params)
	if err != nil {
		if pgErr, ok := err.(*pgconn.PgError); ok && pgErr.Code == pgerrcode.UndefinedTable {
			return nil, nil
		}
		return nil, errors.Wrap(readers.ErrReadMessages, err)
	}
	return rows, nil
}

func (tr postgresRepository) scanMessages(rows *sqlx.Rows, format string) ([]readers.Message, error) {
	var messages []readers.Message

	switch format {
	case defTable:
		for rows.Next() {
			msg := senml.Message{}
			if err := rows.StructScan(&msg); err != nil {
				return nil, errors.Wrap(readers.ErrReadMessages, err)
			}
			messages = append(messages, msg)
		}
	default:
		for rows.Next() {
			msg := mfjson.Message{}
			if err := rows.StructScan(&msg); err != nil {
				return nil, errors.Wrap(readers.ErrReadMessages, err)
			}

			m, err := msg.ToMap()
			if err != nil {
				return nil, errors.Wrap(readers.ErrReadMessages, err)
			}
			messages = append(messages, m)
		}
	}

	return messages, nil
}

func (tr postgresRepository) fmtCondition(rpm readers.PageMetadata) string {
	var query map[string]interface{}
	meta, err := json.Marshal(rpm)
	if err != nil {
		return ""
	}
	json.Unmarshal(meta, &query)

	condition := ""
	op := "WHERE"
	timeColumn := tr.getTimeColumn(rpm.Format)

	for name := range query {
		switch name {
		case "subtopic", "publisher", "protocol":
			condition = fmt.Sprintf(`%s %s %s = :%s`, condition, op, name, name)
			op = "AND"
		case "name":
			condition = fmt.Sprintf(`%s %s name = :name`, condition, op)
			op = "AND"
		case "v":
			comparator := readers.ParseValueComparator(query)
			condition = fmt.Sprintf(`%s %s value %s :value`, condition, op, comparator)
			op = "AND"
		case "vb":
			condition = fmt.Sprintf(`%s %s bool_value = :bool_value`, condition, op)
			op = "AND"
		case "vs":
			condition = fmt.Sprintf(`%s %s string_value = :string_value`, condition, op)
			op = "AND"
		case "vd":
			condition = fmt.Sprintf(`%s %s data_value = :data_value`, condition, op)
			op = "AND"
		case "from":
			condition = fmt.Sprintf(`%s %s %s >= :from`, condition, op, timeColumn)
			op = "AND"
		case "to":
			condition = fmt.Sprintf(`%s %s %s <= :to`, condition, op, timeColumn)
			op = "AND"
		}
	}
	return condition
}

func (tr postgresRepository) getOrder(rpm readers.PageMetadata) string {
	if rpm.Format == jsonTable {
		return jsonTableOrder
	}
	return defTableOrder
}

func (tr postgresRepository) getTimeColumn(table string) string {
	if table == jsonTable {
		return "created"
	}
	return "time"
}

func (tr postgresRepository) buildQueryParams(rpm readers.PageMetadata) map[string]interface{} {
	return map[string]interface{}{
		"limit":        rpm.Limit,
		"offset":       rpm.Offset,
		"subtopic":     rpm.Subtopic,
		"publisher":    rpm.Publisher,
		"name":         rpm.Name,
		"protocol":     rpm.Protocol,
		"value":        rpm.Value,
		"bool_value":   rpm.BoolValue,
		"string_value": rpm.StringValue,
		"data_value":   rpm.DataValue,
		"from":         rpm.From,
		"to":           rpm.To,
	}
}

func (tr postgresRepository) handlePgError(err error, wrapErr error) error {
	pgErr, ok := err.(*pgconn.PgError)
	if ok {
		switch pgErr.Code {
		case pgerrcode.UndefinedTable:
			return errors.Wrap(wrapErr, err)
		case pgerrcode.InvalidTextRepresentation:
			return errors.Wrap(wrapErr, errInvalidMessage)
		default:
			return errors.Wrap(wrapErr, err)
		}
	}
	return errors.Wrap(wrapErr, err)
}<|MERGE_RESOLUTION|>--- conflicted
+++ resolved
@@ -177,11 +177,8 @@
 
 		page.Messages = messages
 
-<<<<<<< HEAD
-		total, err := tr.readCount(rpm, params)
-=======
 		total, err := tr.aggregator.readAggregatedCount(rpm)
->>>>>>> cbc94d4f
+
 		if err != nil {
 			return page, err
 		}
