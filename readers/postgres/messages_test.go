--- conflicted
+++ resolved
@@ -558,11 +558,7 @@
 				From:      0,
 				To:        messages[20].Time,
 			},
-<<<<<<< HEAD
 			expectedCount: 65,
-=======
-			expectedCount: 65, 
->>>>>>> 7c664b66
 			description:   "should delete messages to specific time",
 		},
 		"delete messages with time range from/to": {
@@ -571,11 +567,8 @@
 				From:      messages[50].Time,
 				To:        messages[20].Time,
 			},
-<<<<<<< HEAD
-			expectedCount: 25,
-=======
+
 			expectedCount: 25, 
->>>>>>> 7c664b66
 			description:   "should delete messages within time range",
 		},
 		"delete all messages for publisher": {
@@ -594,20 +587,13 @@
 			Publisher: pubID,
 			From:      0,
 			To:        now,
-<<<<<<< HEAD
 		}, senmlTable)
-=======
-		})
->>>>>>> 7c664b66
 		_ = reader.DeleteMessages(context.Background(), readers.PageMetadata{
 			Publisher: pubID2,
 			From:      0,
 			To:        now,
-<<<<<<< HEAD
 		}, senmlTable)
-=======
-		})
->>>>>>> 7c664b66
+
 
 		for _, m := range messages {
 			pyd := senml.Message{
