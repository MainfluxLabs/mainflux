// Copyright (c) Mainflux
// SPDX-License-Identifier: Apache-2.0

package postgres_test

import (
	"context"
	"encoding/json"
	"fmt"
	"testing"
	"time"

	pwriter "github.com/MainfluxLabs/mainflux/consumers/writers/postgres"
	protomfx "github.com/MainfluxLabs/mainflux/pkg/proto"
	"github.com/MainfluxLabs/mainflux/pkg/transformers/senml"
	"github.com/MainfluxLabs/mainflux/pkg/uuid"
	"github.com/MainfluxLabs/mainflux/readers"
	preader "github.com/MainfluxLabs/mainflux/readers/postgres"
	"github.com/stretchr/testify/assert"
	"github.com/stretchr/testify/require"
)

const (
	subtopic    = "subtopic"
	msgsNum     = 101
	noLimit     = 0
	valueFields = 5
	mqttProt    = "mqtt"
	httpProt    = "http"
	coapProt    = "coap"
	udpProt     = "udp"
	msgName     = "temperature"
	jsonFormat  = "json"
	jsonCT      = "application/json"
	jsonTable   = "json"
	senmlTable  = "messages"
)

var (
	v   float64 = 5
	vs          = "value"
	vb          = true
	vd          = "dataValue"
	sum float64 = 42

	idProvider = uuid.New()
)

func TestListAllMessagesSenML(t *testing.T) {
	reader := preader.New(db)
	writer := pwriter.New(db)

	pubID, err := idProvider.ID()
	require.Nil(t, err, fmt.Sprintf("got unexpected error: %s", err))
	pubID2, err := idProvider.ID()
	require.Nil(t, err, fmt.Sprintf("got unexpected error: %s", err))

	m := senml.Message{
		Publisher: pubID,
		Protocol:  mqttProt,
	}

	messages := []senml.Message{}
	valueMsgs := []senml.Message{}
	boolMsgs := []senml.Message{}
	stringMsgs := []senml.Message{}
	dataMsgs := []senml.Message{}
	queryMsgs := []senml.Message{}

	now := int64(time.Now().Unix())
	for i := 0; i < msgsNum; i++ {
		// Mix possible values as well as value sum.
		msg := m
		msg.Time = now - int64(i)

		count := i % valueFields
		switch count {
		case 0:
			msg.Value = &v
			valueMsgs = append(valueMsgs, msg)
		case 1:
			msg.BoolValue = &vb
			boolMsgs = append(boolMsgs, msg)
		case 2:
			msg.StringValue = &vs
			stringMsgs = append(stringMsgs, msg)
		case 3:
			msg.DataValue = &vd
			dataMsgs = append(dataMsgs, msg)
		case 4:
			msg.Sum = &sum
			msg.Subtopic = subtopic
			msg.Protocol = httpProt
			msg.Publisher = pubID2
			msg.Name = msgName
			queryMsgs = append(queryMsgs, msg)
		}

		messages = append(messages, msg)
	}

	for _, m := range messages {
		pyd := senml.Message{
			Name:        m.Name,
			Unit:        m.Unit,
			Time:        m.Time,
			Value:       m.Value,
			BoolValue:   m.BoolValue,
			StringValue: m.StringValue,
			DataValue:   m.DataValue,
			Sum:         m.Sum,
		}

		payload, err := json.Marshal(pyd)
		require.Nil(t, err, fmt.Sprintf("unexpected error: %s", err))

		pm := protomfx.Message{
			Publisher:   m.Publisher,
			Subtopic:    m.Subtopic,
			Protocol:    m.Protocol,
			ContentType: senml.JSON,
			Payload:     payload,
		}

		err = writer.Consume(pm)
		assert.Nil(t, err, fmt.Sprintf("expected no error got %s\n", err))
	}

	// Since messages are not saved in natural order,
	// cases that return subset of messages are only
	// checking data result set size, but not content.
	cases := map[string]struct {
		pageMeta readers.PageMetadata
		page     readers.MessagesPage
	}{
		"read all messages": {
			pageMeta: readers.PageMetadata{
				Limit: noLimit,
			},
			page: readers.MessagesPage{
				Total:    msgsNum,
				Messages: fromSenml(messages),
			},
		},
		"read messages with non-existent subtopic": {
			pageMeta: readers.PageMetadata{
				Limit:    noLimit,
				Subtopic: "not-present",
			},
			page: readers.MessagesPage{
				Messages: []readers.Message{},
			},
		},
		"read messages with subtopic": {
			pageMeta: readers.PageMetadata{
				Limit:    noLimit,
				Subtopic: subtopic,
			},
			page: readers.MessagesPage{
				Total:    uint64(len(queryMsgs)),
				Messages: fromSenml(queryMsgs),
			},
		},
		"read messages with publisher": {
			pageMeta: readers.PageMetadata{
				Limit:     noLimit,
				Publisher: pubID2,
			},
			page: readers.MessagesPage{
				Total:    uint64(len(queryMsgs)),
				Messages: fromSenml(queryMsgs),
			},
		},
		"read messages with protocol": {
			pageMeta: readers.PageMetadata{
				Limit:    noLimit,
				Protocol: httpProt,
			},
			page: readers.MessagesPage{
				Total:    uint64(len(queryMsgs)),
				Messages: fromSenml(queryMsgs),
			},
		},
		"read messages with name": {
			pageMeta: readers.PageMetadata{
				Limit: noLimit,
				Name:  msgName,
			},
			page: readers.MessagesPage{
				Total:    uint64(len(queryMsgs)),
				Messages: fromSenml(queryMsgs),
			},
		},
		"read messages with value": {
			pageMeta: readers.PageMetadata{
				Limit: noLimit,
				Value: v,
			},
			page: readers.MessagesPage{
				Total:    uint64(len(valueMsgs)),
				Messages: fromSenml(valueMsgs),
			},
		},
		"read messages with value and equal comparator": {
			pageMeta: readers.PageMetadata{
				Limit:      noLimit,
				Value:      v,
				Comparator: readers.EqualKey,
			},
			page: readers.MessagesPage{
				Total:    uint64(len(valueMsgs)),
				Messages: fromSenml(valueMsgs),
			},
		},
		"read messages with value and lower-than comparator": {
			pageMeta: readers.PageMetadata{
				Limit:      noLimit,
				Value:      v + 1,
				Comparator: readers.LowerThanKey,
			},
			page: readers.MessagesPage{
				Total:    uint64(len(valueMsgs)),
				Messages: fromSenml(valueMsgs),
			},
		},
		"read messages with value and lower-than-or-equal comparator": {
			pageMeta: readers.PageMetadata{
				Limit:      noLimit,
				Value:      v + 1,
				Comparator: readers.LowerThanEqualKey,
			},
			page: readers.MessagesPage{
				Total:    uint64(len(valueMsgs)),
				Messages: fromSenml(valueMsgs),
			},
		},
		"read messages with value and greater-than comparator": {
			pageMeta: readers.PageMetadata{
				Limit:      noLimit,
				Value:      v - 1,
				Comparator: readers.GreaterThanKey,
			},
			page: readers.MessagesPage{
				Total:    uint64(len(valueMsgs)),
				Messages: fromSenml(valueMsgs),
			},
		},
		"read messages with value and greater-than-or-equal comparator": {
			pageMeta: readers.PageMetadata{
				Limit:      noLimit,
				Value:      v - 1,
				Comparator: readers.GreaterThanEqualKey,
			},
			page: readers.MessagesPage{
				Total:    uint64(len(valueMsgs)),
				Messages: fromSenml(valueMsgs),
			},
		},
		"read messages with boolean value": {
			pageMeta: readers.PageMetadata{
				Limit:     noLimit,
				BoolValue: vb,
			},
			page: readers.MessagesPage{
				Total:    uint64(len(boolMsgs)),
				Messages: fromSenml(boolMsgs),
			},
		},
		"read messages with string value": {
			pageMeta: readers.PageMetadata{
				Limit:       noLimit,
				StringValue: vs,
			},
			page: readers.MessagesPage{
				Total:    uint64(len(stringMsgs)),
				Messages: fromSenml(stringMsgs),
			},
		},
		"read messages with data value": {
			pageMeta: readers.PageMetadata{
				Limit:     noLimit,
				DataValue: vd,
			},
			page: readers.MessagesPage{
				Total:    uint64(len(dataMsgs)),
				Messages: fromSenml(dataMsgs),
			},
		},
		"read messages with from": {
			pageMeta: readers.PageMetadata{
				Limit: noLimit,
				From:  messages[20].Time,
			},
			page: readers.MessagesPage{
				Total:    uint64(len(messages[0:21])),
				Messages: fromSenml(messages[0:21]),
			},
		},
		"read messages with to": {
			pageMeta: readers.PageMetadata{
				Limit: noLimit,
				To:    messages[20].Time,
			},
			page: readers.MessagesPage{
				Total:    uint64(len(messages[20:])),
				Messages: fromSenml(messages[20:]),
			},
		},
		"read messages with from/to": {
			pageMeta: readers.PageMetadata{
				Limit: noLimit,
				From:  messages[5].Time,
				To:    messages[0].Time,
			},
			page: readers.MessagesPage{
				Total:    6,
				Messages: fromSenml(messages[0:6]),
			},
		},
	}

	for desc, tc := range cases {
		result, err := reader.ListAllMessages(tc.pageMeta)
		assert.Nil(t, err, fmt.Sprintf("%s: expected no error got %s", desc, err))
		assert.ElementsMatch(t, tc.page.Messages, result.Messages, fmt.Sprintf("%s: expected %v got %v", desc, tc.page.Messages, result.Messages))
		assert.Equal(t, tc.page.Total, result.Total, fmt.Sprintf("%s: expected %v got %v", desc, tc.page.Total, result.Total))
	}
}

func TestListAllMessagesJSON(t *testing.T) {
	reader := preader.New(db)
	writer := pwriter.New(db)

	id1, err := idProvider.ID()
	require.Nil(t, err, fmt.Sprintf("got unexpected error: %s", err))
	pyd := map[string]interface{}{
		"field_1": 123.0,
		"field_2": "value",
		"field_3": false,
		"field_4": 12.344,
		"field_5": map[string]interface{}{
			"field_1": "value",
			"field_2": 42.0,
		},
	}
	payload, err := json.Marshal(pyd)
	require.Nil(t, err, fmt.Sprintf("unexpected error: %s", err))

	m := protomfx.Message{
		Publisher:   id1,
		Subtopic:    subtopic,
		Protocol:    coapProt,
		Payload:     payload,
		ContentType: jsonCT,
	}

	var messages []protomfx.Message
	created := time.Now().Unix()
	for i := 0; i < msgsNum; i++ {
		msg := m
		msg.Created = created + int64(i)
		messages = append(messages, msg)
	}

	id2, err := idProvider.ID()
	require.Nil(t, err, fmt.Sprintf("got unexpected error: %s", err))
	pyd2 := map[string]interface{}{
		"field_1":     "other_value",
		"false_value": false,
		"field_pi":    3.14159265,
	}
	payload2, err := json.Marshal(pyd2)
	require.Nil(t, err, fmt.Sprintf("unexpected error: %s", err))

	m2 := protomfx.Message{
		Publisher:   id2,
		Subtopic:    subtopic,
		Protocol:    udpProt,
		Payload:     payload2,
		ContentType: jsonCT,
	}

	for i := 0; i < msgsNum; i++ {
		msg := m2
		msg.Created = created + int64(i)
		if i%2 == 0 {
			msg.Protocol = httpProt
		}

		messages = append(messages, msg)
	}

	var msgs, httpMsgs []map[string]interface{}
	for _, m := range messages {
		err := writer.Consume(m)
		assert.Nil(t, err, fmt.Sprintf("expected no error got %s\n", err))

		mapped, err := toMap(m)
		require.Nil(t, err, fmt.Sprintf("expected no error got %s\n", err))

		if m.Protocol == httpProt {
			httpMsgs = append(httpMsgs, mapped)
		}
		msgs = append(msgs, mapped)
	}

	cases := map[string]struct {
		pageMeta readers.PageMetadata
		page     readers.MessagesPage
	}{
		"read all messages": {
			pageMeta: readers.PageMetadata{
				Format: jsonFormat,
				Limit:  noLimit,
			},
			page: readers.MessagesPage{
				Total:    uint64(len(msgs)),
				Messages: fromJSON(msgs),
			},
		},
		"read messages with protocol": {
			pageMeta: readers.PageMetadata{
				Format:   jsonFormat,
				Limit:    noLimit,
				Protocol: httpProt,
			},
			page: readers.MessagesPage{
				Total:    uint64(len(httpMsgs)),
				Messages: fromJSON(httpMsgs),
			},
		},
	}

	for desc, tc := range cases {
		result, err := reader.ListAllMessages(tc.pageMeta)
		assert.Nil(t, err, fmt.Sprintf("%s: expected no error got %s", desc, err))
		assert.ElementsMatch(t, tc.page.Messages, result.Messages, fmt.Sprintf("%s: expected %v got %v", desc, tc.page.Messages, result.Messages))
		assert.Equal(t, tc.page.Total, result.Total, fmt.Sprintf("%s: expected %v got %v", desc, tc.page.Total, result.Total))
	}
}

func TestDeleteMessagesSenML(t *testing.T) {
	reader := preader.New(db)
	writer := pwriter.New(db)

	pubID, err := idProvider.ID()
	require.Nil(t, err, fmt.Sprintf("got unexpected error: %s", err))
	pubID2, err := idProvider.ID()
	require.Nil(t, err, fmt.Sprintf("got unexpected error: %s", err))

	m := senml.Message{
		Publisher: pubID,
		Protocol:  mqttProt,
	}

	messages := []senml.Message{}
	valueMsgs := []senml.Message{}
	boolMsgs := []senml.Message{}
	stringMsgs := []senml.Message{}
	dataMsgs := []senml.Message{}
	queryMsgs := []senml.Message{}

	now := int64(time.Now().Unix())
	for i := 0; i < msgsNum; i++ {
		msg := m
		msg.Time = now - int64(i)

		count := i % valueFields
		switch count {
		case 0:
			msg.Value = &v
			valueMsgs = append(valueMsgs, msg)
		case 1:
			msg.BoolValue = &vb
			boolMsgs = append(boolMsgs, msg)
		case 2:
			msg.StringValue = &vs
			stringMsgs = append(stringMsgs, msg)
		case 3:
			msg.DataValue = &vd
			dataMsgs = append(dataMsgs, msg)
		case 4:
			msg.Sum = &sum
			msg.Subtopic = subtopic
			msg.Protocol = httpProt
			msg.Publisher = pubID2
			msg.Name = msgName
			queryMsgs = append(queryMsgs, msg)
		}

		messages = append(messages, msg)
	}

	for _, m := range messages {
		pyd := senml.Message{
			Name:        m.Name,
			Unit:        m.Unit,
			Time:        m.Time,
			Value:       m.Value,
			BoolValue:   m.BoolValue,
			StringValue: m.StringValue,
			DataValue:   m.DataValue,
			Sum:         m.Sum,
		}

		payload, err := json.Marshal(pyd)
		require.Nil(t, err, fmt.Sprintf("unexpected error: %s", err))

		pm := protomfx.Message{
			Publisher:   m.Publisher,
			Subtopic:    m.Subtopic,
			Protocol:    m.Protocol,
			ContentType: senml.JSON,
			Payload:     payload,
		}

		err = writer.Consume(pm)
		assert.Nil(t, err, fmt.Sprintf("expected no error got %s\n", err))
	}

	cases := map[string]struct {
		pageMeta      readers.PageMetadata
		expectedCount uint64
		description   string
	}{
		"delete messages with subtopic": {
			pageMeta: readers.PageMetadata{
				Publisher: pubID2,
				Subtopic:  subtopic,
				From:      0,
				To:        now + 1,
			},
			expectedCount: uint64(len(queryMsgs)),
			description:   "should delete messages with specific subtopic",
		},
		"delete messages with protocol": {
			pageMeta: readers.PageMetadata{
				Publisher: pubID2,
				Protocol:  httpProt,
				From:      0,
				To:        now + 1,
			},
			expectedCount: uint64(len(queryMsgs)),
			description:   "should delete messages with specific protocol",
		},
		"delete messages with time range from": {
			pageMeta: readers.PageMetadata{
				Publisher: pubID,
				From:      messages[20].Time,
				To:        now + 1,
			},
			expectedCount: 17,
			description:   "should delete messages from specific time",
		},
		"delete messages with time range to": {
			pageMeta: readers.PageMetadata{
				Publisher: pubID,
				From:      0,
				To:        messages[20].Time,
			},
			expectedCount: 65,
			description:   "should delete messages to specific time",
		},
		"delete messages with time range from/to": {
			pageMeta: readers.PageMetadata{
				Publisher: pubID,
				From:      messages[50].Time,
				To:        messages[20].Time,
			},

			expectedCount: 25, 
			description:   "should delete messages within time range",
		},
		"delete all messages for publisher": {
			pageMeta: readers.PageMetadata{
				Publisher: pubID,
				From:      0,
				To:        now + 1,
			},
			expectedCount: uint64(msgsNum - len(queryMsgs)),
			description:   "should delete all messages for specific publisher",
		},
	}

	for desc, tc := range cases {
		_ = reader.DeleteMessages(context.Background(), readers.PageMetadata{
			Publisher: pubID,
			From:      0,
			To:        now,
		}, senmlTable)
		_ = reader.DeleteMessages(context.Background(), readers.PageMetadata{
			Publisher: pubID2,
			From:      0,
			To:        now,
		}, senmlTable)


		for _, m := range messages {
			pyd := senml.Message{
				Name:        m.Name,
				Unit:        m.Unit,
				Time:        m.Time,
				Value:       m.Value,
				BoolValue:   m.BoolValue,
				StringValue: m.StringValue,
				DataValue:   m.DataValue,
				Sum:         m.Sum,
			}

			payload, err := json.Marshal(pyd)
			require.Nil(t, err, fmt.Sprintf("unexpected error: %s", err))

			pm := protomfx.Message{
				Publisher:   m.Publisher,
				Subtopic:    m.Subtopic,
				Protocol:    m.Protocol,
				ContentType: senml.JSON,
				Payload:     payload,
			}

			err = writer.Consume(pm)
			require.Nil(t, err, fmt.Sprintf("expected no error got %s\n", err))
		}

		beforePage, err := reader.ListAllMessages(readers.PageMetadata{
			Publisher: tc.pageMeta.Publisher,
			Subtopic:  tc.pageMeta.Subtopic,
			Protocol:  tc.pageMeta.Protocol,
			From:      tc.pageMeta.From,
			To:        tc.pageMeta.To,
			Limit:     noLimit,
		})

		require.Nil(t, err)
		beforeCount := beforePage.Total

		err = reader.DeleteMessages(context.Background(), tc.pageMeta, senmlTable)
		assert.Nil(t, err, fmt.Sprintf("%s: expected no error got %s", desc, err))

		afterPage, err := reader.ListAllMessages(readers.PageMetadata{
			Publisher: tc.pageMeta.Publisher,
			Subtopic:  tc.pageMeta.Subtopic,
			Protocol:  tc.pageMeta.Protocol,
			From:      tc.pageMeta.From,
			To:        tc.pageMeta.To,
			Limit:     noLimit,
		})
		require.Nil(t, err)
		afterCount := afterPage.Total

		actualDeleted := beforeCount - afterCount
		assert.Equal(t, tc.expectedCount, actualDeleted, fmt.Sprintf("%s: %s - expected %d deleted, got %d", desc, tc.description, tc.expectedCount, actualDeleted))
	}
}

func TestDeleteMessagesJSON(t *testing.T) {
	reader := preader.New(db)
	writer := pwriter.New(db)

	id1, err := idProvider.ID()
	require.Nil(t, err, fmt.Sprintf("got unexpected error: %s", err))
	pyd := map[string]interface{}{
		"field_1": 123.0,
		"field_2": "value",
		"field_3": false,
		"field_4": 12.344,
		"field_5": map[string]interface{}{
			"field_1": "value",
			"field_2": 42.0,
		},
	}
	payload, err := json.Marshal(pyd)
	require.Nil(t, err, fmt.Sprintf("unexpected error: %s", err))

	m := protomfx.Message{
		Publisher:   id1,
		Subtopic:    subtopic,
		Protocol:    coapProt,
		Payload:     payload,
		ContentType: jsonCT,
	}

	var messages []protomfx.Message
	created := time.Now().Unix()
	for i := 0; i < msgsNum; i++ {
		msg := m
		msg.Created = created + int64(i)
		messages = append(messages, msg)
	}

	id2, err := idProvider.ID()
	require.Nil(t, err, fmt.Sprintf("got unexpected error: %s", err))
	pyd2 := map[string]interface{}{
		"field_1":     "other_value",
		"false_value": false,
		"field_pi":    3.14159265,
	}
	payload2, err := json.Marshal(pyd2)
	require.Nil(t, err, fmt.Sprintf("unexpected error: %s", err))

	m2 := protomfx.Message{
		Publisher:   id2,
		Subtopic:    subtopic,
		Protocol:    udpProt,
		Payload:     payload2,
		ContentType: jsonCT,
	}

	var httpMsgCount int
	for i := 0; i < msgsNum; i++ {
		msg := m2
		msg.Created = created + int64(i)
		if i%2 == 0 {
			msg.Protocol = httpProt
			httpMsgCount++
		}
		messages = append(messages, msg)
	}

	for _, m := range messages {
		err := writer.Consume(m)
		assert.Nil(t, err, fmt.Sprintf("expected no error got %s\n", err))
	}

	cases := map[string]struct {
		pageMeta      readers.PageMetadata
		expectedCount uint64
		description   string
	}{
		"delete JSON messages with publisher id1": {
			pageMeta: readers.PageMetadata{
				Format:    jsonFormat,
				Publisher: id1,
				From:      0,
				To:        int64(created + int64(msgsNum)),
			},
			expectedCount: uint64(msgsNum),
			description:   "should delete JSON messages from specific publisher id1",
		},
		"delete JSON messages with publisher id2": {
			pageMeta: readers.PageMetadata{
				Format:    jsonFormat,
				Publisher: id2,
				From:      0,
				To:        int64(created + int64(msgsNum)),
			},
			expectedCount: uint64(msgsNum),
			description:   "should delete JSON messages from specific publisher id2",
		},
		"delete JSON messages with protocol": {
			pageMeta: readers.PageMetadata{
				Format:    jsonFormat,
				Publisher: id2,
				Protocol:  httpProt,
				From:      0,
				To:        int64(created + int64(msgsNum)),
			},
			expectedCount: uint64(httpMsgCount),
			description:   "should delete JSON messages with HTTP protocol",
		},
		"delete JSON messages with subtopic": {
			pageMeta: readers.PageMetadata{
				Format:    jsonFormat,
				Publisher: id1,
				Subtopic:  subtopic,
				From:      0,
				To:        int64(created + int64(msgsNum)),
			},
			expectedCount: uint64(msgsNum),
			description:   "should delete JSON messages with specific subtopic",
		},
		"delete JSON messages with time range": {
			pageMeta: readers.PageMetadata{
				Format:    jsonFormat,
				Publisher: id1,
				From:      int64(created + 20),
				To:        int64(created + 50),
			},
			expectedCount: 31,
			description:   "should delete JSON messages within time range",
		},
	}

	for desc, tc := range cases {
		_ = reader.DeleteMessages(context.Background(), readers.PageMetadata{
			Format:    jsonFormat,
			Publisher: id1,
			From:      0,
<<<<<<< HEAD
			To:        int64(created + int64(msgsNum)),
		})
=======
			To:        float64(created + int64(msgsNum)),
		}, jsonTable)
>>>>>>> 8ada6658
		_ = reader.DeleteMessages(context.Background(), readers.PageMetadata{
			Format:    jsonFormat,
			Publisher: id2,
			From:      0,
<<<<<<< HEAD
			To:        int64(created + int64(msgsNum)),
		})
=======
			To:        float64(created + int64(msgsNum)),
		}, jsonTable)
>>>>>>> 8ada6658

		for _, m := range messages {
			err := writer.Consume(m)
			require.Nil(t, err, fmt.Sprintf("expected no error got %s\n", err))
		}

		beforePage, err := reader.ListAllMessages(readers.PageMetadata{
			Format:    tc.pageMeta.Format,
			Publisher: tc.pageMeta.Publisher,
			Subtopic:  tc.pageMeta.Subtopic,
			Protocol:  tc.pageMeta.Protocol,
			From:      tc.pageMeta.From,
			To:        tc.pageMeta.To,
			Limit:     noLimit,
		})
		require.Nil(t, err)
		beforeCount := beforePage.Total

		err = reader.DeleteMessages(context.Background(), tc.pageMeta, jsonTable)
		assert.Nil(t, err, fmt.Sprintf("%s: expected no error got %s", desc, err))

		afterPage, err := reader.ListAllMessages(readers.PageMetadata{
			Format:    tc.pageMeta.Format,
			Publisher: tc.pageMeta.Publisher,
			Subtopic:  tc.pageMeta.Subtopic,
			Protocol:  tc.pageMeta.Protocol,
			From:      tc.pageMeta.From,
			To:        tc.pageMeta.To,
			Limit:     noLimit,
		})
		require.Nil(t, err)
		afterCount := afterPage.Total

		actualDeleted := beforeCount - afterCount
		assert.Equal(t, tc.expectedCount, actualDeleted, fmt.Sprintf("%s: %s - expected %d deleted, got %d", desc, tc.description, tc.expectedCount, actualDeleted))
	}
}

func fromSenml(msg []senml.Message) []readers.Message {
	var ret []readers.Message
	for _, m := range msg {
		ret = append(ret, m)
	}
	return ret
}

func fromJSON(msg []map[string]interface{}) []readers.Message {
	var ret []readers.Message
	for _, m := range msg {
		ret = append(ret, m)
	}
	return ret
}

func toMap(msg protomfx.Message) (map[string]interface{}, error) {
	var payload map[string]interface{}
	if err := json.Unmarshal(msg.Payload, &payload); err != nil {
		return nil, err
	}

	return map[string]interface{}{
		"created":   msg.Created,
		"subtopic":  msg.Subtopic,
		"publisher": msg.Publisher,
		"protocol":  msg.Protocol,
		"payload":   payload,
	}, nil
}<|MERGE_RESOLUTION|>--- conflicted
+++ resolved
@@ -786,24 +786,15 @@
 			Format:    jsonFormat,
 			Publisher: id1,
 			From:      0,
-<<<<<<< HEAD
 			To:        int64(created + int64(msgsNum)),
-		})
-=======
-			To:        float64(created + int64(msgsNum)),
 		}, jsonTable)
->>>>>>> 8ada6658
+
 		_ = reader.DeleteMessages(context.Background(), readers.PageMetadata{
 			Format:    jsonFormat,
 			Publisher: id2,
 			From:      0,
-<<<<<<< HEAD
 			To:        int64(created + int64(msgsNum)),
-		})
-=======
-			To:        float64(created + int64(msgsNum)),
 		}, jsonTable)
->>>>>>> 8ada6658
 
 		for _, m := range messages {
 			err := writer.Consume(m)
