// Copyright (c) Mainflux
// SPDX-License-Identifier: Apache-2.0

package postgres

import (
	"context"
	"fmt"
	"strings"
	"text/template"

	"github.com/MainfluxLabs/mainflux/pkg/dbutil"
	"github.com/MainfluxLabs/mainflux/pkg/errors"
	mfjson "github.com/MainfluxLabs/mainflux/pkg/transformers/json"
	"github.com/MainfluxLabs/mainflux/pkg/transformers/senml"
	"github.com/MainfluxLabs/mainflux/readers"
	"github.com/jackc/pgerrcode"
	"github.com/jackc/pgx/v5/pgconn"
	"github.com/jmoiron/sqlx"
)

const (
	timeIntervals        = "ti"
	intervalAggregations = "ia"
	jsonTable            = "json"
	jsonOrder            = "created"
	senmlTable           = "senml"
	senmlOrder           = "time"
	minuteInterval       = "minute"
	hourInterval         = "hour"
	dayInterval          = "day"
	weekInterval         = "week"
	monthInterval        = "month"
	yearInterval         = "year"
)

type QueryParams struct {
	Table            string
	TimeColumn       string
	Condition        string
	ConditionForJoin string
	Limit            uint64
	AggInterval      string
	AggValue         int64
	AggField         string
	AggType          string
	Dir              string
}

type AggStrategy interface {
	// Function that builds the query for aggregation.
	BuildQuery(qp QueryParams) string

	// Function that returns selected strings.
	GetSelectedFields(qp QueryParams) string

	//Function containing aggregation expression.
	GetAggregateExpression(qp QueryParams) string
}

type aggregationService struct {
	db dbutil.Database
}

func newAggregationService(db dbutil.Database) *aggregationService {
	return &aggregationService{db: db}
}

func (as *aggregationService) readAggregatedJSONMessages(ctx context.Context, rpm readers.JSONPageMetadata) ([]readers.Message, uint64, error) {
	params := map[string]interface{}{
		"limit":     rpm.Limit,
		"offset":    rpm.Offset,
		"subtopic":  rpm.Subtopic,
		"publisher": rpm.Publisher,
		"protocol":  rpm.Protocol,
		"from":      rpm.From,
		"to":        rpm.To,
	}

	qp := QueryParams{
		Table:       jsonTable,
		TimeColumn:  jsonOrder,
		AggField:    rpm.AggField,
		AggInterval: rpm.AggInterval,
		AggValue:    rpm.AggValue,
		AggType:     rpm.AggType,
		Limit:       rpm.Limit,
		Dir:         rpm.Dir,
	}

	conditions := as.getJSONConditions(rpm)
	if len(conditions) > 0 {
		qp.Condition = "WHERE " + strings.Join(conditions, " AND ")
		qp.ConditionForJoin = "AND " + strings.Join(conditions, " AND ")
	}

	strategy := as.getAggregateStrategy(rpm.AggType)
	if strategy == nil {
		return []readers.Message{}, 0, nil
	}

	query := strategy.BuildQuery(qp)
	rows, err := as.db.NamedQueryContext(ctx, query, params)
	if err != nil {
		if pgErr, ok := err.(*pgconn.PgError); ok && pgErr.Code == pgerrcode.UndefinedTable {
			return []readers.Message{}, 0, nil
		}
		return []readers.Message{}, 0, errors.Wrap(readers.ErrReadMessages, err)
	}

	if rows == nil {
		return []readers.Message{}, 0, nil
	}
	defer rows.Close()

	messages, err := as.scanAggregatedMessages(rows, jsonTable)
	if err != nil {
		return []readers.Message{}, 0, err
	}

	timeTrunc := buildTruncTimeExpression(rpm.AggValue, rpm.AggInterval, jsonOrder)
	countQuery := fmt.Sprintf(`SELECT COUNT(DISTINCT %s) FROM %s %s`,
		timeTrunc, jsonTable, qp.Condition)

	total, err := dbutil.Total(ctx, as.db, countQuery, params)
	if err != nil {
		return []readers.Message{}, 0, err
	}

	return messages, total, nil
}

func (as *aggregationService) readAggregatedSenMLMessages(ctx context.Context, rpm readers.SenMLPageMetadata) ([]readers.Message, uint64, error) {
	params := map[string]interface{}{
		"limit":        rpm.Limit,
		"offset":       rpm.Offset,
		"subtopic":     rpm.Subtopic,
		"publisher":    rpm.Publisher,
		"name":         rpm.Name,
		"protocol":     rpm.Protocol,
		"value":        rpm.Value,
		"bool_value":   rpm.BoolValue,
		"string_value": rpm.StringValue,
		"data_value":   rpm.DataValue,
		"from":         rpm.From,
		"to":           rpm.To,
	}

	qp := QueryParams{
		Table:       senmlTable,
		TimeColumn:  senmlOrder,
		AggField:    rpm.AggField,
		AggInterval: rpm.AggInterval,
		AggValue:    rpm.AggValue,
		AggType:     rpm.AggType,
		Limit:       rpm.Limit,
		Dir:         rpm.Dir,
	}

	conditions := as.getSenMLConditions(rpm)
	if rpm.AggField != "" {
		conditions = append(conditions, "name = :agg_field")
		params["agg_field"] = rpm.AggField
	}

	if len(conditions) > 0 {
		qp.Condition = "WHERE " + strings.Join(conditions, " AND ")
		qp.ConditionForJoin = "AND " + strings.Join(conditions, " AND ")
	}

	strategy := as.getAggregateStrategy(rpm.AggType)
	if strategy == nil {
		return []readers.Message{}, 0, nil
	}

	query := strategy.BuildQuery(qp)
	rows, err := as.db.NamedQueryContext(ctx, query, params)
	if err != nil {
		if pgErr, ok := err.(*pgconn.PgError); ok && pgErr.Code == pgerrcode.UndefinedTable {
			return []readers.Message{}, 0, nil
		}
		return []readers.Message{}, 0, errors.Wrap(readers.ErrReadMessages, err)
	}
	if rows == nil {
		return []readers.Message{}, 0, nil
	}

	defer rows.Close()

	messages, err := as.scanAggregatedMessages(rows, senmlTable)
	if err != nil {
		return []readers.Message{}, 0, err
	}

	timeTrunc := buildTruncTimeExpression(rpm.AggValue, rpm.AggInterval, senmlOrder)
	countQuery := fmt.Sprintf(`SELECT COUNT(DISTINCT %s) FROM %s %s`,
		timeTrunc, senmlTable, qp.Condition)

	total, err := dbutil.Total(ctx, as.db, countQuery, params)
	if err != nil {
		return []readers.Message{}, 0, err
	}

	return messages, total, nil
}

func (as aggregationService) getAggregateStrategy(aggType string) AggStrategy {
	switch aggType {
	case readers.AggregationMax:
		return MaxStrategy{}
	case readers.AggregationMin:
		return MinStrategy{}
	case readers.AggregationAvg:
		return AvgStrategy{}
	case readers.AggregationCount:
		return CountStrategy{}
	default:
		return nil
	}
}

type MaxStrategy struct{}

func (maxStrt MaxStrategy) BuildQuery(qp QueryParams) string {
	tmpl := `
		WITH time_intervals AS (
			{{.TimeIntervals}}
		),
		interval_aggs AS (
			SELECT 
				ti.interval_time,
				{{.AggExpression}} as agg_value
			FROM time_intervals ti
			LEFT JOIN {{.Table}} m ON {{.TimeJoinCondition}}
				{{.ConditionForJoin}}
			GROUP BY ti.interval_time
			HAVING {{.AggExpression}} IS NOT NULL
		)
		SELECT DISTINCT ON (ia.interval_time) {{.SelectedFields}}
		FROM {{.Table}} m
		JOIN interval_aggs ia ON {{.TimeJoinConditionIA}}
			AND {{.ValueCondition}}
		{{.Condition}}
		ORDER BY ia.interval_time {{.Dir}}, {{.TimeColumn}} {{.Dir}};`

	return renderTemplate(tmpl, qp, maxStrt)
}

func (maxStrt MaxStrategy) GetSelectedFields(qp QueryParams) string {
	return "m.*"
}

func (maxStrt MaxStrategy) GetAggregateExpression(qp QueryParams) string {
	switch qp.Table {
	case senmlTable:
		return "MAX(m.value)"
	default:
		jsonPath := buildJSONPath(qp.AggField)
		return fmt.Sprintf("MAX(CAST(m.%s AS float))", jsonPath)
	}
}

type MinStrategy struct{}

func (minStrt MinStrategy) BuildQuery(qp QueryParams) string {
	tmpl := `
		WITH time_intervals AS (
			{{.TimeIntervals}}
		),
		interval_aggs AS (
			SELECT 
				ti.interval_time,
				{{.AggExpression}} as agg_value
			FROM time_intervals ti
			LEFT JOIN {{.Table}} m ON {{.TimeJoinCondition}}
				{{.ConditionForJoin}}
			GROUP BY ti.interval_time
			HAVING {{.AggExpression}} IS NOT NULL
		)
		SELECT DISTINCT ON (ia.interval_time) {{.SelectedFields}}
		FROM {{.Table}} m
		JOIN interval_aggs ia ON {{.TimeJoinConditionIA}}
			AND {{.ValueCondition}}
		{{.Condition}}
		ORDER BY ia.interval_time {{.Dir}}, {{.TimeColumn}} {{.Dir}};`

	return renderTemplate(tmpl, qp, minStrt)
}

func (minStrt MinStrategy) GetSelectedFields(qp QueryParams) string {
	return "m.*"
}

func (minStrt MinStrategy) GetAggregateExpression(qp QueryParams) string {
	switch qp.Table {
	case senmlTable:
		return "MIN(m.value)"
	default:
		jsonPath := buildJSONPath(qp.AggField)
		return fmt.Sprintf("MIN(CAST(m.%s AS float))", jsonPath)
	}
}

type AvgStrategy struct{}

func (avgStrt AvgStrategy) BuildQuery(qp QueryParams) string {
	tmpl := `
		WITH time_intervals AS (
			{{.TimeIntervals}}
		),
		interval_aggs AS (
			SELECT 
				ti.interval_time,
				{{.AggExpression}} as avg_value,
				MAX(m.{{.TimeColumn}}) as max_time  
			FROM time_intervals ti
			LEFT JOIN {{.Table}} m ON {{.TimeJoinCondition}}
				{{.ConditionForJoin}}
			GROUP BY ti.interval_time
			HAVING {{.AggExpression}} IS NOT NULL
		)
		SELECT DISTINCT ON (ia.interval_time) {{.SelectedFields}}
		FROM {{.Table}} m
		JOIN interval_aggs ia ON {{.TimeJoinConditionIA}}
			AND m.{{.TimeColumn}} = ia.max_time
		{{.Condition}}
		ORDER BY ia.interval_time {{.Dir}}, m.{{.TimeColumn}} {{.Dir}};`

	return renderTemplate(tmpl, qp, avgStrt)
}

func (avgStrt AvgStrategy) GetSelectedFields(qp QueryParams) string {
	switch qp.Table {
	case senmlTable:
		return `m.subtopic, m.publisher, m.protocol, m.name, m.unit,
				ia.avg_value as value, 
				m.string_value, m.bool_value, m.data_value, m.sum,
				m.time, m.update_time`
	default:
		return buildAggregatedJSONSelect(qp.AggField, "avg_value")
	}
}

func (avgStrt AvgStrategy) GetAggregateExpression(qp QueryParams) string {
	switch qp.Table {
	case senmlTable:
		return "AVG(m.value)"
	default:
		jsonPath := buildJSONPath(qp.AggField)
		return fmt.Sprintf("AVG(CAST(m.%s AS float))", jsonPath)
	}
}

type CountStrategy struct{}

func (countStrt CountStrategy) BuildQuery(qp QueryParams) string {
	tmpl := `
		WITH time_intervals AS (
			{{.TimeIntervals}}
		),
		interval_aggs AS (
			SELECT 
				ti.interval_time,
				{{.AggExpression}} as sum_value,
				MAX(m.{{.TimeColumn}}) as max_time  
			FROM time_intervals ti
			LEFT JOIN {{.Table}} m ON {{.TimeJoinCondition}}
				{{.ConditionForJoin}}
			GROUP BY ti.interval_time
			HAVING {{.AggExpression}} IS NOT NULL
		)
		SELECT DISTINCT ON (ia.interval_time) {{.SelectedFields}}
		FROM {{.Table}} m
		JOIN interval_aggs ia ON {{.TimeJoinConditionIA}}
			AND m.{{.TimeColumn}} = ia.max_time
		{{.Condition}}
		ORDER BY ia.interval_time {{.Dir}}, m.{{.TimeColumn}} {{.Dir}};`

	return renderTemplate(tmpl, qp, countStrt)
}

func renderTemplate(templateStr string, qp QueryParams, strategy AggStrategy) string {
	data := map[string]string{
<<<<<<< HEAD
		"TimeIntervals":       buildTimeIntervals(config),
		"AggExpression":       strategy.GetAggregateExpression(config),
		"Table":               config.Table,
		"TimeJoinCondition":   buildTimeJoinCondition(config, timeIntervals),
		"TimeJoinConditionIA": buildTimeJoinCondition(config, intervalAggregations),
		"ConditionForJoin":    config.ConditionForJoin,
		"SelectedFields":      strategy.GetSelectedFields(config),
		"ValueCondition":      buildValueCondition(config),
		"Condition":           config.Condition,
		"TimeColumn":          config.TimeColumn,
		"Dir":                 dbutil.GetDirQuery(config.Dir),
=======
		"TimeIntervals":       buildTimeIntervals(qp),
		"AggExpression":       strategy.GetAggregateExpression(qp),
		"Table":               qp.Table,
		"TimeJoinCondition":   buildTimeJoinCondition(qp, timeIntervals),
		"TimeJoinConditionIA": buildTimeJoinCondition(qp, intervalAggregations),
		"ConditionForJoin":    qp.ConditionForJoin,
		"SelectedFields":      strategy.GetSelectedFields(qp),
		"ValueCondition":      buildValueCondition(qp),
		"Condition":           qp.Condition,
		"TimeColumn":          qp.TimeColumn,
>>>>>>> 724eef02
	}

	tmpl := template.Must(template.New("query").Parse(templateStr))
	var result strings.Builder
	tmpl.Execute(&result, data)
	return result.String()
}

func (countStrt CountStrategy) GetSelectedFields(qp QueryParams) string {
	switch qp.Table {
	case senmlTable:
		return `m.subtopic, m.publisher, m.protocol, m.name, m.unit,
				ia.sum_value as value, 
				m.string_value, m.bool_value, m.data_value, m.sum,
				m.time, m.update_time`
	default:
		return buildAggregatedJSONSelect(qp.AggField, "sum_value")
	}
}

func (countStrt CountStrategy) GetAggregateExpression(qp QueryParams) string {
	switch qp.Table {
	case senmlTable:
		return "COUNT(m.value)"
	default:
		jsonPath := buildJSONPath(qp.AggField)
		return fmt.Sprintf("COUNT(m.%s)", jsonPath)
	}
}

<<<<<<< HEAD
func buildTimeIntervals(config QueryConfig) string {
	dq := dbutil.GetDirQuery(config.Dir)
	lq := fmt.Sprintf("LIMIT %d", config.Limit)
	if config.Limit <= 0 {
		lq = ""
	}
=======
func buildTimeIntervals(qp QueryParams) string {
	timeTrunc := buildTruncTimeExpression(qp.AggValue, qp.AggInterval, qp.TimeColumn)
>>>>>>> 724eef02
	return fmt.Sprintf(`
        SELECT DISTINCT %s as interval_time
        FROM %s 
        %s
<<<<<<< HEAD
        ORDER BY interval_time %s 
		%s`,
		config.AggInterval, config.TimeColumn, config.Table, config.Condition, dq, lq)
=======
        ORDER BY interval_time DESC
        LIMIT %d`,
		timeTrunc, qp.Table, qp.Condition, qp.Limit)
>>>>>>> 724eef02
}

func buildTruncTimeExpression(intervalVal int64, intervalUnit string, timeColumn string) string {
	timestamp := fmt.Sprintf("to_timestamp(%s / 1000000000)", timeColumn)

	interval := fmt.Sprintf("%d %s", intervalVal, intervalUnit)
	if isStandardInterval(interval) {
		return fmt.Sprintf("date_trunc('%s', %s)", interval, timestamp)
	}

	return fmt.Sprintf(
		"to_timestamp(floor(extract(epoch from %s) / extract(epoch from interval '%s')) * extract(epoch from interval '%s'))",
		timestamp,
		interval,
		interval,
	)
}

func buildTimeJoinCondition(qp QueryParams, tableAlias string) string {
	timeTrunc := buildTruncTimeExpression(qp.AggValue, qp.AggInterval, "m."+qp.TimeColumn)
	return fmt.Sprintf("%s = %s.interval_time", timeTrunc, tableAlias)
}

func buildValueCondition(qp QueryParams) string {
	switch qp.Table {
	case senmlTable:
		// Always match on 'value' column for SenML
		return "m.value = ia.agg_value"
	default:
		jsonPath := buildJSONPath(qp.AggField)
		return fmt.Sprintf("CAST(m.%s as FLOAT) = ia.agg_value", jsonPath)
	}
}

func (as *aggregationService) scanAggregatedMessages(rows *sqlx.Rows, format string) ([]readers.Message, error) {
	var messages []readers.Message

	switch format {
	case senmlTable:
		for rows.Next() {
			msg := senml.Message{}
			if err := rows.StructScan(&msg); err != nil {
				return nil, errors.Wrap(readers.ErrReadMessages, err)
			}
			messages = append(messages, msg)
		}
	default:
		for rows.Next() {
			msg := mfjson.Message{}
			if err := rows.StructScan(&msg); err != nil {
				return nil, errors.Wrap(readers.ErrReadMessages, err)
			}

			m, err := msg.ToMap()
			if err != nil {
				return nil, errors.Wrap(readers.ErrReadMessages, err)
			}
			messages = append(messages, m)
		}
	}

	return messages, nil
}

func buildJSONPath(field string) string {
	parts := strings.Split(field, ".")
	if len(parts) == 1 {
		return fmt.Sprintf("payload->>'%s'", parts[0])
	}

	var path strings.Builder
	path.WriteString("payload")

	for i, part := range parts {
		if i == len(parts)-1 {
			path.WriteString(fmt.Sprintf("->>'%s'", part))
		} else {
			path.WriteString(fmt.Sprintf("->'%s'", part))
		}
	}

	return path.String()
}

func buildAggregatedJSONSelect(aggField string, aggAlias string) string {
	parts := strings.Split(aggField, ".")
	if len(parts) == 1 {
		return fmt.Sprintf(`m.created, m.subtopic, m.publisher, m.protocol,
				jsonb_set(m.payload, '{%s}', to_jsonb(ia.%s)) as payload`,
			parts[0], aggAlias)
	}

	pathArray := "{" + strings.Join(parts, ",") + "}"
	return fmt.Sprintf(`m.created, m.subtopic, m.publisher, m.protocol,
			jsonb_set(m.payload, '%s', to_jsonb(ia.%s)) as payload`,
		pathArray, aggAlias)
}

func (as *aggregationService) getJSONConditions(rpm readers.JSONPageMetadata) []string {
	var conditions []string

	if rpm.Subtopic != "" {
		conditions = append(conditions, "subtopic = :subtopic")
	}
	if rpm.Publisher != "" {
		conditions = append(conditions, "publisher = :publisher")
	}
	if rpm.Protocol != "" {
		conditions = append(conditions, "protocol = :protocol")
	}
	if rpm.From != 0 {
		conditions = append(conditions, fmt.Sprintf("%s >= :from", jsonOrder))
	}
	if rpm.To != 0 {
		conditions = append(conditions, fmt.Sprintf("%s <= :to", jsonOrder))
	}

	return conditions
}

func (as *aggregationService) getSenMLConditions(rpm readers.SenMLPageMetadata) []string {
	var conditions []string

	if rpm.Subtopic != "" {
		conditions = append(conditions, "subtopic = :subtopic")
	}
	if rpm.Publisher != "" {
		conditions = append(conditions, "publisher = :publisher")
	}
	if rpm.Protocol != "" {
		conditions = append(conditions, "protocol = :protocol")
	}
	if rpm.Name != "" {
		conditions = append(conditions, "name = :name")
	}
	if rpm.Value != 0 {
		comparator := as.parseComparator(rpm.Comparator)
		conditions = append(conditions, fmt.Sprintf("value %s :value", comparator))
	}
	if rpm.BoolValue {
		conditions = append(conditions, "bool_value = :bool_value")
	}
	if rpm.StringValue != "" {
		conditions = append(conditions, "string_value = :string_value")
	}
	if rpm.DataValue != "" {
		conditions = append(conditions, "data_value = :data_value")
	}
	if rpm.From != 0 {
		conditions = append(conditions, fmt.Sprintf("%s >= :from", senmlOrder))
	}
	if rpm.To != 0 {
		conditions = append(conditions, fmt.Sprintf("%s <= :to", senmlOrder))
	}

	return conditions
}

func (as *aggregationService) parseComparator(comparator string) string {
	switch comparator {
	case readers.EqualKey:
		return "="
	case readers.LowerThanKey:
		return "<"
	case readers.LowerThanEqualKey:
		return "<="
	case readers.GreaterThanKey:
		return ">"
	case readers.GreaterThanEqualKey:
		return ">="
	default:
		return "="
	}
}

func isStandardInterval(interval string) bool {
	switch interval {
	case minuteInterval, hourInterval, dayInterval, weekInterval,
		monthInterval, yearInterval:
		return true
	default:
		return false
	}
}<|MERGE_RESOLUTION|>--- conflicted
+++ resolved
@@ -381,19 +381,6 @@
 
 func renderTemplate(templateStr string, qp QueryParams, strategy AggStrategy) string {
 	data := map[string]string{
-<<<<<<< HEAD
-		"TimeIntervals":       buildTimeIntervals(config),
-		"AggExpression":       strategy.GetAggregateExpression(config),
-		"Table":               config.Table,
-		"TimeJoinCondition":   buildTimeJoinCondition(config, timeIntervals),
-		"TimeJoinConditionIA": buildTimeJoinCondition(config, intervalAggregations),
-		"ConditionForJoin":    config.ConditionForJoin,
-		"SelectedFields":      strategy.GetSelectedFields(config),
-		"ValueCondition":      buildValueCondition(config),
-		"Condition":           config.Condition,
-		"TimeColumn":          config.TimeColumn,
-		"Dir":                 dbutil.GetDirQuery(config.Dir),
-=======
 		"TimeIntervals":       buildTimeIntervals(qp),
 		"AggExpression":       strategy.GetAggregateExpression(qp),
 		"Table":               qp.Table,
@@ -404,7 +391,7 @@
 		"ValueCondition":      buildValueCondition(qp),
 		"Condition":           qp.Condition,
 		"TimeColumn":          qp.TimeColumn,
->>>>>>> 724eef02
+		"Dir":                 dbutil.GetDirQuery(qp.Dir),
 	}
 
 	tmpl := template.Must(template.New("query").Parse(templateStr))
@@ -435,30 +422,20 @@
 	}
 }
 
-<<<<<<< HEAD
-func buildTimeIntervals(config QueryConfig) string {
-	dq := dbutil.GetDirQuery(config.Dir)
-	lq := fmt.Sprintf("LIMIT %d", config.Limit)
-	if config.Limit <= 0 {
+func buildTimeIntervals(qp QueryParams) string {
+	dq := dbutil.GetDirQuery(qp.Dir)
+	lq := fmt.Sprintf("LIMIT %d", qp.Limit)
+	if qp.Limit <= 0 {
 		lq = ""
 	}
-=======
-func buildTimeIntervals(qp QueryParams) string {
 	timeTrunc := buildTruncTimeExpression(qp.AggValue, qp.AggInterval, qp.TimeColumn)
->>>>>>> 724eef02
 	return fmt.Sprintf(`
         SELECT DISTINCT %s as interval_time
         FROM %s 
         %s
-<<<<<<< HEAD
         ORDER BY interval_time %s 
 		%s`,
-		config.AggInterval, config.TimeColumn, config.Table, config.Condition, dq, lq)
-=======
-        ORDER BY interval_time DESC
-        LIMIT %d`,
-		timeTrunc, qp.Table, qp.Condition, qp.Limit)
->>>>>>> 724eef02
+		timeTrunc, qp.Table, qp.Condition, dq, lq)
 }
 
 func buildTruncTimeExpression(intervalVal int64, intervalUnit string, timeColumn string) string {
