--- conflicted
+++ resolved
@@ -41,17 +41,10 @@
 			return nil, err
 		}
 
-<<<<<<< HEAD
-		return listMessagesRes{
-			PageMetadata: req.pageMeta,
-			Total:        page.Total,
-			Messages:     page.Messages,
-=======
 		return listJSONMessagesRes{
-			JSONPageMetadata: page.JSONPageMetadata,
+			JSONPageMetadata: req.pageMeta,
 			Total:            page.Total,
 			Messages:         page.Messages,
->>>>>>> d966b6c5
 		}, nil
 	}
 }
@@ -82,17 +75,10 @@
 			return nil, err
 		}
 
-<<<<<<< HEAD
-		return listMessagesRes{
-			PageMetadata: req.pageMeta,
-			Total:        page.Total,
-			Messages:     page.Messages,
-=======
 		return listSenMLMessagesRes{
-			SenMLPageMetadata: page.SenMLPageMetadata,
+			SenMLPageMetadata: req.pageMeta,
 			Total:             page.Total,
 			Messages:          page.Messages,
->>>>>>> d966b6c5
 		}, nil
 	}
 }
