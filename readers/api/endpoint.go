--- conflicted
+++ resolved
@@ -21,25 +21,7 @@
 			return nil, err
 		}
 
-<<<<<<< HEAD
-		var page readers.JSONMessagesPage
-		switch {
-		case req.thingKey.Key != "":
-			pc, err := getPubConfByKey(ctx, req.thingKey.Type, req.thingKey.Key)
-			if err != nil {
-				return nil, err
-			}
-			req.pageMeta.Publisher = pc.PublisherID
-		default:
-			if err := isAdmin(ctx, req.token); err != nil {
-				return nil, err
-			}
-		}
-
-		page, err := svc.ListJSONMessages(ctx, req.pageMeta)
-=======
-		page, err := svc.ListJSONMessages(ctx, req.token, req.key, req.pageMeta)
->>>>>>> b1ce80ed
+		page, err := svc.ListJSONMessages(ctx, req.token, req.thingKey.Type, req.thingKey.Type, req.pageMeta)
 		if err != nil {
 			return nil, err
 		}
@@ -59,25 +41,7 @@
 			return nil, err
 		}
 
-<<<<<<< HEAD
-		var page readers.SenMLMessagesPage
-		switch {
-		case req.thingKey.Key != "":
-			pc, err := getPubConfByKey(ctx, req.thingKey.Type, req.thingKey.Key)
-			if err != nil {
-				return nil, err
-			}
-			req.pageMeta.Publisher = pc.PublisherID
-		default:
-			if err := isAdmin(ctx, req.token); err != nil {
-				return nil, err
-			}
-		}
-
-		page, err := svc.ListSenMLMessages(ctx, req.pageMeta)
-=======
-		page, err := svc.ListSenMLMessages(ctx, req.token, req.key, req.pageMeta)
->>>>>>> b1ce80ed
+		page, err := svc.ListSenMLMessages(ctx, req.token, req.thingKey.Type, req.thingKey.Type, req.pageMeta)
 		if err != nil {
 			return nil, err
 		}
@@ -97,27 +61,7 @@
 			return nil, err
 		}
 
-<<<<<<< HEAD
-		switch {
-		case req.thingKey.Key != "":
-			pc, err := getPubConfByKey(ctx, req.thingKey.Type, req.thingKey.Key)
-			if err != nil {
-				return nil, errors.Wrap(errors.ErrAuthentication, err)
-			}
-			req.pageMeta.Publisher = pc.PublisherID
-		case req.token != "":
-			if err := isAdmin(ctx, req.token); err != nil {
-				return nil, err
-			}
-		default:
-			return nil, errors.ErrAuthentication
-		}
-
-		err := svc.DeleteJSONMessages(ctx, req.pageMeta)
-		if err != nil {
-=======
-		if err := svc.DeleteJSONMessages(ctx, req.token, req.key, req.pageMeta); err != nil {
->>>>>>> b1ce80ed
+		if err := svc.DeleteJSONMessages(ctx, req.token, req.thingKey.Type, req.thingKey.Key, req.pageMeta); err != nil {
 			return nil, err
 		}
 
@@ -132,28 +76,7 @@
 			return nil, err
 		}
 
-<<<<<<< HEAD
-		switch {
-		case req.thingKey.Key != "":
-			pc, err := getPubConfByKey(ctx, req.thingKey.Type, req.thingKey.Key)
-			if err != nil {
-				return nil, errors.Wrap(errors.ErrAuthentication, err)
-			}
-			req.pageMeta.Publisher = pc.PublisherID
-
-		case req.token != "":
-			if err := isAdmin(ctx, req.token); err != nil {
-				return nil, err
-			}
-		default:
-			return nil, errors.ErrAuthentication
-		}
-
-		err := svc.DeleteSenMLMessages(ctx, req.pageMeta)
-		if err != nil {
-=======
-		if err := svc.DeleteSenMLMessages(ctx, req.token, req.key, req.pageMeta); err != nil {
->>>>>>> b1ce80ed
+		if err := svc.DeleteSenMLMessages(ctx, req.token, req.thingKey.Type, req.thingKey.Key, req.pageMeta); err != nil {
 			return nil, err
 		}
 
