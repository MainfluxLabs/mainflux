--- conflicted
+++ resolved
@@ -21,15 +21,7 @@
 			return nil, err
 		}
 
-<<<<<<< HEAD
-		var page readers.JSONMessagesPage
-		pc, err := getPubConfByKey(ctx, req.key)
-		if err != nil {
-			return nil, err
-		}
-		req.pageMeta.Publisher = pc.PublisherID
-
-		page, err = svc.ListJSONMessages(ctx, req.pageMeta)
+		page, err := svc.ListJSONMessages(ctx, req.token, req.key, req.pageMeta)
 		if err != nil {
 			return nil, err
 		}
@@ -42,37 +34,6 @@
 	}
 }
 
-func listAdminJSONMessagesEndpoint(svc readers.MessageRepository) endpoint.Endpoint {
-	return func(ctx context.Context, request interface{}) (interface{}, error) {
-		req := request.(listJSONMessagesReq)
-		if err := req.validate(); err != nil {
-			return nil, err
-		}
-
-		if err := isAdmin(ctx, req.token); err != nil {
-			return nil, err
-		}
-
-		if req.pageMeta.Publisher == "" {
-			return nil, errors.New("publisherID is required for admin query")
-		}
-
-		page, err := svc.ListJSONMessages(ctx, req.pageMeta)
-=======
-		page, err := svc.ListJSONMessages(ctx, req.token, req.key, req.pageMeta)
->>>>>>> b1ce80ed
-		if err != nil {
-			return nil, err
-		}
-
-		return listJSONMessagesRes{
-			JSONPageMetadata: req.pageMeta,
-			Total:            page.Total,
-			Messages:         page.Messages,
-		}, nil
-	}
-}
-
 func listSenMLMessagesEndpoint(svc readers.Service) endpoint.Endpoint {
 	return func(ctx context.Context, request interface{}) (interface{}, error) {
 		req := request.(listSenMLMessagesReq)
@@ -80,45 +41,7 @@
 			return nil, err
 		}
 
-<<<<<<< HEAD
-		pc, err := getPubConfByKey(ctx, req.key)
-		if err != nil {
-			return nil, err
-		}
-		req.pageMeta.Publisher = pc.PublisherID
-
-		page, err := svc.ListSenMLMessages(ctx, req.pageMeta)
-		if err != nil {
-			return nil, err
-		}
-
-		return listSenMLMessagesRes{
-			SenMLPageMetadata: req.pageMeta,
-			Total:             page.Total,
-			Messages:          page.Messages,
-		}, nil
-	}
-}
-
-func listAdminSenMLMessagesEndpoint(svc readers.MessageRepository) endpoint.Endpoint {
-	return func(ctx context.Context, request interface{}) (interface{}, error) {
-		req := request.(listSenMLMessagesReq)
-		if err := req.validate(); err != nil {
-			return nil, err
-		}
-
-		if err := isAdmin(ctx, req.token); err != nil {
-			return nil, err
-		}
-
-		if req.pageMeta.Publisher == "" {
-			return nil, errors.New("publisherID is required for admin query")
-		}
-
-		page, err := svc.ListSenMLMessages(ctx, req.pageMeta)
-=======
 		page, err := svc.ListSenMLMessages(ctx, req.token, req.key, req.pageMeta)
->>>>>>> b1ce80ed
 		if err != nil {
 			return nil, err
 		}
@@ -293,4 +216,4 @@
 
 		return restoreMessagesRes{}, nil
 	}
-}+}
