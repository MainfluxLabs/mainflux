--- conflicted
+++ resolved
@@ -35,12 +35,9 @@
 	intervalKey            = "interval"
 	toKey                  = "to"
 	defFormat              = "messages"
-<<<<<<< HEAD
 	aggregationKey         = "aggregation"
 	aggregateFieldKey      = "aggregate_field"
-=======
 	publisherID            = "publisherID"
->>>>>>> abb9e5d1
 )
 
 var (
