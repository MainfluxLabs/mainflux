// Copyright (c) Mainflux
// SPDX-License-Identifier: Apache-2.0

package api

import (
	"context"
	"encoding/json"
	"fmt"
	"io"
	"net/http"
	"strings"

	"github.com/MainfluxLabs/mainflux"
	auth "github.com/MainfluxLabs/mainflux/auth"
	"github.com/MainfluxLabs/mainflux/logger"
	"github.com/MainfluxLabs/mainflux/pkg/apiutil"
	"github.com/MainfluxLabs/mainflux/pkg/errors"
	protomfx "github.com/MainfluxLabs/mainflux/pkg/proto"
	"github.com/MainfluxLabs/mainflux/readers"
	kithttp "github.com/go-kit/kit/transport/http"
	"github.com/go-zoo/bone"
	"github.com/prometheus/client_golang/prometheus/promhttp"
)

const (
	octetStreamContentType = "application/octet-stream"
	subtopicKey            = "subtopic"
	protocolKey            = "protocol"
	valueKey               = "v"
	stringValueKey         = "vs"
	dataValueKey           = "vd"
	boolValueKey           = "vb"
	comparatorKey          = "comparator"
	fromKey                = "from"
	toKey                  = "to"
<<<<<<< HEAD
	convertKey             = "convert"
	formatKey              = "format"
	csvFormat              = "csv"
	jsonFormat             = "json"
=======
	defFormat              = "messages"
	aggIntervalKey         = "agg_interval"
	aggTypeKey             = "agg_type"
	aggFieldKey            = "agg_field"
>>>>>>> 4a4686a8
)

var (
	thingc protomfx.ThingsServiceClient
	authc  protomfx.AuthServiceClient
)

// MakeHandler returns a HTTP handler for API endpoints.
func MakeHandler(svc readers.MessageRepository, tc protomfx.ThingsServiceClient, ac protomfx.AuthServiceClient, svcName string, logger logger.Logger) http.Handler {
	thingc = tc
	authc = ac

	opts := []kithttp.ServerOption{
		kithttp.ServerErrorEncoder(encodeError),
	}

	mux := bone.New()
	mux.Get("/messages", kithttp.NewServer(
		listAllMessagesEndpoint(svc),
		decodeListAllMessages,
		encodeResponse,
		opts...,
	))
	mux.Delete("/messages", kithttp.NewServer(
		deleteMessagesEndpoint(svc),
		decodeDeleteMessages,
		encodeResponse,
		opts...,
	))

	mux.Get("/messages/:format/backup", kithttp.NewServer(
		backupMessagesEndpoint(svc),
		decodeBackupMessages,
		encodeBackupFileResponse,
		opts...,
	))

	mux.Post("/messages/:format/restore", kithttp.NewServer(
		restoreMessagesEndpoint(svc),
		decodeRestore,
		encodeResponse,
		opts...,
	))

	mux.GetFunc("/health", mainflux.Health(svcName))
	mux.Handle("/metrics", promhttp.Handler())

	return mux
}

func decodeListAllMessages(_ context.Context, r *http.Request) (interface{}, error) {
	offset, err := apiutil.ReadUintQuery(r, apiutil.OffsetKey, apiutil.DefOffset)
	if err != nil {
		return nil, err
	}

	limit, err := apiutil.ReadLimitQuery(r, apiutil.LimitKey, apiutil.DefLimit)
	if err != nil {
		return nil, err
	}

	subtopic, err := apiutil.ReadStringQuery(r, subtopicKey, "")
	if err != nil {
		return nil, err
	}

	protocol, err := apiutil.ReadStringQuery(r, protocolKey, "")
	if err != nil {
		return nil, err
	}

	name, err := apiutil.ReadStringQuery(r, apiutil.NameKey, "")
	if err != nil {
		return nil, err
	}

	v, err := apiutil.ReadFloatQuery(r, valueKey, 0)
	if err != nil {
		return nil, err
	}

	comparator, err := apiutil.ReadStringQuery(r, comparatorKey, "")
	if err != nil {
		return nil, err
	}

	vs, err := apiutil.ReadStringQuery(r, stringValueKey, "")
	if err != nil {
		return nil, err
	}

	vd, err := apiutil.ReadStringQuery(r, dataValueKey, "")
	if err != nil {
		return nil, err
	}

	from, err := apiutil.ReadIntQuery(r, fromKey, 0)
	if err != nil {
		return nil, err
	}

	to, err := apiutil.ReadIntQuery(r, toKey, 0)
	if err != nil {
		return nil, err
	}

	ai, err := apiutil.ReadStringQuery(r, aggIntervalKey, "")
	if err != nil {
		return nil, err
	}

	at, err := apiutil.ReadStringQuery(r, aggTypeKey, "")
	if err != nil {
		return nil, err
	}

	af, err := apiutil.ReadStringQuery(r, aggFieldKey, "")
	if err != nil {
		return nil, err
	}

	req := listAllMessagesReq{
		token: apiutil.ExtractBearerToken(r),
		key:   apiutil.ExtractThingKey(r),
		pageMeta: readers.PageMetadata{
			Offset:      offset,
			Limit:       limit,
			Subtopic:    subtopic,
			Protocol:    protocol,
			Name:        name,
			Value:       v,
			Comparator:  comparator,
			StringValue: vs,
			DataValue:   vd,
			From:        from,
			To:          to,
			AggInterval: ai,
			AggType:     at,
			AggField:    af,
		},
	}

	vb, err := apiutil.ReadBoolQuery(r, boolValueKey, false)
	if err != nil && err != apiutil.ErrNotFoundParam {
		return nil, err
	}
	if err == nil {
		req.pageMeta.BoolValue = vb
	}

	return req, nil
}

func decodeDeleteMessages(_ context.Context, r *http.Request) (interface{}, error) {
	from, err := apiutil.ReadIntQuery(r, fromKey, 0)
	if err != nil {
		return nil, err
	}

	to, err := apiutil.ReadIntQuery(r, toKey, 0)
	if err != nil {
		return nil, err
	}

	req := deleteMessagesReq{
		token: apiutil.ExtractBearerToken(r),
		key:   apiutil.ExtractThingKey(r),
		pageMeta: readers.PageMetadata{
			From: from,
			To:   to,
		},
	}

	return req, nil
}

func decodeRestore(_ context.Context, r *http.Request) (interface{}, error) {
	token := apiutil.ExtractBearerToken(r)

	data, err := io.ReadAll(r.Body)
	if err != nil {
		return nil, errors.Wrap(apiutil.ErrMalformedEntity, err)
	}

	var fileType string
	formatType := r.Header.Get("Content-Type")
	switch formatType {
	case apiutil.ContentTypeJSON:
		fileType = jsonFormat
	case apiutil.ContentTypeCSV:
		fileType = csvFormat

	default:
		return nil, errors.Wrap(apiutil.ErrUnsupportedContentType, err)
	}

	return restoreMessagesReq{
		token:         token,
		fileType:      fileType,
		messageFormat: bone.GetValue(r, formatKey),
		Messages:      data,
	}, nil
}

func encodeResponse(_ context.Context, w http.ResponseWriter, response interface{}) error {
	w.Header().Set("Content-Type", apiutil.ContentTypeJSON)

	if ar, ok := response.(apiutil.Response); ok {
		for k, v := range ar.Headers() {
			w.Header().Set(k, v)
		}

		w.WriteHeader(ar.Code())

		if ar.Empty() {
			return nil
		}
	}

	return json.NewEncoder(w).Encode(response)
}

func decodeBackupMessages(_ context.Context, r *http.Request) (interface{}, error) {
	convertFormat, err := apiutil.ReadStringQuery(r, convertKey, "json")
	if err != nil {
		return nil, err
	}

	convertFormat = strings.ToLower(strings.TrimSpace(convertFormat))

	if convertFormat != "json" && convertFormat != "csv" {
		return nil, errors.Wrap(apiutil.ErrInvalidQueryParams,
			fmt.Errorf("invalid format '%s': must be 'json' or 'csv'", convertFormat))
	}

	offset, err := apiutil.ReadUintQuery(r, apiutil.OffsetKey, 0)
	if err != nil {
		return nil, err
	}

	limit, err := apiutil.ReadLimitQuery(r, apiutil.LimitKey, 100000)
	if err != nil {
		return nil, err
	}

	subtopic, err := apiutil.ReadStringQuery(r, subtopicKey, "")
	if err != nil {
		return nil, err
	}

	protocol, err := apiutil.ReadStringQuery(r, protocolKey, "")
	if err != nil {
		return nil, err
	}

	name, err := apiutil.ReadStringQuery(r, apiutil.NameKey, "")
	if err != nil {
		return nil, err
	}

	v, err := apiutil.ReadFloatQuery(r, valueKey, 0)
	if err != nil {
		return nil, err
	}

	comparator, err := apiutil.ReadStringQuery(r, comparatorKey, "")
	if err != nil {
		return nil, err
	}

	vs, err := apiutil.ReadStringQuery(r, stringValueKey, "")
	if err != nil {
		return nil, err
	}

	vd, err := apiutil.ReadStringQuery(r, dataValueKey, "")
	if err != nil {
		return nil, err
	}

	from, err := apiutil.ReadIntQuery(r, fromKey, 0)
	if err != nil {
		return nil, err
	}

	to, err := apiutil.ReadIntQuery(r, toKey, 0)
	if err != nil {
		return nil, err
	}

	i, err := apiutil.ReadStringQuery(r, intervalKey, "")
	if err != nil {
		return nil, err
	}

	req := backupMessagesReq{
		token:         apiutil.ExtractBearerToken(r),
		messageFormat: bone.GetValue(r, formatKey),
		convertFormat: convertFormat,
		pageMeta: readers.PageMetadata{
			Offset:      offset,
			Limit:       limit,
			Subtopic:    subtopic,
			Protocol:    protocol,
			Name:        name,
			Value:       v,
			Comparator:  comparator,
			StringValue: vs,
			DataValue:   vd,
			From:        from,
			To:          to,
			Interval:    i,
		},
	}

	vb, err := apiutil.ReadBoolQuery(r, boolValueKey, false)
	if err != nil && err != apiutil.ErrNotFoundParam {
		return nil, err
	}
	if err == nil {
		req.pageMeta.BoolValue = vb
	}

	return req, nil
}

func encodeBackupFileResponse(_ context.Context, w http.ResponseWriter, response interface{}) error {
	w.Header().Set("Content-Type", octetStreamContentType)

	if ar, ok := response.(backupFileRes); ok {
		for k, v := range ar.Headers() {
			w.Header().Set(k, v)
		}

		w.WriteHeader(ar.Code())

		if ar.Empty() {
			return nil
		}

		w.Write(ar.file)
	}

	return nil
}

func encodeError(_ context.Context, err error, w http.ResponseWriter) {
	switch {
	case errors.Contains(err, nil):
	case errors.Contains(err, apiutil.ErrInvalidQueryParams),
		errors.Contains(err, apiutil.ErrMalformedEntity),
		err == apiutil.ErrLimitSize,
		err == apiutil.ErrOffsetSize,
		err == apiutil.ErrEmptyList,
		err == apiutil.ErrInvalidComparator:
		w.WriteHeader(http.StatusBadRequest)
	case errors.Contains(err, errors.ErrAuthentication),
		err == apiutil.ErrBearerToken:
		w.WriteHeader(http.StatusUnauthorized)
	case errors.Contains(err, errors.ErrAuthorization):
		w.WriteHeader(http.StatusForbidden)
	case errors.Contains(err, errors.ErrNotFound):
		w.WriteHeader(http.StatusNotFound)
	case errors.Contains(err, apiutil.ErrUnsupportedContentType):
		w.WriteHeader(http.StatusUnsupportedMediaType)
	case errors.Contains(err, errors.ErrConflict):
		w.WriteHeader(http.StatusConflict)
	case errors.Contains(err, errors.ErrScanMetadata):
		w.WriteHeader(http.StatusUnprocessableEntity)
	case errors.Contains(err, readers.ErrReadMessages),
		errors.Contains(err, errors.ErrCreateEntity):
		w.WriteHeader(http.StatusInternalServerError)
	default:
		w.WriteHeader(http.StatusInternalServerError)
	}

	apiutil.WriteErrorResponse(err, w)
}

func getPubConfByKey(ctx context.Context, key string) (*protomfx.PubConfByKeyRes, error) {
	pc, err := thingc.GetPubConfByKey(ctx, &protomfx.PubConfByKeyReq{Key: key})
	if err != nil {
		return nil, err
	}

	return pc, nil
}

func isAdmin(ctx context.Context, token string) error {
	req := &protomfx.AuthorizeReq{
		Token:   token,
		Subject: auth.RootSub,
	}

	if _, err := authc.Authorize(ctx, req); err != nil {
		return err
	}

	return nil
}<|MERGE_RESOLUTION|>--- conflicted
+++ resolved
@@ -34,17 +34,14 @@
 	comparatorKey          = "comparator"
 	fromKey                = "from"
 	toKey                  = "to"
-<<<<<<< HEAD
 	convertKey             = "convert"
 	formatKey              = "format"
 	csvFormat              = "csv"
 	jsonFormat             = "json"
-=======
 	defFormat              = "messages"
 	aggIntervalKey         = "agg_interval"
 	aggTypeKey             = "agg_type"
 	aggFieldKey            = "agg_field"
->>>>>>> 4a4686a8
 )
 
 var (
@@ -335,11 +332,6 @@
 		return nil, err
 	}
 
-	i, err := apiutil.ReadStringQuery(r, intervalKey, "")
-	if err != nil {
-		return nil, err
-	}
-
 	req := backupMessagesReq{
 		token:         apiutil.ExtractBearerToken(r),
 		messageFormat: bone.GetValue(r, formatKey),
@@ -356,7 +348,6 @@
 			DataValue:   vd,
 			From:        from,
 			To:          to,
-			Interval:    i,
 		},
 	}
 
