// Copyright (c) Mainflux
// SPDX-License-Identifier: Apache-2.0

package api

import (
	"context"
	"encoding/json"
	"io"
	"net/http"

	"github.com/MainfluxLabs/mainflux"
	auth "github.com/MainfluxLabs/mainflux/auth"
	"github.com/MainfluxLabs/mainflux/logger"
	"github.com/MainfluxLabs/mainflux/pkg/apiutil"
	"github.com/MainfluxLabs/mainflux/pkg/dbutil"
	"github.com/MainfluxLabs/mainflux/pkg/errors"
	protomfx "github.com/MainfluxLabs/mainflux/pkg/proto"
	"github.com/MainfluxLabs/mainflux/readers"
	kithttp "github.com/go-kit/kit/transport/http"
	"github.com/go-zoo/bone"
	"github.com/prometheus/client_golang/prometheus/promhttp"
)

const (
	octetStreamContentType = "application/octet-stream"
	subtopicKey            = "subtopic"
	protocolKey            = "protocol"
	valueKey               = "v"
	stringValueKey         = "vs"
	dataValueKey           = "vd"
	boolValueKey           = "vb"
	comparatorKey          = "comparator"
	fromKey                = "from"
	toKey                  = "to"
	formatKey              = "format"
	convertKey             = "convert"
	aggIntervalKey         = "agg_interval"
	aggTypeKey             = "agg_type"
	aggFieldKey            = "agg_field"
	jsonFormat             = "json"
	senmlFormat            = "senml"
	csvFormat              = "csv"
	defFormat              = "messages"
)

var (
	thingc protomfx.ThingsServiceClient
	authc  protomfx.AuthServiceClient
)

func MakeHandler(svc readers.MessageRepository, tc protomfx.ThingsServiceClient, ac protomfx.AuthServiceClient, svcName string, logger logger.Logger) http.Handler {
	thingc = tc
	authc = ac

	opts := []kithttp.ServerOption{
		kithttp.ServerErrorEncoder(encodeError),
	}

	mux := bone.New()

	mux.Get("/json", kithttp.NewServer(
		listJSONMessagesEndpoint(svc),
		decodeListJSONMessages,
		encodeResponse,
		opts...,
	))

	mux.Get("/senml", kithttp.NewServer(
		listSenMLMessagesEndpoint(svc),
		decodeListSenMLMessages,
		encodeResponse,
		opts...,
	))

	mux.Delete("/json", kithttp.NewServer(
		deleteJSONMessagesEndpoint(svc),
		decodeDeleteJSONMessages,
		encodeResponse,
		opts...,
	))

	mux.Delete("/senml", kithttp.NewServer(
		deleteSenMLMessagesEndpoint(svc),
		decodeDeleteSenMLMessages,
		encodeResponse,
		opts...,
	))

	mux.Get("/json/backup", kithttp.NewServer(
		backupJSONMessagesEndpoint(svc),
		decodeBackupJSONMessages,
		encodeBackupFileResponse,
		opts...,
	))

	mux.Get("/senml/backup", kithttp.NewServer(
		backupSenMLMessagesEndpoint(svc),
		decodeBackupSenMLMessages,
		encodeBackupFileResponse,
		opts...,
	))

	mux.Post("/json/restore", kithttp.NewServer(
		restoreJSONMessagesEndpoint(svc),
		decodeRestoreMessages,
		encodeResponse,
		opts...,
	))

	mux.Post("/senml/restore", kithttp.NewServer(
		restoreSenMLMessagesEndpoint(svc),
		decodeRestoreMessages,
		encodeResponse,
		opts...,
	))

	mux.GetFunc("/health", mainflux.Health(svcName))
	mux.Handle("/metrics", promhttp.Handler())

	return mux
}

func decodeListJSONMessages(_ context.Context, r *http.Request) (interface{}, error) {
	pageMeta, err := BuildJSONPageMetadata(r)
	if err != nil {
		return nil, err
	}

	offset, err := apiutil.ReadUintQuery(r, apiutil.OffsetKey, apiutil.DefOffset)
	if err != nil {
		return nil, err
	}

	limit, err := apiutil.ReadLimitQuery(r, apiutil.LimitKey, apiutil.DefLimit)
	if err != nil {
		return nil, err
	}

	pageMeta.Offset = offset
	pageMeta.Limit = limit

	return listJSONMessagesReq{
		token:    apiutil.ExtractBearerToken(r),
		key:      apiutil.ExtractThingKey(r),
		pageMeta: pageMeta,
	}, nil
}

func decodeListSenMLMessages(_ context.Context, r *http.Request) (interface{}, error) {
	pageMeta, err := BuildSenMLPageMetadata(r)
	if err != nil {
		return nil, err
	}

	offset, err := apiutil.ReadUintQuery(r, apiutil.OffsetKey, apiutil.DefOffset)
	if err != nil {
		return nil, err
	}

	limit, err := apiutil.ReadLimitQuery(r, apiutil.LimitKey, apiutil.DefLimit)
	if err != nil {
		return nil, err
	}

	pageMeta.Offset = offset
	pageMeta.Limit = limit

	return listSenMLMessagesReq{
		token:    apiutil.ExtractBearerToken(r),
		thingKey: apiutil.ExtractThingKey(r),
		pageMeta: pageMeta,
	}, nil
}

func decodeDeleteJSONMessages(_ context.Context, r *http.Request) (interface{}, error) {
	subtopic, err := apiutil.ReadStringQuery(r, subtopicKey, "")
	if err != nil {
		return readers.JSONPageMetadata{}, err
	}

	protocol, err := apiutil.ReadStringQuery(r, protocolKey, "")
	if err != nil {
		return readers.JSONPageMetadata{}, err
	}

	from, err := apiutil.ReadIntQuery(r, fromKey, 0)
	if err != nil {
		return nil, err
	}

	to, err := apiutil.ReadIntQuery(r, toKey, 0)
	if err != nil {
		return nil, err
	}

<<<<<<< HEAD
	req := deleteMessagesReq{
		token:    apiutil.ExtractBearerToken(r),
		thingKey: apiutil.ExtractThingKey(r),
		pageMeta: readers.PageMetadata{
=======
	req := deleteJSONMessagesReq{
		token: apiutil.ExtractBearerToken(r),
		key:   apiutil.ExtractThingKey(r),
		pageMeta: readers.JSONPageMetadata{
			Subtopic: subtopic,
			Protocol: protocol,
			From:     from,
			To:       to,
		},
	}

	return req, nil
}

func decodeDeleteSenMLMessages(_ context.Context, r *http.Request) (interface{}, error) {
	from, err := apiutil.ReadIntQuery(r, fromKey, 0)
	if err != nil {
		return nil, err
	}

	to, err := apiutil.ReadIntQuery(r, toKey, 0)
	if err != nil {
		return nil, err
	}

	req := deleteSenMLMessagesReq{
		token: apiutil.ExtractBearerToken(r),
		key:   apiutil.ExtractThingKey(r),
		pageMeta: readers.SenMLPageMetadata{
>>>>>>> ee4b1a1e
			From: from,
			To:   to,
		},
	}

	return req, nil
}

func decodeRestoreMessages(_ context.Context, r *http.Request) (interface{}, error) {
	data, err := io.ReadAll(r.Body)
	if err != nil {
		return nil, errors.Wrap(apiutil.ErrMalformedEntity, err)
	}

	var fileType string
	contentType := r.Header.Get("Content-Type")
	switch contentType {
	case apiutil.ContentTypeJSON:
		fileType = jsonFormat
	case apiutil.ContentTypeCSV:
		fileType = csvFormat
	default:
		return nil, errors.Wrap(apiutil.ErrUnsupportedContentType, err)
	}

	return restoreMessagesReq{
		token:    apiutil.ExtractBearerToken(r),
		fileType: fileType,
		Messages: data,
	}, nil
}

func decodeBackupJSONMessages(_ context.Context, r *http.Request) (interface{}, error) {
	convertFormat, err := apiutil.ReadStringQuery(r, convertKey, jsonFormat)
	if err != nil {
		return nil, err
	}

	pageMeta, err := BuildJSONPageMetadata(r)
	if err != nil {
		return nil, err
	}

	return backupJSONMessagesReq{
		token:         apiutil.ExtractBearerToken(r),
		convertFormat: convertFormat,
		pageMeta:      pageMeta,
	}, nil
}

func decodeBackupSenMLMessages(_ context.Context, r *http.Request) (interface{}, error) {
	convertFormat, err := apiutil.ReadStringQuery(r, convertKey, jsonFormat)
	if err != nil {
		return nil, err
	}

	pageMeta, err := BuildSenMLPageMetadata(r)
	if err != nil {
		return nil, err
	}

	return backupSenMLMessagesReq{
		token:         apiutil.ExtractBearerToken(r),
		convertFormat: convertFormat,
		pageMeta:      pageMeta,
	}, nil
}

func encodeResponse(_ context.Context, w http.ResponseWriter, response interface{}) error {
	w.Header().Set("Content-Type", apiutil.ContentTypeJSON)

	if ar, ok := response.(apiutil.Response); ok {
		for k, v := range ar.Headers() {
			w.Header().Set(k, v)
		}

		w.WriteHeader(ar.Code())

		if ar.Empty() {
			return nil
		}
	}

	return json.NewEncoder(w).Encode(response)
}

func encodeBackupFileResponse(_ context.Context, w http.ResponseWriter, response interface{}) error {
	w.Header().Set("Content-Type", octetStreamContentType)

	if ar, ok := response.(backupFileRes); ok {
		for k, v := range ar.Headers() {
			w.Header().Set(k, v)
		}

		w.WriteHeader(ar.Code())

		if ar.Empty() {
			return nil
		}

		w.Write(ar.file)
	}

	return nil
}

func encodeError(_ context.Context, err error, w http.ResponseWriter) {
	switch {
	case errors.Contains(err, dbutil.ErrScanMetadata):
		w.WriteHeader(http.StatusUnprocessableEntity)
	case errors.Contains(err, readers.ErrReadMessages):
		w.WriteHeader(http.StatusInternalServerError)
	default:
		apiutil.EncodeError(err, w)
	}

	apiutil.WriteErrorResponse(err, w)
}

func getPubConfByKey(ctx context.Context, keyType, key string) (*protomfx.PubConfByKeyRes, error) {
	pc, err := thingc.GetPubConfByKey(ctx, &protomfx.ThingKey{Key: key, KeyType: keyType})
	if err != nil {
		return nil, err
	}

	return pc, nil
}

func isAdmin(ctx context.Context, token string) error {
	req := &protomfx.AuthorizeReq{
		Token:   token,
		Subject: auth.RootSub,
	}

	if _, err := authc.Authorize(ctx, req); err != nil {
		return err
	}

	return nil
}

func BuildJSONPageMetadata(r *http.Request) (readers.JSONPageMetadata, error) {
	subtopic, err := apiutil.ReadStringQuery(r, subtopicKey, "")
	if err != nil {
		return readers.JSONPageMetadata{}, err
	}

	protocol, err := apiutil.ReadStringQuery(r, protocolKey, "")
	if err != nil {
		return readers.JSONPageMetadata{}, err
	}

	from, err := apiutil.ReadIntQuery(r, fromKey, 0)
	if err != nil {
		return readers.JSONPageMetadata{}, err
	}

	to, err := apiutil.ReadIntQuery(r, toKey, 0)
	if err != nil {
		return readers.JSONPageMetadata{}, err
	}

	ai, err := apiutil.ReadStringQuery(r, aggIntervalKey, "")
	if err != nil {
		return readers.JSONPageMetadata{}, err
	}

	at, err := apiutil.ReadStringQuery(r, aggTypeKey, "")
	if err != nil {
		return readers.JSONPageMetadata{}, err
	}

	af, err := apiutil.ReadStringQuery(r, aggFieldKey, "")
	if err != nil {
		return readers.JSONPageMetadata{}, err
	}

	pageMeta := readers.JSONPageMetadata{
		Subtopic:    subtopic,
		Protocol:    protocol,
		From:        from,
		To:          to,
		AggInterval: ai,
		AggType:     at,
		AggField:    af,
	}

	return pageMeta, nil
}

func BuildSenMLPageMetadata(r *http.Request) (readers.SenMLPageMetadata, error) {
	name, err := apiutil.ReadStringQuery(r, apiutil.NameKey, "")
	if err != nil {
		return readers.SenMLPageMetadata{}, err
	}

	subtopic, err := apiutil.ReadStringQuery(r, subtopicKey, "")
	if err != nil {
		return readers.SenMLPageMetadata{}, err
	}

	protocol, err := apiutil.ReadStringQuery(r, protocolKey, "")
	if err != nil {
		return readers.SenMLPageMetadata{}, err
	}

	v, err := apiutil.ReadFloatQuery(r, valueKey, 0)
	if err != nil {
		return readers.SenMLPageMetadata{}, err
	}

	comparator, err := apiutil.ReadStringQuery(r, comparatorKey, "")
	if err != nil {
		return readers.SenMLPageMetadata{}, err
	}

	vs, err := apiutil.ReadStringQuery(r, stringValueKey, "")
	if err != nil {
		return readers.SenMLPageMetadata{}, err
	}

	vd, err := apiutil.ReadStringQuery(r, dataValueKey, "")
	if err != nil {
		return readers.SenMLPageMetadata{}, err
	}

	from, err := apiutil.ReadIntQuery(r, fromKey, 0)
	if err != nil {
		return readers.SenMLPageMetadata{}, err
	}

	to, err := apiutil.ReadIntQuery(r, toKey, 0)
	if err != nil {
		return readers.SenMLPageMetadata{}, err
	}

	vb, err := apiutil.ReadBoolQuery(r, boolValueKey, false)
	if err != nil && err != apiutil.ErrNotFoundParam {
		return readers.SenMLPageMetadata{}, err
	}

	ai, err := apiutil.ReadStringQuery(r, aggIntervalKey, "")
	if err != nil {
		return readers.SenMLPageMetadata{}, err
	}

	at, err := apiutil.ReadStringQuery(r, aggTypeKey, "")
	if err != nil {
		return readers.SenMLPageMetadata{}, err
	}

	af, err := apiutil.ReadStringQuery(r, aggFieldKey, "")
	if err != nil {
		return readers.SenMLPageMetadata{}, err
	}

	pageMeta := readers.SenMLPageMetadata{
		Name:        name,
		Subtopic:    subtopic,
		Protocol:    protocol,
		Value:       v,
		Comparator:  comparator,
		StringValue: vs,
		DataValue:   vd,
		BoolValue:   vb,
		From:        from,
		To:          to,
		AggInterval: ai,
		AggType:     at,
		AggField:    af,
	}

	return pageMeta, nil
}<|MERGE_RESOLUTION|>--- conflicted
+++ resolved
@@ -142,7 +142,7 @@
 
 	return listJSONMessagesReq{
 		token:    apiutil.ExtractBearerToken(r),
-		key:      apiutil.ExtractThingKey(r),
+		thingKey: apiutil.ExtractThingKey(r),
 		pageMeta: pageMeta,
 	}, nil
 }
@@ -194,15 +194,9 @@
 		return nil, err
 	}
 
-<<<<<<< HEAD
-	req := deleteMessagesReq{
+	req := deleteJSONMessagesReq{
 		token:    apiutil.ExtractBearerToken(r),
 		thingKey: apiutil.ExtractThingKey(r),
-		pageMeta: readers.PageMetadata{
-=======
-	req := deleteJSONMessagesReq{
-		token: apiutil.ExtractBearerToken(r),
-		key:   apiutil.ExtractThingKey(r),
 		pageMeta: readers.JSONPageMetadata{
 			Subtopic: subtopic,
 			Protocol: protocol,
@@ -226,10 +220,9 @@
 	}
 
 	req := deleteSenMLMessagesReq{
-		token: apiutil.ExtractBearerToken(r),
-		key:   apiutil.ExtractThingKey(r),
+		token:    apiutil.ExtractBearerToken(r),
+		thingKey: apiutil.ExtractThingKey(r),
 		pageMeta: readers.SenMLPageMetadata{
->>>>>>> ee4b1a1e
 			From: from,
 			To:   to,
 		},
