// Copyright (c) Mainflux
// SPDX-License-Identifier: Apache-2.0

package api

import (
	"context"
	"encoding/json"
	"net/http"
	"strings"

	"github.com/MainfluxLabs/mainflux"
	auth "github.com/MainfluxLabs/mainflux/auth"
	"github.com/MainfluxLabs/mainflux/logger"
	"github.com/MainfluxLabs/mainflux/pkg/apiutil"
	"github.com/MainfluxLabs/mainflux/pkg/errors"
	protomfx "github.com/MainfluxLabs/mainflux/pkg/proto"
	"github.com/MainfluxLabs/mainflux/readers"
	kithttp "github.com/go-kit/kit/transport/http"
	"github.com/go-zoo/bone"
	"github.com/prometheus/client_golang/prometheus/promhttp"
)

const (
	octetStreamContentType = "application/octet-stream"
	formatKey              = "format"
	subtopicKey            = "subtopic"
	protocolKey            = "protocol"
	valueKey               = "v"
	stringValueKey         = "vs"
	dataValueKey           = "vd"
	boolValueKey           = "vb"
	comparatorKey          = "comparator"
	fromKey                = "from"
	intervalKey            = "interval"
	toKey                  = "to"
	defFormat              = "messages"
)

var (
	thingc protomfx.ThingsServiceClient
	authc  protomfx.AuthServiceClient
)

// MakeHandler returns a HTTP handler for API endpoints.
func MakeHandler(svc readers.MessageRepository, tc protomfx.ThingsServiceClient, ac protomfx.AuthServiceClient, svcName string, logger logger.Logger) http.Handler {
	thingc = tc
	authc = ac

	opts := []kithttp.ServerOption{
		kithttp.ServerErrorEncoder(encodeError),
	}

	mux := bone.New()
	mux.Get("/messages", kithttp.NewServer(
		listAllMessagesEndpoint(svc),
		decodeListAllMessages,
		encodeResponse,
		opts...,
	))
	mux.Delete("/messages", kithttp.NewServer(
		deleteMessagesEndpoint(svc),
		decodeDeleteMessages,
		encodeResponse,
		opts...,
	))
	mux.Post("/restore", kithttp.NewServer(
		restoreEndpoint(svc),
		decodeRestore,
		encodeResponse,
		opts...,
	))
	mux.Get("/backup", kithttp.NewServer(
		backupEndpoint(svc),
		decodeListAllMessages,
		encodeBackupFileResponse,
		opts...,
	))

	mux.GetFunc("/health", mainflux.Health(svcName))
	mux.Handle("/metrics", promhttp.Handler())

	return mux
}

func decodeListAllMessages(_ context.Context, r *http.Request) (interface{}, error) {
	offset, err := apiutil.ReadUintQuery(r, apiutil.OffsetKey, apiutil.DefOffset)
	if err != nil {
		return nil, err
	}

	limit, err := apiutil.ReadLimitQuery(r, apiutil.LimitKey, apiutil.DefLimit)
	if err != nil {
		return nil, err
	}

	format, err := apiutil.ReadStringQuery(r, formatKey, defFormat)
	if err != nil {
		return nil, err
	}

	subtopic, err := apiutil.ReadStringQuery(r, subtopicKey, "")
	if err != nil {
		return nil, err
	}

	protocol, err := apiutil.ReadStringQuery(r, protocolKey, "")
	if err != nil {
		return nil, err
	}

	name, err := apiutil.ReadStringQuery(r, apiutil.NameKey, "")
	if err != nil {
		return nil, err
	}

	v, err := apiutil.ReadFloatQuery(r, valueKey, 0)
	if err != nil {
		return nil, err
	}

	comparator, err := apiutil.ReadStringQuery(r, comparatorKey, "")
	if err != nil {
		return nil, err
	}

	vs, err := apiutil.ReadStringQuery(r, stringValueKey, "")
	if err != nil {
		return nil, err
	}

	vd, err := apiutil.ReadStringQuery(r, dataValueKey, "")
	if err != nil {
		return nil, err
	}

	from, err := apiutil.ReadIntQuery(r, fromKey, 0)
	if err != nil {
		return nil, err
	}

	to, err := apiutil.ReadIntQuery(r, toKey, 0)
	if err != nil {
		return nil, err
	}

	i, err := apiutil.ReadStringQuery(r, intervalKey, "")
	if err != nil {
		return nil, err
	}

	req := listAllMessagesReq{
		token: apiutil.ExtractBearerToken(r),
		key:   apiutil.ExtractThingKey(r),
		pageMeta: readers.PageMetadata{
			Offset:      offset,
			Limit:       limit,
			Format:      format,
			Subtopic:    subtopic,
			Protocol:    protocol,
			Name:        name,
			Value:       v,
			Comparator:  comparator,
			StringValue: vs,
			DataValue:   vd,
			From:        from,
			To:          to,
			Interval:    i,
		},
	}

	vb, err := apiutil.ReadBoolQuery(r, boolValueKey, false)
	if err != nil && err != apiutil.ErrNotFoundParam {
		return nil, err
	}
	if err == nil {
		req.pageMeta.BoolValue = vb
	}

	return req, nil
}

func decodeDeleteMessages(_ context.Context, r *http.Request) (interface{}, error) {
<<<<<<< HEAD
	publisherID := bone.GetValue(r, publisherID)

	from, err := apiutil.ReadIntQuery(r, fromKey, 0)
=======
	from, err := apiutil.ReadFloatQuery(r, fromKey, 0)
>>>>>>> 8ada6658
	if err != nil {
		return nil, err
	}

	to, err := apiutil.ReadIntQuery(r, toKey, 0)
	if err != nil {
		return nil, err
	}

	req := deleteMessagesReq{
		token: apiutil.ExtractBearerToken(r),
		key:   apiutil.ExtractThingKey(r),
		pageMeta: readers.PageMetadata{
			From: from,
			To:   to,
		},
	}

	return req, nil
}

func decodeRestore(_ context.Context, r *http.Request) (interface{}, error) {
	if !strings.Contains(r.Header.Get("Content-Type"), apiutil.ContentTypeJSON) {
		return nil, apiutil.ErrUnsupportedContentType
	}

	req := restoreMessagesReq{token: apiutil.ExtractBearerToken(r)}
	if err := json.NewDecoder(r.Body).Decode(&req); err != nil {
		return nil, errors.Wrap(apiutil.ErrMalformedEntity, err)
	}

	return req, nil
}

func encodeResponse(_ context.Context, w http.ResponseWriter, response interface{}) error {
	w.Header().Set("Content-Type", apiutil.ContentTypeJSON)

	if ar, ok := response.(apiutil.Response); ok {
		for k, v := range ar.Headers() {
			w.Header().Set(k, v)
		}

		w.WriteHeader(ar.Code())

		if ar.Empty() {
			return nil
		}
	}

	return json.NewEncoder(w).Encode(response)
}

func encodeBackupFileResponse(_ context.Context, w http.ResponseWriter, response interface{}) error {
	w.Header().Set("Content-Type", octetStreamContentType)

	if ar, ok := response.(backupFileRes); ok {
		for k, v := range ar.Headers() {
			w.Header().Set(k, v)
		}

		w.WriteHeader(ar.Code())

		if ar.Empty() {
			return nil
		}

		w.Write(ar.file)
	}

	return nil
}

func encodeError(_ context.Context, err error, w http.ResponseWriter) {
	switch {
	case errors.Contains(err, nil):
	case errors.Contains(err, apiutil.ErrInvalidQueryParams),
		errors.Contains(err, apiutil.ErrMalformedEntity),
		err == apiutil.ErrLimitSize,
		err == apiutil.ErrOffsetSize,
		err == apiutil.ErrEmptyList,
		err == apiutil.ErrInvalidComparator:
		w.WriteHeader(http.StatusBadRequest)
	case errors.Contains(err, errors.ErrAuthentication),
		err == apiutil.ErrBearerToken:
		w.WriteHeader(http.StatusUnauthorized)
	case errors.Contains(err, errors.ErrAuthorization):
		w.WriteHeader(http.StatusForbidden)
	case errors.Contains(err, errors.ErrNotFound):
		w.WriteHeader(http.StatusNotFound)
	case errors.Contains(err, apiutil.ErrUnsupportedContentType):
		w.WriteHeader(http.StatusUnsupportedMediaType)
	case errors.Contains(err, errors.ErrConflict):
		w.WriteHeader(http.StatusConflict)
	case errors.Contains(err, errors.ErrScanMetadata):
		w.WriteHeader(http.StatusUnprocessableEntity)
	case errors.Contains(err, readers.ErrReadMessages),
		errors.Contains(err, errors.ErrCreateEntity):
		w.WriteHeader(http.StatusInternalServerError)
	default:
		w.WriteHeader(http.StatusInternalServerError)
	}

	apiutil.WriteErrorResponse(err, w)
}

func getPubConfByKey(ctx context.Context, key string) (*protomfx.PubConfByKeyRes, error) {
	pc, err := thingc.GetPubConfByKey(ctx, &protomfx.PubConfByKeyReq{Key: key})
	if err != nil {
		return nil, err
	}

	return pc, nil
}

func isAdmin(ctx context.Context, token string) error {
	req := &protomfx.AuthorizeReq{
		Token:   token,
		Subject: auth.RootSub,
	}

	if _, err := authc.Authorize(ctx, req); err != nil {
		return err
	}

	return nil
}<|MERGE_RESOLUTION|>--- conflicted
+++ resolved
@@ -181,13 +181,7 @@
 }
 
 func decodeDeleteMessages(_ context.Context, r *http.Request) (interface{}, error) {
-<<<<<<< HEAD
-	publisherID := bone.GetValue(r, publisherID)
-
 	from, err := apiutil.ReadIntQuery(r, fromKey, 0)
-=======
-	from, err := apiutil.ReadFloatQuery(r, fromKey, 0)
->>>>>>> 8ada6658
 	if err != nil {
 		return nil, err
 	}
