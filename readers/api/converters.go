--- conflicted
+++ resolved
@@ -80,22 +80,9 @@
 	var buf bytes.Buffer
 	writer := csv.NewWriter(&buf)
 
-<<<<<<< HEAD
-	if err := writer.Write(jsonHeader); err != nil {
-		return nil, err
-	}
-
-	for _, msg := range page.Messages {
-		if m, ok := msg.(map[string]any); ok {
-			created := ""
-			if v, ok := m["created"].(int64); ok {
-				created = fmt.Sprintf("%v", v)
-			}
-=======
 	flattened := make([]map[string]any, len(page.MessagesPage.Messages))
 	payload := []string{}
 	added := map[string]bool{}
->>>>>>> dec7910c
 
 	for i, raw := range page.MessagesPage.Messages {
 		m, ok := raw.(map[string]any)
