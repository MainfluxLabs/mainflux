// Copyright (c) Mainflux
// SPDX-License-Identifier: Apache-2.0

package api

import (
	"github.com/MainfluxLabs/mainflux/pkg/apiutil"
	"github.com/MainfluxLabs/mainflux/readers"
	"github.com/MainfluxLabs/mainflux/things"
)

const maxLimitSize = 1000

type listSenMLMessagesReq struct {
	token    string
	thingKey things.ThingKey
	pageMeta readers.SenMLPageMetadata
}

func (req listSenMLMessagesReq) validate() error {
	err := req.thingKey.Validate()
	if req.token == "" && err != nil {
		return apiutil.ErrBearerToken
	}

	if req.pageMeta.Limit > maxLimitSize {
		return apiutil.ErrLimitSize
	}

	if err := validateDir(req.pageMeta.Dir); err != nil {
		return err
	}

	if req.pageMeta.Comparator != "" &&
		req.pageMeta.Comparator != readers.EqualKey &&
		req.pageMeta.Comparator != readers.LowerThanKey &&
		req.pageMeta.Comparator != readers.LowerThanEqualKey &&
		req.pageMeta.Comparator != readers.GreaterThanKey &&
		req.pageMeta.Comparator != readers.GreaterThanEqualKey {
		return apiutil.ErrInvalidComparator
	}

	if err := validateAggregation(req.pageMeta.AggType, req.pageMeta.AggInterval, req.pageMeta.AggValue); err != nil {
		return err
	}

	return nil
}

type listJSONMessagesReq struct {
	token    string
	thingKey things.ThingKey
	pageMeta readers.JSONPageMetadata
}

func (req listJSONMessagesReq) validate() error {
	err := req.thingKey.Validate()
	if req.token == "" && err != nil {
		return apiutil.ErrBearerToken
	}

	if req.pageMeta.Limit > maxLimitSize {
		return apiutil.ErrLimitSize
	}

	if err := validateDir(req.pageMeta.Dir); err != nil {
		return err
	}

	if err := validateAggregation(req.pageMeta.AggType, req.pageMeta.AggInterval, req.pageMeta.AggValue); err != nil {
		return err
	}

	return nil
}

type backupSenMLMessagesReq struct {
	token         string
	convertFormat string
	timeFormat    string
	pageMeta      readers.SenMLPageMetadata
}

func (req backupSenMLMessagesReq) validate() error {
	if req.token == "" {
		return apiutil.ErrBearerToken
	}

	if req.convertFormat != jsonFormat && req.convertFormat != csvFormat {
		return apiutil.ErrInvalidQueryParams
	}

	if err := validateAggregation(req.pageMeta.AggType, req.pageMeta.AggInterval, req.pageMeta.AggValue); err != nil {
		return err
	}

	if err := validateDir(req.pageMeta.Dir); err != nil {
		return err
	}

	return nil
}

type backupJSONMessagesReq struct {
	token         string
	convertFormat string
	timeFormat    string
	pageMeta      readers.JSONPageMetadata
}

func (req backupJSONMessagesReq) validate() error {
	if req.token == "" {
		return apiutil.ErrBearerToken
	}

	if req.convertFormat != jsonFormat && req.convertFormat != csvFormat {
		return apiutil.ErrInvalidQueryParams
	}

	if err := validateAggregation(req.pageMeta.AggType, req.pageMeta.AggInterval, req.pageMeta.AggValue); err != nil {
		return err
	}

	if err := validateDir(req.pageMeta.Dir); err != nil {
		return err
	}

	return nil
}

type restoreMessagesReq struct {
	token    string
	fileType string
	Messages []byte
}

func (req restoreMessagesReq) validate() error {
	if req.token == "" {
		return apiutil.ErrBearerToken
	}

	if len(req.Messages) == 0 {
		return apiutil.ErrEmptyList
	}

	return nil
}

type deleteSenMLMessagesReq struct {
	token    string
	thingKey things.ThingKey
	pageMeta readers.SenMLPageMetadata
}

func (req deleteSenMLMessagesReq) validate() error {
	err := req.thingKey.Validate()
	if req.token == "" && err != nil {
		return apiutil.ErrBearerToken
	}

	return nil
}

type deleteJSONMessagesReq struct {
	token    string
	thingKey things.ThingKey
	pageMeta readers.JSONPageMetadata
}

func (req deleteJSONMessagesReq) validate() error {
	err := req.thingKey.Validate()
	if req.token == "" && err != nil {
		return apiutil.ErrBearerToken
	}
	return nil
}

func validateAggregation(aggType, aggInterval string, aggValue uint64) error {
	if aggInterval == "" || aggType == "" {
		return nil
	}

	if !isValidAggInterval(aggInterval, aggValue) {
		return apiutil.ErrInvalidAggInterval
	}

	switch aggType {
	case readers.AggregationMin, readers.AggregationMax, readers.AggregationAvg, readers.AggregationCount:
		return nil
	default:
		return apiutil.ErrInvalidAggType
	}
}

<<<<<<< HEAD
func isValidAggInterval(aggInterval string, aggValue uint64) bool {
	var maxValue uint64
=======
func validateDir(dir string) error {
	if dir == "" || dir == apiutil.AscDir || dir == apiutil.DescDir {
		return nil
	}
	return apiutil.ErrInvalidDirection
}

func getAggIntervalLimit(unit string) int64 {
	normalizedUnit := strings.TrimSuffix(unit, "s")
>>>>>>> f14711cc

	switch aggInterval {
	case "minute":
		maxValue = 60
	case "hour":
		maxValue = 24
	case "day":
		maxValue = 31
	case "week":
		maxValue = 52
	case "month":
		maxValue = 12
	case "year":
		maxValue = 10
	default:
		return false
	}

	return aggValue <= maxValue
}<|MERGE_RESOLUTION|>--- conflicted
+++ resolved
@@ -192,10 +192,7 @@
 	}
 }
 
-<<<<<<< HEAD
-func isValidAggInterval(aggInterval string, aggValue uint64) bool {
-	var maxValue uint64
-=======
+
 func validateDir(dir string) error {
 	if dir == "" || dir == apiutil.AscDir || dir == apiutil.DescDir {
 		return nil
@@ -203,9 +200,8 @@
 	return apiutil.ErrInvalidDirection
 }
 
-func getAggIntervalLimit(unit string) int64 {
-	normalizedUnit := strings.TrimSuffix(unit, "s")
->>>>>>> f14711cc
+func isValidAggInterval(aggInterval string, aggValue uint64) bool {
+	var maxValue uint64
 
 	switch aggInterval {
 	case "minute":
