// Copyright (c) Mainflux
// SPDX-License-Identifier: Apache-2.0

package api

import (
	"strings"

	"github.com/MainfluxLabs/mainflux/pkg/apiutil"
	"github.com/MainfluxLabs/mainflux/readers"
	"github.com/MainfluxLabs/mainflux/things"
)

const maxLimitSize = 1000

type listSenMLMessagesReq struct {
	token    string
	thingKey things.ThingKey
	pageMeta readers.SenMLPageMetadata
}

func (req listSenMLMessagesReq) validate() error {
	err := req.thingKey.Validate()
	if req.token == "" && err != nil {
		return apiutil.ErrBearerToken
	}

	if req.pageMeta.Limit > maxLimitSize {
		return apiutil.ErrLimitSize
	}

	if err := validateDir(req.pageMeta.Dir); err != nil {
		return err
	}

	if req.pageMeta.Comparator != "" &&
		req.pageMeta.Comparator != readers.EqualKey &&
		req.pageMeta.Comparator != readers.LowerThanKey &&
		req.pageMeta.Comparator != readers.LowerThanEqualKey &&
		req.pageMeta.Comparator != readers.GreaterThanKey &&
		req.pageMeta.Comparator != readers.GreaterThanEqualKey {
		return apiutil.ErrInvalidComparator
	}

	if err := validateAggregation(req.pageMeta.AggType, req.pageMeta.AggInterval, req.pageMeta.AggValue); err != nil {
		return err
	}

	return nil
}

type listJSONMessagesReq struct {
	token    string
	thingKey things.ThingKey
	pageMeta readers.JSONPageMetadata
}

func (req listJSONMessagesReq) validate() error {
	err := req.thingKey.Validate()
	if req.token == "" && err != nil {
		return apiutil.ErrBearerToken
	}

	if req.pageMeta.Limit > maxLimitSize {
		return apiutil.ErrLimitSize
	}

<<<<<<< HEAD
	if err := validateDir(req.pageMeta.Dir); err != nil {
		return err
	}

	if err := validateAggregation(req.pageMeta.AggType); err != nil {
=======
	if err := validateAggregation(req.pageMeta.AggType, req.pageMeta.AggInterval, req.pageMeta.AggValue); err != nil {
>>>>>>> 724eef02
		return err
	}

	return nil
}

type backupSenMLMessagesReq struct {
	token         string
	convertFormat string
	timeFormat    string
	pageMeta      readers.SenMLPageMetadata
}

func (req backupSenMLMessagesReq) validate() error {
	if req.token == "" {
		return apiutil.ErrBearerToken
	}

	if req.convertFormat != jsonFormat && req.convertFormat != csvFormat {
		return apiutil.ErrInvalidQueryParams
	}

	if err := validateAggregation(req.pageMeta.AggType, req.pageMeta.AggInterval, req.pageMeta.AggValue); err != nil {
		return err
	}

	if err := validateDir(req.pageMeta.Dir); err != nil {
		return err
	}

	return nil
}

type backupJSONMessagesReq struct {
	token         string
	convertFormat string
	timeFormat    string
	pageMeta      readers.JSONPageMetadata
}

func (req backupJSONMessagesReq) validate() error {
	if req.token == "" {
		return apiutil.ErrBearerToken
	}

	if req.convertFormat != jsonFormat && req.convertFormat != csvFormat {
		return apiutil.ErrInvalidQueryParams
	}

	if err := validateAggregation(req.pageMeta.AggType, req.pageMeta.AggInterval, req.pageMeta.AggValue); err != nil {
		return err
	}

	if err := validateDir(req.pageMeta.Dir); err != nil {
		return err
	}

	return nil
}

type restoreMessagesReq struct {
	token    string
	fileType string
	Messages []byte
}

func (req restoreMessagesReq) validate() error {
	if req.token == "" {
		return apiutil.ErrBearerToken
	}

	if len(req.Messages) == 0 {
		return apiutil.ErrEmptyList
	}

	return nil
}

type deleteSenMLMessagesReq struct {
	token    string
	thingKey things.ThingKey
	pageMeta readers.SenMLPageMetadata
}

func (req deleteSenMLMessagesReq) validate() error {
	err := req.thingKey.Validate()
	if req.token == "" && err != nil {
		return apiutil.ErrBearerToken
	}

	return nil
}

type deleteJSONMessagesReq struct {
	token    string
	thingKey things.ThingKey
	pageMeta readers.JSONPageMetadata
}

func (req deleteJSONMessagesReq) validate() error {
	err := req.thingKey.Validate()
	if req.token == "" && err != nil {
		return apiutil.ErrBearerToken
	}
	return nil
}

func validateAggregation(aggType, aggInterval string, aggValue int64) error {
	if maxValue := getAggIntervalLimit(aggInterval); maxValue > 0 {
		if aggValue <= 0 || aggValue > maxValue {
			return apiutil.ErrInvalidAggInterval
		}
	}

	if aggType == "" {
		return nil
	}

	switch aggType {
	case readers.AggregationMin, readers.AggregationMax, readers.AggregationAvg, readers.AggregationCount:
		return nil
	default:
		return apiutil.ErrInvalidAggType
	}
}

<<<<<<< HEAD
func validateDir(dir string) error {
	if dir == "" || dir == apiutil.AscDir || dir == apiutil.DescDir {
		return nil
	}
	return apiutil.ErrInvalidDirection
=======
func getAggIntervalLimit(unit string) int64 {
	normalizedUnit := strings.TrimSuffix(unit, "s")

	switch normalizedUnit {
	case "minute":
		return 60
	case "hour":
		return 24
	case "day":
		return 31
	case "month":
		return 12
	case "year":
		return 100
	default:
		return 0
	}
>>>>>>> 724eef02
}<|MERGE_RESOLUTION|>--- conflicted
+++ resolved
@@ -65,15 +65,11 @@
 		return apiutil.ErrLimitSize
 	}
 
-<<<<<<< HEAD
-	if err := validateDir(req.pageMeta.Dir); err != nil {
-		return err
-	}
-
-	if err := validateAggregation(req.pageMeta.AggType); err != nil {
-=======
-	if err := validateAggregation(req.pageMeta.AggType, req.pageMeta.AggInterval, req.pageMeta.AggValue); err != nil {
->>>>>>> 724eef02
+	if err := validateDir(req.pageMeta.Dir); err != nil {
+		return err
+	}
+
+	if err := validateAggregation(req.pageMeta.AggType, req.pageMeta.AggInterval, req.pageMeta.AggValue); err != nil {
 		return err
 	}
 
@@ -200,13 +196,13 @@
 	}
 }
 
-<<<<<<< HEAD
 func validateDir(dir string) error {
 	if dir == "" || dir == apiutil.AscDir || dir == apiutil.DescDir {
 		return nil
 	}
 	return apiutil.ErrInvalidDirection
-=======
+}
+
 func getAggIntervalLimit(unit string) int64 {
 	normalizedUnit := strings.TrimSuffix(unit, "s")
 
@@ -224,5 +220,4 @@
 	default:
 		return 0
 	}
->>>>>>> 724eef02
 }