// Copyright (c) Mainflux
// SPDX-License-Identifier: Apache-2.0

package api

import (
	"github.com/MainfluxLabs/mainflux/pkg/apiutil"
	"github.com/MainfluxLabs/mainflux/readers"
)

const maxLimitSize = 1000

type listSenMLMessagesReq struct {
	token    string
<<<<<<< HEAD
	thingKey apiutil.ThingKey
	pageMeta readers.PageMetadata
}

func (req listMessagesReq) validate() error {
	if req.token == "" {
=======
	key      string
	pageMeta readers.SenMLPageMetadata
}

func (req listSenMLMessagesReq) validate() error {
	if req.token == "" && req.key == "" {
>>>>>>> ee4b1a1e
		return apiutil.ErrBearerToken
	}

	if req.pageMeta.Limit > maxLimitSize {
		return apiutil.ErrLimitSize
	}

	if req.pageMeta.Comparator != "" &&
		req.pageMeta.Comparator != readers.EqualKey &&
		req.pageMeta.Comparator != readers.LowerThanKey &&
		req.pageMeta.Comparator != readers.LowerThanEqualKey &&
		req.pageMeta.Comparator != readers.GreaterThanKey &&
		req.pageMeta.Comparator != readers.GreaterThanEqualKey {
		return apiutil.ErrInvalidComparator
	}

	if err := validateAggregation(req.pageMeta.AggType); err != nil {
		return err
	}

	return nil
}

type listJSONMessagesReq struct {
	token    string
	key      string
	pageMeta readers.JSONPageMetadata
}

func (req listJSONMessagesReq) validate() error {
	if req.token == "" && req.key == "" {
		return apiutil.ErrBearerToken
	}

	if req.pageMeta.Limit > maxLimitSize {
		return apiutil.ErrLimitSize
	}

	if err := validateAggregation(req.pageMeta.AggType); err != nil {
		return err
	}

	return nil
}

type backupSenMLMessagesReq struct {
	token         string
	convertFormat string
	pageMeta      readers.SenMLPageMetadata
}

func (req backupSenMLMessagesReq) validate() error {
	if req.token == "" {
		return apiutil.ErrBearerToken
	}

	if req.convertFormat != jsonFormat && req.convertFormat != csvFormat {
		return apiutil.ErrInvalidQueryParams
	}

	if err := validateAggregation(req.pageMeta.AggType); err != nil {
		return err
	}

	return nil
}

type backupJSONMessagesReq struct {
	token         string
	convertFormat string
	pageMeta      readers.JSONPageMetadata
}

func (req backupJSONMessagesReq) validate() error {
	if req.token == "" {
		return apiutil.ErrBearerToken
	}

	if req.convertFormat != jsonFormat && req.convertFormat != csvFormat {
		return apiutil.ErrInvalidQueryParams
	}

	if err := validateAggregation(req.pageMeta.AggType); err != nil {
		return err
	}

	return nil
}

type restoreMessagesReq struct {
	token         string
	fileType      string
	messageFormat string
	Messages      []byte
}

func (req restoreMessagesReq) validate() error {
	if req.token == "" {
		return apiutil.ErrBearerToken
	}

	if len(req.Messages) == 0 {
		return apiutil.ErrEmptyList
	}

	return nil
}

type deleteSenMLMessagesReq struct {
	token    string
<<<<<<< HEAD
	thingKey apiutil.ThingKey
	pageMeta readers.PageMetadata
}

func (req deleteMessagesReq) validate() error {
	if req.token == "" {
=======
	key      string
	pageMeta readers.SenMLPageMetadata
}

func (req deleteSenMLMessagesReq) validate() error {
	if req.token == "" && req.key == "" {
>>>>>>> ee4b1a1e
		return apiutil.ErrBearerToken
	}

	if err := req.thingKey.Validate(); err != nil {
		return err
	}

	return nil
}

type deleteJSONMessagesReq struct {
	token    string
	key      string
	pageMeta readers.JSONPageMetadata
}

func (req deleteJSONMessagesReq) validate() error {
	if req.token == "" && req.key == "" {
		return apiutil.ErrBearerToken
	}
	return nil
}

func validateAggregation(aggType string) error {
	if aggType == "" {
		return nil
	}

	switch aggType {
	case readers.AggregationMin, readers.AggregationMax, readers.AggregationAvg, readers.AggregationCount:
		return nil
	default:
		return apiutil.ErrInvalidAggType
	}
}<|MERGE_RESOLUTION|>--- conflicted
+++ resolved
@@ -12,21 +12,12 @@
 
 type listSenMLMessagesReq struct {
 	token    string
-<<<<<<< HEAD
 	thingKey apiutil.ThingKey
-	pageMeta readers.PageMetadata
-}
-
-func (req listMessagesReq) validate() error {
-	if req.token == "" {
-=======
-	key      string
 	pageMeta readers.SenMLPageMetadata
 }
 
 func (req listSenMLMessagesReq) validate() error {
-	if req.token == "" && req.key == "" {
->>>>>>> ee4b1a1e
+	if req.token == "" && req.thingKey.Key == "" {
 		return apiutil.ErrBearerToken
 	}
 
@@ -52,12 +43,12 @@
 
 type listJSONMessagesReq struct {
 	token    string
-	key      string
+	thingKey apiutil.ThingKey
 	pageMeta readers.JSONPageMetadata
 }
 
 func (req listJSONMessagesReq) validate() error {
-	if req.token == "" && req.key == "" {
+	if req.token == "" && req.thingKey.Key == "" {
 		return apiutil.ErrBearerToken
 	}
 
@@ -137,26 +128,13 @@
 
 type deleteSenMLMessagesReq struct {
 	token    string
-<<<<<<< HEAD
 	thingKey apiutil.ThingKey
-	pageMeta readers.PageMetadata
-}
-
-func (req deleteMessagesReq) validate() error {
-	if req.token == "" {
-=======
-	key      string
 	pageMeta readers.SenMLPageMetadata
 }
 
 func (req deleteSenMLMessagesReq) validate() error {
-	if req.token == "" && req.key == "" {
->>>>>>> ee4b1a1e
+	if req.token == "" && req.thingKey.Key == "" {
 		return apiutil.ErrBearerToken
-	}
-
-	if err := req.thingKey.Validate(); err != nil {
-		return err
 	}
 
 	return nil
@@ -164,12 +142,12 @@
 
 type deleteJSONMessagesReq struct {
 	token    string
-	key      string
+	thingKey apiutil.ThingKey
 	pageMeta readers.JSONPageMetadata
 }
 
 func (req deleteJSONMessagesReq) validate() error {
-	if req.token == "" && req.key == "" {
+	if req.token == "" && req.thingKey.Key == "" {
 		return apiutil.ErrBearerToken
 	}
 	return nil
