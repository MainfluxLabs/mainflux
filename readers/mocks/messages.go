--- conflicted
+++ resolved
@@ -106,15 +106,7 @@
 		}
 		repo.messages[profileID] = remainingMessages
 	}
-<<<<<<< HEAD
-
-	return readers.MessagesPage{
-		Total:    uint64(len(msgs)),
-		Messages: msgs[rpm.Offset:end],
-	}, nil
-=======
-	return nil
->>>>>>> d966b6c5
+	return nil
 }
 
 func (repo *messageRepositoryMock) readAllJSON(rpm readers.JSONPageMetadata) (readers.JSONMessagesPage, error) {
