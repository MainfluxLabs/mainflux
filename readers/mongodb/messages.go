// Copyright (c) Mainflux
// SPDX-License-Identifier: Apache-2.0

package mongodb

import (
	"context"
	"encoding/json"

	"github.com/MainfluxLabs/mainflux/pkg/errors"
	"github.com/MainfluxLabs/mainflux/pkg/transformers/senml"
	"github.com/MainfluxLabs/mainflux/readers"
	"go.mongodb.org/mongo-driver/bson"
	"go.mongodb.org/mongo-driver/mongo"
	"go.mongodb.org/mongo-driver/mongo/options"
)

// Collection for SenML messages
const (
	defCollection  = "messages"
	jsonCollection = "json"
	jsonOrder      = "created"
	senmlOrder     = "time"
	// noLimit is used to indicate that there is no limit for the number of results.
	noLimit = 0
)

var _ readers.MessageRepository = (*mongoRepository)(nil)

type mongoRepository struct {
	db *mongo.Database
}

// New returns new MongoDB reader.
func New(db *mongo.Database) readers.MessageRepository {
	return mongoRepository{
		db: db,
	}
}

type PageMetadata struct {
	Offset      uint64  `json:"offset"`
	Limit       uint64  `json:"limit"`
	Subtopic    string  `json:"subtopic,omitempty"`
	Publisher   string  `json:"publisher,omitempty"`
	Protocol    string  `json:"protocol,omitempty"`
	Name        string  `json:"name,omitempty"`
	Value       float64 `json:"v,omitempty"`
	Comparator  string  `json:"comparator,omitempty"`
	BoolValue   bool    `json:"vb,omitempty"`
	StringValue string  `json:"vs,omitempty"`
	DataValue   string  `json:"vd,omitempty"`
	From        int64   `json:"from,omitempty"`
	To          int64   `json:"to,omitempty"`
	Format      string  `json:"format,omitempty"`
	AggInterval string  `json:"agg_interval,omitempty"`
	AggType     string  `json:"agg_type,omitempty"`
	AggField    string  `json:"agg_field,omitempty"`
}

func jsonPageMetaToPageMeta(jm readers.JSONPageMetadata) PageMetadata {
	return PageMetadata{
		Offset:    jm.Offset,
		Limit:     jm.Limit,
		Subtopic:  jm.Subtopic,
		Publisher: jm.Publisher,
		Protocol:  jm.Protocol,
		From:      jm.From,
		To:        jm.To,
		Format:    jsonCollection,
	}
}

<<<<<<< HEAD
func (repo mongoRepository) readAll(profileID string, rpm readers.PageMetadata) (readers.MessagesPage, error) {
	format := defCollection
	order := "time"
	if rpm.Format == jsonCollection {
		order = "created"
		format = rpm.Format
	}

	col := repo.db.Collection(format)

	sortMap := map[string]interface{}{
		order: -1,
	}
	// Remove format filter and format the rest properly.
	filter := fmtCondition(profileID, rpm)
	var cursor *mongo.Cursor
	var err error
	switch rpm.Limit {
	case noLimit:
		cursor, err = col.Find(context.Background(), filter, options.Find().SetSort(sortMap))
	default:
		cursor, err = col.Find(context.Background(), filter, options.Find().SetSort(sortMap).SetLimit(int64(rpm.Limit)).SetSkip(int64(rpm.Offset)))
	}
	if err != nil {
		return readers.MessagesPage{}, errors.Wrap(readers.ErrReadMessages, err)

	}
	defer cursor.Close(context.Background())

	var messages []readers.Message
	switch format {
	case defCollection:
		for cursor.Next(context.Background()) {
			var m senml.Message
			if err := cursor.Decode(&m); err != nil {
				return readers.MessagesPage{}, errors.Wrap(readers.ErrReadMessages, err)
			}

			messages = append(messages, m)
		}
	default:
		for cursor.Next(context.Background()) {
			var m map[string]interface{}
			if err := cursor.Decode(&m); err != nil {
				return readers.MessagesPage{}, errors.Wrap(readers.ErrReadMessages, err)
			}

			messages = append(messages, m)
		}
	}

	total, err := col.CountDocuments(context.Background(), filter)
	if err != nil {
		return readers.MessagesPage{}, errors.Wrap(readers.ErrReadMessages, err)
	}

	mp := readers.MessagesPage{
		Total:    uint64(total),
		Messages: messages,
=======
func senMLPageMetaToPageMeta(sm readers.SenMLPageMetadata) PageMetadata {
	return PageMetadata{
		Offset:      sm.Offset,
		Limit:       sm.Limit,
		Subtopic:    sm.Subtopic,
		Publisher:   sm.Publisher,
		Protocol:    sm.Protocol,
		Name:        sm.Name,
		Value:       sm.Value,
		Comparator:  sm.Comparator,
		BoolValue:   sm.BoolValue,
		StringValue: sm.StringValue,
		DataValue:   sm.DataValue,
		From:        sm.From,
		To:          sm.To,
		Format:      defCollection,
>>>>>>> d966b6c5
	}
}

func fmtCondition(rpm PageMetadata) bson.D {
	filter := bson.D{}

	var query map[string]interface{}
	meta, err := json.Marshal(rpm)
	if err != nil {
		return filter
	}
	json.Unmarshal(meta, &query)

	timeField := senmlOrder
	if rpm.Format == jsonCollection {
		timeField = jsonOrder
	}

	for name, value := range query {
		switch name {
		case "profile", "subtopic", "publisher", "name", "protocol":
			filter = append(filter, bson.E{Key: name, Value: value})
		case "v":
			var bsonFilter interface{} = value
			val, ok := query["comparator"]
			if ok {
				switch val.(string) {
				case readers.EqualKey:
					bsonFilter = value
				case readers.LowerThanKey:
					bsonFilter = bson.M{"$lt": value}
				case readers.LowerThanEqualKey:
					bsonFilter = bson.M{"$lte": value}
				case readers.GreaterThanKey:
					bsonFilter = bson.M{"$gt": value}
				case readers.GreaterThanEqualKey:
					bsonFilter = bson.M{"$gte": value}
				}
			}
			filter = append(filter, bson.E{Key: "value", Value: bsonFilter})
		case "vb":
			filter = append(filter, bson.E{Key: "bool_value", Value: value})
		case "vs":
			filter = append(filter, bson.E{Key: "string_value", Value: value})
		case "vd":
			filter = append(filter, bson.E{Key: "data_value", Value: value})
		case "from":
			filter = append(filter, bson.E{Key: timeField, Value: bson.M{"$gte": value}})
		case "to":
			filter = append(filter, bson.E{Key: timeField, Value: bson.M{"$lt": value}})
		}
	}

	return filter
}

func (repo mongoRepository) readAllJSON(rpm readers.JSONPageMetadata) (readers.JSONMessagesPage, error) {
	col := repo.db.Collection(jsonCollection)

	pageMetadata := jsonPageMetaToPageMeta(rpm)
	filter := fmtCondition(pageMetadata)

	sortMap := bson.D{{Key: "created", Value: -1}}

	findOpts := options.Find().SetSort(sortMap)
	if rpm.Limit != noLimit {
		findOpts.SetLimit(int64(rpm.Limit)).SetSkip(int64(rpm.Offset))
	}

	cursor, err := col.Find(context.Background(), filter, findOpts)
	if err != nil {
		return readers.JSONMessagesPage{}, errors.Wrap(readers.ErrReadMessages, err)
	}
	defer cursor.Close(context.Background())

	var messages []readers.Message
	for cursor.Next(context.Background()) {
		var m map[string]interface{}
		if err := cursor.Decode(&m); err != nil {
			return readers.JSONMessagesPage{}, errors.Wrap(readers.ErrReadMessages, err)
		}
		messages = append(messages, m)
	}

	total, err := col.CountDocuments(context.Background(), filter)
	if err != nil {
		return readers.JSONMessagesPage{}, errors.Wrap(readers.ErrReadMessages, err)
	}

	return readers.JSONMessagesPage{
		JSONPageMetadata: rpm,
		MessagesPage: readers.MessagesPage{
			Total:    uint64(total),
			Messages: messages,
		},
	}, nil
}

func (repo mongoRepository) readAllSenML(rpm readers.SenMLPageMetadata) (readers.SenMLMessagesPage, error) {
	col := repo.db.Collection(defCollection)

	pageMetadata := senMLPageMetaToPageMeta(rpm)
	filter := fmtCondition(pageMetadata)

	sortMap := bson.D{{Key: "time", Value: -1}}

	findOpts := options.Find().SetSort(sortMap)
	if rpm.Limit != noLimit {
		findOpts.SetLimit(int64(rpm.Limit)).SetSkip(int64(rpm.Offset))
	}

	cursor, err := col.Find(context.Background(), filter, findOpts)
	if err != nil {
		return readers.SenMLMessagesPage{}, errors.Wrap(readers.ErrReadMessages, err)
	}
	defer cursor.Close(context.Background())

	var messages []readers.Message
	for cursor.Next(context.Background()) {
		var m senml.Message
		if err := cursor.Decode(&m); err != nil {
			return readers.SenMLMessagesPage{}, errors.Wrap(readers.ErrReadMessages, err)
		}
		messages = append(messages, m)
	}

	total, err := col.CountDocuments(context.Background(), filter)
	if err != nil {
		return readers.SenMLMessagesPage{}, errors.Wrap(readers.ErrReadMessages, err)
	}

	return readers.SenMLMessagesPage{
		SenMLPageMetadata: rpm,
		MessagesPage: readers.MessagesPage{
			Total:    uint64(total),
			Messages: messages,
		},
	}, nil
}

func (repo mongoRepository) ListJSONMessages(ctx context.Context, rpm readers.JSONPageMetadata) (readers.JSONMessagesPage, error) {
	return repo.readAllJSON(rpm)
}

func (repo mongoRepository) ListSenMLMessages(ctx context.Context, rpm readers.SenMLPageMetadata) (readers.SenMLMessagesPage, error) {
	return repo.readAllSenML(rpm)
}

func (repo mongoRepository) BackupJSONMessages(ctx context.Context, rpm readers.JSONPageMetadata) (readers.JSONMessagesPage, error) {
	backupMetadata := rpm
	backupMetadata.Limit = noLimit
	backupMetadata.Offset = 0
	return repo.readAllJSON(backupMetadata)
}

func (repo mongoRepository) BackupSenMLMessages(ctx context.Context, rpm readers.SenMLPageMetadata) (readers.SenMLMessagesPage, error) {
	backupMetadata := rpm
	backupMetadata.Limit = noLimit
	backupMetadata.Offset = 0
	return repo.readAllSenML(backupMetadata)
}

func (repo mongoRepository) RestoreJSONMessages(ctx context.Context, messages ...readers.Message) error {
	if len(messages) == 0 {
		return nil
	}

	coll := repo.db.Collection(jsonCollection)
	var docs []interface{}
	for _, msg := range messages {
		docs = append(docs, msg)
	}

	_, err := coll.InsertMany(ctx, docs)
	if err != nil {
		return errors.Wrap(errors.ErrSaveMessages, err)
	}

	return nil
}

func (repo mongoRepository) RestoreSenMLMessages(ctx context.Context, messages ...readers.Message) error {
	if len(messages) == 0 {
		return nil
	}

	coll := repo.db.Collection(defCollection)
	var docs []interface{}
	for _, msg := range messages {
		docs = append(docs, msg)
	}

	_, err := coll.InsertMany(ctx, docs)
	if err != nil {
		return errors.Wrap(errors.ErrSaveMessages, err)
	}

	return nil
}

func (repo mongoRepository) DeleteJSONMessages(ctx context.Context, rpm readers.JSONPageMetadata) error {
	coll := repo.db.Collection(jsonCollection)

	pageMetadata := jsonPageMetaToPageMeta(rpm)
	filter := fmtCondition(pageMetadata)

	if len(filter) == 0 {
		return errors.Wrap(errors.ErrDeleteMessages, errors.New("no delete criteria specified"))
	}

	_, err := coll.DeleteMany(ctx, filter)
	if err != nil {
		return errors.Wrap(errors.ErrDeleteMessages, err)
	}

	return nil
}

func (repo mongoRepository) DeleteSenMLMessages(ctx context.Context, rpm readers.SenMLPageMetadata) error {
	coll := repo.db.Collection(defCollection)

	pageMetadata := senMLPageMetaToPageMeta(rpm)
	filter := fmtCondition(pageMetadata)

	if len(filter) == 0 {
		return errors.Wrap(errors.ErrDeleteMessages, errors.New("no delete criteria specified"))
	}

	_, err := coll.DeleteMany(ctx, filter)
	if err != nil {
		return errors.Wrap(errors.ErrDeleteMessages, err)
	}

	return nil
}<|MERGE_RESOLUTION|>--- conflicted
+++ resolved
@@ -71,67 +71,6 @@
 	}
 }
 
-<<<<<<< HEAD
-func (repo mongoRepository) readAll(profileID string, rpm readers.PageMetadata) (readers.MessagesPage, error) {
-	format := defCollection
-	order := "time"
-	if rpm.Format == jsonCollection {
-		order = "created"
-		format = rpm.Format
-	}
-
-	col := repo.db.Collection(format)
-
-	sortMap := map[string]interface{}{
-		order: -1,
-	}
-	// Remove format filter and format the rest properly.
-	filter := fmtCondition(profileID, rpm)
-	var cursor *mongo.Cursor
-	var err error
-	switch rpm.Limit {
-	case noLimit:
-		cursor, err = col.Find(context.Background(), filter, options.Find().SetSort(sortMap))
-	default:
-		cursor, err = col.Find(context.Background(), filter, options.Find().SetSort(sortMap).SetLimit(int64(rpm.Limit)).SetSkip(int64(rpm.Offset)))
-	}
-	if err != nil {
-		return readers.MessagesPage{}, errors.Wrap(readers.ErrReadMessages, err)
-
-	}
-	defer cursor.Close(context.Background())
-
-	var messages []readers.Message
-	switch format {
-	case defCollection:
-		for cursor.Next(context.Background()) {
-			var m senml.Message
-			if err := cursor.Decode(&m); err != nil {
-				return readers.MessagesPage{}, errors.Wrap(readers.ErrReadMessages, err)
-			}
-
-			messages = append(messages, m)
-		}
-	default:
-		for cursor.Next(context.Background()) {
-			var m map[string]interface{}
-			if err := cursor.Decode(&m); err != nil {
-				return readers.MessagesPage{}, errors.Wrap(readers.ErrReadMessages, err)
-			}
-
-			messages = append(messages, m)
-		}
-	}
-
-	total, err := col.CountDocuments(context.Background(), filter)
-	if err != nil {
-		return readers.MessagesPage{}, errors.Wrap(readers.ErrReadMessages, err)
-	}
-
-	mp := readers.MessagesPage{
-		Total:    uint64(total),
-		Messages: messages,
-=======
 func senMLPageMetaToPageMeta(sm readers.SenMLPageMetadata) PageMetadata {
 	return PageMetadata{
 		Offset:      sm.Offset,
@@ -148,7 +87,6 @@
 		From:        sm.From,
 		To:          sm.To,
 		Format:      defCollection,
->>>>>>> d966b6c5
 	}
 }
 
