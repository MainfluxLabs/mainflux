openapi: 3.0.1
info:
  title: Mainflux authentication service
  description: HTTP API for managing platform API keys.
  version: "1.0.0"
paths:
  /keys:
    post:
      summary: Issue API key
      description: |
        Generates a new API key. Thew new API key will
        be uniquely identified by its ID.
      tags:
        - auth
      requestBody:
        $ref: "#/components/requestBodies/KeyRequest"
      responses:
        '201':
          description: Issued new key.
        '400':
          description: Failed due to malformed JSON.
        '409':
          description: Failed due to using already existing ID.
        '415':
          description: Missing or invalid content type.
        '500':
          $ref: "#/components/responses/ServiceError"
  /keys/{id}:
    get:
      summary: Gets API key details.
      description: |
        Gets API key details for the given key.
      tags:
        - auth
      parameters:
        - $ref: "#/components/parameters/ApiKeyId"
      responses:
        '200':
          $ref: "#/components/responses/KeyRes"
        '400':
          description: Failed due to malformed query parameters.
        '401':
          description: Missing or invalid access token provided.
        '500':
          $ref: "#/components/responses/ServiceError"
    delete:
      summary: Revoke API key
      description: |
        Revoke API key identified by the given ID.
      tags:
        - auth
      parameters:
        - $ref: "#/components/parameters/ApiKeyId"
      responses:
        '204':
          description: Key revoked.
        '401':
          description: Missing or invalid access token provided.
        '500':
          $ref: "#/components/responses/ServiceError"
  /orgs:
    post:
      summary: Creates new organization.
      description: |
        Creates new organization. The new organization will be uniquely identified by its ID.
      tags:
        - auth
      requestBody:
        $ref: "#/components/requestBodies/OrgCreateReq"
      responses:
        '201':
          description: Organization created.
        '400':
          description: Failed due to malformed JSON.
        '401':
          description: Missing or invalid access token provided.
        '409':
          description:  Entity already exist.
        '415':
          description: Missing or invalid content type.
        '500':
          $ref: "#/components/responses/ServiceError"
    get:
      summary: Retrieves all organizations.
      description: |
        Retrieves all organizations owner by the user.
      tags:
        - auth
      parameters:
        - $ref: "#/components/parameters/Metadata"
      responses:
        '200':
          $ref: "#/components/responses/OrgsPageRes"
        '400':
          description: Failed due to malformed query parameters.
        '401':
          description: Missing or invalid access token provided.
        '500':
          $ref: "#/components/responses/ServiceError"
  /orgs/{orgId}:
    get:
      summary: Retrieves organization details.
      description: |
        Retrieves organization details for the given organization ID.
      tags:
        - auth
      parameters:
        - $ref: "#/components/parameters/OrgId"
      responses:
        '200':
          $ref: "#/components/responses/OrgRes"
        '400':
          description: Failed due to malformed query parameters.
        '401':
          description: Missing or invalid access token provided.
        '404':
          description: Organization does not exist.
        '500':
          $ref: "#/components/responses/ServiceError"
    put:
      summary: Updates organization details.
      description: |
        Updates organization details for the given organization ID.
      tags:
        - auth
      parameters:
        - $ref: "#/components/parameters/OrgId"
      requestBody:
        $ref: "#/components/requestBodies/OrgUpdateReq"
      responses:
        '200':
          description: Organization updated.
        '400':
          description: Failed due to malformed JSON.
        '401':
          description: Missing or invalid access token provided.
        '404':
          description: Organization does not exist.
        '415':
          description: Missing or invalid content type.
        '500':
          $ref: "#/components/responses/ServiceError"
    delete:
      summary: Remove organization.
      description: |
        Remove organization identified by the given ID.
      tags:
        - auth
      parameters:
        - $ref: "#/components/parameters/OrgId"
      responses:
        '204':
          description: Organization removed.
        '400':
          description: Failed due to malformed query parameters.
        '401':
          description: Missing or invalid access token provided.
        '404':
          description: Organization does not exist.
        '500':
          $ref: "#/components/responses/ServiceError"
  /orgs/{orgId}/members/{memberId}:
    get:
      summary: Retrieves organization member details.
      description: |
        Retrieves organization member details for the given organization ID and member ID.
      tags:
        - auth
      parameters:
        - $ref: "#/components/parameters/OrgId"
        - $ref: "#/components/parameters/MemberId"
      responses:
        '200':
          description: Member retrieved.
        '400':
          description: Failed due to malformed query parameters.
        '401':
          description: Missing or invalid access token provided.
        '404':
          description: Organization or member does not exist.
        '500':
          $ref: "#/components/responses/ServiceError"
  /orgs/{orgId}/members:
    post:
      summary: Assigns members to organization.
      description: |
        Assigns new members to organization identified by the given IDs.
      tags:
        - auth
      parameters:
        - $ref: "#/components/parameters/OrgId"
      requestBody:
        $ref: "#/components/requestBodies/OrgMembersReq"
      responses:
        '200':
          description: Members assigned to organization.
        '400':
          description: Failed due to malformed JSON.
        '401':
          description: Missing or invalid access token provided.
        '404':
          description: Failed due to non existing organization.
        '409':
          description: Failed due to using already existing ID.
        '500':
          $ref: "#/components/responses/ServiceError"
    get:
      summary: Retrieves all members of organization.
      description: |
        Retrieves all members of organization identified by the given ID.
      tags:
        - auth
      parameters:
        - $ref: "#/components/parameters/OrgId"
        - $ref: "#/components/parameters/Offset"
        - $ref: "#/components/parameters/Limit"
        - $ref: "#/components/parameters/Metadata"
      responses:
        '200':
          $ref: "#/components/responses/OrgMembersRes"
        '400':
          description: Failed due to malformed query parameters.
        '401':
          description: Missing or invalid access token provided.
        '415':
          description: Missing or invalid content type.
        '500':
          $ref: "#/components/responses/ServiceError"
    patch:
      summary: Unassigns members from organization.
      description: |
        Unassigns members from organization identified by the given IDs.
      tags:
        - auth
      parameters:
        - $ref: "#/components/parameters/OrgId"
      requestBody:
        $ref: "#/components/requestBodies/UnassignMembersReq"
      responses:
        '204':
          description: Members unassigned from organization.
        '400':
          description: Failed due to malformed JSON.
        '401':
          description: Missing or invalid access token provided.
        '500':
          $ref: "#/components/responses/ServiceError"
    put:
      summary: Updates members of organization.
      description: |
        Updates members role of organization identified by the given IDs.
      tags:
        - auth
      parameters:
        - $ref: "#/components/parameters/OrgId"
      requestBody:
        $ref: "#/components/requestBodies/OrgMembersReq"
      responses:
        '200':
          description: Members role updated.
        '400':
          description: Failed due to malformed JSON.
        '401':
          description: Missing or invalid access token provided.
        '404':
          description: Failed due to non existing organization.
        '500':
          $ref: "#/components/responses/ServiceError"
  /orgs/{orgId}/groups/{groupId}:
<<<<<<< HEAD
    patch:
      summary: Remove policies.
      description: |
          Removes members group policies identified org and group IDs and member IDs.
=======
    post:
      summary: Create group policies.
      description: |
        Create group members policies for the given group ID and member IDs.
>>>>>>> 2f6862e4
      tags:
        - auth
      parameters:
        - $ref: "#/components/parameters/OrgId"
        - $ref: "#/components/parameters/GroupId"
      requestBody:
<<<<<<< HEAD
        $ref: "#/components/requestBodies/RemovePoliciesReq"
      responses:
        '204':
          description: Policies removed.
=======
        $ref: "#/components/requestBodies/MembersPoliciesReq"
      responses:
        '201':
          description: Policies created.
>>>>>>> 2f6862e4
        '400':
          description: Failed due to malformed JSON.
        '401':
          description: Missing or invalid access token provided.
        '404':
          description: Failed due to non existing organization or group.
        '500':
          $ref: "#/components/responses/ServiceError"
  /orgs/{orgId}/groups:
    post:
      summary: Assigns groups to organization.
      description: |
        Assigns new groups to organization identified by the given IDs.
      tags:
        - auth
      parameters:
        - $ref: "#/components/parameters/OrgId"
      requestBody:
        $ref: "#/components/requestBodies/OrgGroupsReq"
      responses:
        '200':
          description: Groups assigned to organization.
        '400':
          description: Failed due to malformed JSON.
        '401':
          description: Missing or invalid access token provided.
        '404':
          description: Failed due to non existing organization.
        '500':
          $ref: "#/components/responses/ServiceError"
    get:
      summary: Retrieves all groups of organization.
      description: |
        Retrieves all groups of organization.
      tags:
        - auth
      parameters:
        - $ref: "#/components/parameters/OrgId"
        - $ref: "#/components/parameters/Offset"
        - $ref: "#/components/parameters/Limit"
        - $ref: "#/components/parameters/Metadata"
      responses:
        '200':
          $ref: "#/components/responses/OrgGroupsRes"
        '400':
          description: Failed due to malformed query parameters.
        '401':
          description: Missing or invalid access token provided.
        '404':
          description: Failed due to non existing organization.
        '500':
          $ref: "#/components/responses/ServiceError"
    patch:
      summary: Unassigns groups from organization.
      description: |
        Unassigns groups from organization identified by the given IDs.
      tags:
        - auth
      parameters:
        - $ref: "#/components/parameters/OrgId"
      requestBody:
        $ref: "#/components/requestBodies/OrgGroupsReq"
      responses:
        '204':
          description: Groups unassigned from organization.
        '400':
          description: Failed due to malformed JSON.
        '401':
          description: Missing or invalid access token provided.
        '404':
          description: Failed due to non existing organization.
        '500':
          $ref: "#/components/responses/ServiceError"
  /members/{memberId}/orgs:
    get:
      summary: Retrieves all organizations of member.
      description: |
        Retrieves all organizations of member.
      tags:
        - auth
      parameters:
        - $ref: "#/components/parameters/MemberId"
        - $ref: "#/components/parameters/Offset"
        - $ref: "#/components/parameters/Limit"
        - $ref: "#/components/parameters/Metadata"
      responses:
        '200':
           $ref: "#/components/responses/OrgsPageRes"
        '400':
          description: Failed due to malformed query parameters.
        '401':
          description: Missing or invalid access token provided.
        '404':
          description: Failed due to non existing member.
        '415':
          description: Missing or invalid content type.
        '500':
          $ref: "#/components/responses/ServiceError"
  /backup:
    get:
      summary: Retrieves backup of orgs service.
      description: |
        Retrieves backup of the orgs service. Backup is a JSON file that contains
        all orgs, member relations and group relations.
      tags:
        - auth
      responses:
        '200':
          $ref: "#/components/responses/BackupRes"
        '401':
          description: Missing or invalid access token provided.
        '500':
          $ref: "#/components/responses/ServiceError"
  /restore:
    post:
      summary: Restores org service from backup.
      description: |
        Restores org service from backup. Backup is a JSON file that contains
        all orgs, member relations and group relations.
      tags:
        - auth
      requestBody:
        $ref: "#/components/requestBodies/RestoreReq"
      responses:
        '201':
          description: Backup restored.
        '400':
          description: Failed due to malformed JSON.
        '401':
          description: Missing or invalid access token provided.
        '500':
          $ref: "#/components/responses/ServiceError"
  /health:
    get:
      summary: Retrieves service health check info.
      tags:
        - health
      responses:
        '200':
          $ref: "#/components/responses/HealthRes"
        '500':
          $ref: "#/components/responses/ServiceError"
components:
  schemas:
    Key:
      type: object
      properties:
        id:
          type: string
          format: uuid
          example: "c5747f2f-2a7c-4fe1-b41a-51a5ae290945"
          description: API key unique identifier
        issuer_id:
          type: string
          format: uuid
          example: "9118de62-c680-46b7-ad0a-21748a52833a"
          description: In ID of the entity that issued the token.
        type:
          type: integer
          example: 0
          description: API key type. Keys of different type are processed differently.
        subject:
          type: string
          format: string
          example: "test@example.com"
          description: User's email or service identifier of API key subject.
        issued_at:
          type: string
          format: date-time
          example: "2019-11-26 13:31:52"
          description: Time when the key is generated.
        expires_at:
          type: string
          format: date-time
          example: "2019-11-26 13:31:52"
          description: Time when the Key expires. If this field is missing,
            that means that Key is valid indefinitely.
    OrgResSchema:
      type: object
      properties:
        id:
          type: string
          format: uuid
          example: "c5747f2f-2a7c-4fe1-b41a-51a5ae290945"
          description: Organization unique identifier
        name:
          type: string
          example: "test"
          description: Organization name.
        owner_id:
          type: string
          format: uuid
          example: "9118de62-c680-46b7-ad0a-21748a52833a"
          description: In ID of the entity that owns the organization.
        description:
          type: string
          example: "test"
          description: Organization description.
        metadata:
          type: object
          example: {"key": "value"}
          description: Organization metadata.
        created_at:
          type: string
          format: date-time
          example: "2019-11-26 13:31:52"
          description: Time when the organization is created.
        updated_at:
          type: string
          format: date-time
          example: "2019-11-26 13:31:52"
          description: Time when the organization is updated.
    OrgSchema:
      type: object
      properties:
        name:
          type: string
          description: Organization name.
        description:
          type: string
          description: Organization description.
        metadata:
          type: object
          description: Organization metadata.
    OrgsPageSchema:
      type: object
      properties:
        total:
          type: integer
          description: Total number of organizations.
        offset:
          type: integer
          description: Offset of the page.
        limit:
          type: integer
          description: Limit of the page.
        name:
          type: string
        orgs:
          type: array
          items:
            $ref: "#/components/schemas/OrgResSchema"
    OrgMember:
      type: object
      properties:
        email:
          type: string
          example: "test@example.com"
          description: Organization member email.
        role:
          type: string
          example: "viewer"
          description: Organization member role.
    OrgMemberPageSchema:
      type: object
      properties:
          limit:
            type: integer
            description: Limit of the page.
          offset:
            type: integer
            description: Offset of the page.
          total:
            type: integer
            description: Total number of members.
          name:
            type: string
          members:
            type: array
            minItems: 1
            uniqueItems: true
            items:
              $ref: "#/components/schemas/OrgMember"
    OrgMembersSchema:
      type: object
      properties:
        members:
          type: array
          minItems: 1
          uniqueItems: true
          items:
            $ref: "#/components/schemas/OrgMember"
    OrgMemberIDsSchema:
      type: object
      properties:
        member_ids:
          type: array
          example: ["c5747f2f-2a7c-4fe1-b41a-51a5ae290945"]
          minItems: 1
          uniqueItems: true
          items:
            type: string
    MemberRelationsSchema:
      type: object
      properties:
        member_id:
          type: string
          format: uuid
          description: Unique member identifier generated by the service
        org_id:
          type: string
          format: uuid
          description: Unique organization identifier generated by the service
        role:
          type: string
          description: Member role in the organization
        created_at:
          type: string
          description: Time when the member relation is created.
        updated_at:
          type: string
          description: Time when the member relation is updated.
      required:
        - member_id
        - org_id
        - role
        - created_at
        - updated_at
    OrgGroupsSchema:
      type: object
      properties:
        group_ids:
          type: array
          minItems: 1
          uniqueItems: true
          items:
            type: string
    GroupResSchema:
      type: object
      properties:
        id:
          type: string
          format: uuid
          example: "c5747f2f-2a7c-4fe1-b41a-51a5ae290945"
          description: Group unique identifier
        owner_id:
          type: string
          format: uuid
          example: "9118de62-c680-46b7-ad0a-21748a52833a"
          description: In ID of the entity that owns the group.
        name:
          type: string
          example: "test"
          description: Group name.
        description:
          type: string
          example: "description"
          description: Group description.
    OrgGroupsPageSchema:
      type: object
      properties:
        total:
          type: integer
          description: Total number of organizations.
        offset:
          type: integer
          description: Offset of the page.
        limit:
          type: integer
          description: Limit of the page.
        name:
          type: string
        groups:
          type: array
          items:
            $ref: "#/components/schemas/GroupResSchema"
    GroupRelationSchema:
      type: object
      properties:
        group_ids:
          type: string
          format: uuid
          description: Unique group identifier generated by the service
        org_id:
          type: string
          format: uuid
          description: Unique organization identifier generated by the service
        created_at:
          type: string
          description: Time when the group relation is created.
        updated_at:
          type: string
          description: Time when the group relation is updated.
      required:
        - group_ids
        - org_id
        - created_at
        - updated_at
<<<<<<< HEAD
    RemovePoliciesSchema:
      type: object
      properties:
        member_ids:
          type: array
          minItems: 1
          uniqueItems: true
          example: ["c5747f2f-2a7c-4fe1-b41a-51a5ae290945"]
          items:
            type: string
=======
    MembersPoliciesSchema:
      type: object
      properties:
        group_policies:
          type: array
          minItems: 1
          uniqueItems: true
          items:
            type: object
            properties:
              member_id:
                type: string
                format: uuid
                description: Unique member identifier generated by the service
              policy:
                type: string
                description: Member policy in the group.
            required:
              - member_id
              - policy

>>>>>>> 2f6862e4
    BackupAndResponseSchema:
      type: object
      properties:
        orgs:
          type: array
          minItems: 1
          uniqueItems: true
          items:
            $ref: "#/components/schemas/OrgResSchema"
        member_relations:
          type: array
          minItems: 1
          uniqueItems: true
          items:
            $ref: "#/components/schemas/MemberRelationsSchema"
        group_relations:
          type: array
          minItems: 1
          uniqueItems: true
          items:
            $ref: "#/components/schemas/GroupRelationSchema"
      required:
        - orgs
        - member_relations
        - group_relations

  parameters:
    ApiKeyId:
      name: id
      description: API Key ID.
      in: path
      schema:
        type: string
        format: uuid
      required: true
    OrgId:
      name: orgId
      description: Organization ID.
      in: path
      schema:
        type: string
        format: uuid
      required: true
    GroupId:
      name: groupId
      description: Unique group identifier.
      in: path
      schema:
        type: string
        format: ulid
      required: true
    MemberId:
      name: memberId
      description: Member ID.
      in: path
      schema:
        type: string
        format: uuid
      required: true
    Metadata:
      name: metadata
      description: Metadata filter. Filtering is performed matching the parameter with metadata on top level. Parameter is json.
      in: query
      schema:
        type: string
        minimum: 0
      required: false
    Limit:
      name: limit
      description: Size of the subset to retrieve.
      in: query
      schema:
        type: integer
        default: 10
        minimum: 1
      required: false
    Offset:
      name: offset
      description: Number of items to skip during retrieval.
      in: query
      schema:
        type: integer
        default: 0
        minimum: 0
      required: false

  requestBodies:
    KeyRequest:
      description: JSON-formatted document describing key request.
      required: true
      content:
        application/json:
          schema:
            type: object
            properties:
              type:
                type: integer
                example: 0
                description: API key type. Keys of different type are processed differently.
              duration:
                type: number
                format: integer
                example: 23456
                description: Number of seconds issued token is valid for.
    OrgCreateReq:
      description: JSON-formatted document describing org create request.
      required: true
      content:
        application/json:
          schema:
            $ref: "#/components/schemas/OrgSchema"
    OrgUpdateReq:
      description: JSON-formatted document describing org update request.
      required: true
      content:
        application/json:
          schema:
            $ref: "#/components/schemas/OrgSchema"
    OrgMembersReq:
      description: JSON-formatted document describing adding and updating members request.
      required: true
      content:
        application/json:
          schema:
            $ref: "#/components/schemas/OrgMembersSchema"
    UnassignMembersReq:
      description: JSON-formatted document describing unassigning members request.
      required: true
      content:
        application/json:
          schema:
            $ref: "#/components/schemas/OrgMemberIDsSchema"
    OrgGroupsReq:
      description: JSON-formatted document describing adding groups request.
      required: true
      content:
        application/json:
          schema:
            $ref: "#/components/schemas/OrgGroupsSchema"
<<<<<<< HEAD
    RemovePoliciesReq:
      description: JSON-formatted document describing remove policies request.
=======

    MembersPoliciesReq:
      description: JSON-formatted document describing group members policies request.
>>>>>>> 2f6862e4
      required: true
      content:
        application/json:
          schema:
<<<<<<< HEAD
            $ref: "#/components/schemas/RemovePoliciesSchema"
=======
            $ref: "#/components/schemas/MembersPoliciesSchema"
>>>>>>> 2f6862e4
    RestoreReq:
      description: JSON-formatted document describing restore request.
      required: true
      content:
        application/json:
          schema:
            $ref: "#/components/schemas/BackupAndResponseSchema"
  responses:
    ServiceError:
      description: Unexpected server-side error occurred.
    KeyRes:
      description: Data retrieved.
      content:
        application/json:
          schema:
            $ref: "#/components/schemas/Key"
    OrgsPageRes:
      description: Data retrieved.
      content:
        application/json:
          schema:
              $ref: "#/components/schemas/OrgsPageSchema"
    OrgRes:
      description: Data retrieved.
      content:
        application/json:
          schema:
            $ref: "#/components/schemas/OrgResSchema"
    OrgMembersRes:
      description: Data retrieved.
      content:
        application/json:
          schema:
            $ref: "#/components/schemas/OrgMemberPageSchema"
    OrgGroupsRes:
      description: Data retrieved.
      content:
        application/json:
          schema:
            $ref: "#/components/schemas/OrgGroupsPageSchema"
    HealthRes:
      description: Service Health Check.
      content:
        application/json:
          schema:
            $ref: "./schemas/HealthInfo.yml"
    BackupRes:
       description: Backup data retrieved.
       content:
        application/json:
          schema:
            $ref: "#/components/schemas/BackupAndResponseSchema"

  securitySchemes:
    bearerAuth:
      type: http
      scheme: bearer
      bearerFormat: JWT
      description: |
        * Users access: "Authorization: Bearer <user_token>"

security:
  - bearerAuth: []<|MERGE_RESOLUTION|>--- conflicted
+++ resolved
@@ -267,34 +267,42 @@
         '500':
           $ref: "#/components/responses/ServiceError"
   /orgs/{orgId}/groups/{groupId}:
-<<<<<<< HEAD
+    post:
+      summary: Create group policies.
+      description: |
+        Create group members policies for the given group ID and member IDs.
+      tags:
+        - auth
+      parameters:
+        - $ref: "#/components/parameters/OrgId"
+        - $ref: "#/components/parameters/GroupId"
+      requestBody:
+        $ref: "#/components/requestBodies/MembersPoliciesReq"
+      responses:
+        '201':
+          description: Policies created.
+        '400':
+          description: Failed due to malformed JSON.
+        '401':
+          description: Missing or invalid access token provided.
+        '404':
+          description: Failed due to non existing organization or group.
+        '500':
+          $ref: "#/components/responses/ServiceError"
     patch:
       summary: Remove policies.
       description: |
           Removes members group policies identified org and group IDs and member IDs.
-=======
-    post:
-      summary: Create group policies.
-      description: |
-        Create group members policies for the given group ID and member IDs.
->>>>>>> 2f6862e4
       tags:
         - auth
       parameters:
         - $ref: "#/components/parameters/OrgId"
         - $ref: "#/components/parameters/GroupId"
       requestBody:
-<<<<<<< HEAD
         $ref: "#/components/requestBodies/RemovePoliciesReq"
       responses:
         '204':
           description: Policies removed.
-=======
-        $ref: "#/components/requestBodies/MembersPoliciesReq"
-      responses:
-        '201':
-          description: Policies created.
->>>>>>> 2f6862e4
         '400':
           description: Failed due to malformed JSON.
         '401':
@@ -683,7 +691,6 @@
         - org_id
         - created_at
         - updated_at
-<<<<<<< HEAD
     RemovePoliciesSchema:
       type: object
       properties:
@@ -694,11 +701,10 @@
           example: ["c5747f2f-2a7c-4fe1-b41a-51a5ae290945"]
           items:
             type: string
-=======
     MembersPoliciesSchema:
       type: object
       properties:
-        group_policies:
+        members_policies:
           type: array
           minItems: 1
           uniqueItems: true
@@ -716,7 +722,6 @@
               - member_id
               - policy
 
->>>>>>> 2f6862e4
     BackupAndResponseSchema:
       type: object
       properties:
@@ -856,23 +861,21 @@
         application/json:
           schema:
             $ref: "#/components/schemas/OrgGroupsSchema"
-<<<<<<< HEAD
-    RemovePoliciesReq:
-      description: JSON-formatted document describing remove policies request.
-=======
 
     MembersPoliciesReq:
       description: JSON-formatted document describing group members policies request.
->>>>>>> 2f6862e4
-      required: true
-      content:
-        application/json:
-          schema:
-<<<<<<< HEAD
+      required: true
+      content:
+        application/json:
+          schema:
+            $ref: "#/components/schemas/MembersPoliciesSchema"
+    RemovePoliciesReq:
+      description: JSON-formatted document describing remove policies request.
+      required: true
+      content:
+        application/json:
+          schema:
             $ref: "#/components/schemas/RemovePoliciesSchema"
-=======
-            $ref: "#/components/schemas/MembersPoliciesSchema"
->>>>>>> 2f6862e4
     RestoreReq:
       description: JSON-formatted document describing restore request.
       required: true
