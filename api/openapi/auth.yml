openapi: 3.0.1
info:
  title: Mainflux authentication service
  description: HTTP API for managing platform API keys.
  version: "1.0.0"
paths:
  /keys:
    post:
      summary: Issue API key
      description: |
        Generates a new API key. Thew new API key will
        be uniquely identified by its ID.
      tags:
        - auth
      requestBody:
        $ref: "#/components/requestBodies/KeyRequest"
      responses:
        '201':
          description: Issued new key.
        '400':
          description: Failed due to malformed JSON.
        '409':
          description: Failed due to using already existing ID.
        '415':
          description: Missing or invalid content type.
        '500':
          $ref: "#/components/responses/ServiceError"
  /keys/{id}:
    get:
      summary: Gets API key details.
      description: |
        Gets API key details for the given key.
      tags:
        - auth
      parameters:
        - $ref: "#/components/parameters/ApiKeyId"
      responses:
        '200':
          $ref: "#/components/responses/KeyRes"
        '400':
          description: Failed due to malformed query parameters.
        '401':
          description: Missing or invalid access token provided.
        '500':
          $ref: "#/components/responses/ServiceError"
    delete:
      summary: Revoke API key
      description: |
        Revoke API key identified by the given ID.
      tags:
        - auth
      parameters:
        - $ref: "#/components/parameters/ApiKeyId"
      responses:
        '204':
          description: Key revoked.
        '401':
          description: Missing or invalid access token provided.
        '500':
          $ref: "#/components/responses/ServiceError"
  /orgs:
    post:
      summary: Creates new organization.
      description: |
        Creates new organization. The new organization will be uniquely identified by its ID.
      tags:
        - auth
      requestBody:
        $ref: "#/components/requestBodies/OrgCreateReq"
      responses:
        '201':
          description: Organization created.
        '400':
          description: Failed due to malformed JSON.
        '401':
          description: Missing or invalid access token provided.
        '409':
          description:  Entity already exist.
        '415':
          description: Missing or invalid content type.
        '500':
          $ref: "#/components/responses/ServiceError"
    get:
      summary: Retrieves all organizations.
      description: |
        Retrieves all organizations owner by the user.
      tags:
        - auth
      parameters:
        - $ref: "#/components/parameters/Metadata"
      responses:
        '200':
          $ref: "#/components/responses/OrgsPageRes"
        '400':
          description: Failed due to malformed query parameters.
        '401':
          description: Missing or invalid access token provided.
        '500':
          $ref: "#/components/responses/ServiceError"
  /orgs/{orgId}:
    get:
      summary: Retrieves organization details.
      description: |
        Retrieves organization details for the given organization ID.
      tags:
        - auth
      parameters:
        - $ref: "#/components/parameters/OrgId"
      responses:
        '200':
          $ref: "#/components/responses/OrgRes"
        '400':
          description: Failed due to malformed query parameters.
        '401':
          description: Missing or invalid access token provided.
        '404':
          description: Organization does not exist.
        '500':
          $ref: "#/components/responses/ServiceError"
    put:
      summary: Updates organization details.
      description: |
        Updates organization details for the given organization ID.
      tags:
        - auth
      parameters:
        - $ref: "#/components/parameters/OrgId"
      requestBody:
        $ref: "#/components/requestBodies/OrgUpdateReq"
      responses:
        '200':
          description: Organization updated.
        '400':
          description: Failed due to malformed JSON.
        '401':
          description: Missing or invalid access token provided.
        '404':
          description: Organization does not exist.
        '415':
          description: Missing or invalid content type.
        '500':
          $ref: "#/components/responses/ServiceError"
    delete:
      summary: Remove organization.
      description: |
        Remove organization identified by the given ID.
      tags:
        - auth
      parameters:
        - $ref: "#/components/parameters/OrgId"
      responses:
        '204':
          description: Organization removed.
        '400':
          description: Failed due to malformed query parameters.
        '401':
          description: Missing or invalid access token provided.
        '404':
          description: Organization does not exist.
        '500':
          $ref: "#/components/responses/ServiceError"
  /orgs/{orgId}/members/{memberId}:
    get:
      summary: Retrieves organization member details.
      description: |
        Retrieves organization member details for the given organization ID and member ID.
      tags:
        - auth
      parameters:
        - $ref: "#/components/parameters/OrgId"
        - $ref: "#/components/parameters/MemberId"
      responses:
        '200':
          description: Member retrieved.
        '400':
          description: Failed due to malformed query parameters.
        '401':
          description: Missing or invalid access token provided.
        '404':
          description: Organization or member does not exist.
        '500':
          $ref: "#/components/responses/ServiceError"
  /orgs/{orgId}/members:
    post:
      summary: Assigns members to organization.
      description: |
        Assigns new members to organization identified by the given IDs.
      tags:
        - auth
      parameters:
        - $ref: "#/components/parameters/OrgId"
      requestBody:
        $ref: "#/components/requestBodies/OrgMembersReq"
      responses:
        '200':
          description: Members assigned to organization.
        '400':
          description: Failed due to malformed JSON.
        '401':
          description: Missing or invalid access token provided.
        '404':
          description: Failed due to non existing organization.
        '409':
          description: Failed due to using already existing ID.
        '500':
          $ref: "#/components/responses/ServiceError"
    get:
      summary: Retrieves all members of organization.
      description: |
        Retrieves all members of organization identified by the given ID.
      tags:
        - auth
      parameters:
        - $ref: "#/components/parameters/OrgId"
        - $ref: "#/components/parameters/Offset"
        - $ref: "#/components/parameters/Limit"
        - $ref: "#/components/parameters/Metadata"
      responses:
        '200':
          $ref: "#/components/responses/OrgMembersRes"
        '400':
          description: Failed due to malformed query parameters.
        '401':
          description: Missing or invalid access token provided.
        '415':
          description: Missing or invalid content type.
        '500':
          $ref: "#/components/responses/ServiceError"
    patch:
      summary: Unassigns members from organization.
      description: |
        Unassigns members from organization identified by the given IDs.
      tags:
        - auth
      parameters:
        - $ref: "#/components/parameters/OrgId"
      requestBody:
        $ref: "#/components/requestBodies/UnassignMembersReq"
      responses:
        '204':
          description: Members unassigned from organization.
        '400':
          description: Failed due to malformed JSON.
        '401':
          description: Missing or invalid access token provided.
        '500':
          $ref: "#/components/responses/ServiceError"
    put:
      summary: Updates members of organization.
      description: |
        Updates members role of organization identified by the given IDs.
      tags:
        - auth
      parameters:
        - $ref: "#/components/parameters/OrgId"
      requestBody:
        $ref: "#/components/requestBodies/OrgMembersReq"
      responses:
        '200':
          description: Members role updated.
        '400':
          description: Failed due to malformed JSON.
        '401':
          description: Missing or invalid access token provided.
        '404':
          description: Failed due to non existing organization.
        '500':
          $ref: "#/components/responses/ServiceError"
  /orgs/{orgId}/groups/{groupId}:
    post:
      summary: Create group policies.
      description: |
        Create group members policies for the given org, group and member IDs.
      tags:
        - auth
      parameters:
        - $ref: "#/components/parameters/OrgId"
        - $ref: "#/components/parameters/GroupId"
      requestBody:
        $ref: "#/components/requestBodies/MembersPoliciesReq"
      responses:
        '201':
          description: Policies created.
        '400':
          description: Failed due to malformed JSON.
        '401':
          description: Missing or invalid access token provided.
        '404':
          description: Failed due to non existing organization or group.
        '500':
          $ref: "#/components/responses/ServiceError"
    put:
      summary: Update group policies.
      description: |
        Updates group members policies identified by org, group and member IDs.
      tags:
        - auth
      parameters:
        - $ref: "#/components/parameters/OrgId"
        - $ref: "#/components/parameters/GroupId"
      requestBody:
        $ref: "#/components/requestBodies/MembersPoliciesReq"
      responses:
        '200':
          description: Group policies updated.
        '400':
          description: Failed due to malformed JSON.
        '401':
          description: Missing or invalid access token provided.
        '404':
          description: Failed due to non existing organization or group.
        '500':
          $ref: "#/components/responses/ServiceError"
    patch:
      summary: Remove group policies.
      description: |
          Removes group members policies identified by org, group and member IDs.
      tags:
        - auth
      parameters:
        - $ref: "#/components/parameters/OrgId"
        - $ref: "#/components/parameters/GroupId"
      requestBody:
        $ref: "#/components/requestBodies/RemovePoliciesReq"
      responses:
        '204':
          description: Policies removed.
        '400':
          description: Failed due to malformed JSON.
        '401':
          description: Missing or invalid access token provided.
        '404':
          description: Failed due to non existing organization or group.
        '500':
          $ref: "#/components/responses/ServiceError"
  /groups/{groupId}/policies:
    get:
      summary: Retrieves group policies.
      description: |
        Retrieves page of members policies for the given organization and group IDs.
      tags:
        - auth
      parameters:
        - $ref: "#/components/parameters/OrgId"
        - $ref: "#/components/parameters/GroupId"
      responses:
        '200':
           $ref: "#/components/responses/GroupMembersPoliciesRes"
        '400':
          description: Failed due to malformed query parameters.
        '401':
          description: Missing or invalid access token provided.
        '404':
          description: Organization or group does not exist.
        '500':
          $ref: "#/components/responses/ServiceError"
  /orgs/{orgId}/groups:
    post:
      summary: Assigns groups to organization.
      description: |
        Assigns new groups to organization identified by the given IDs.
      tags:
        - auth
      parameters:
        - $ref: "#/components/parameters/OrgId"
      requestBody:
        $ref: "#/components/requestBodies/OrgGroupsReq"
      responses:
        '200':
          description: Groups assigned to organization.
        '400':
          description: Failed due to malformed JSON.
        '401':
          description: Missing or invalid access token provided.
        '404':
          description: Failed due to non existing organization.
        '500':
          $ref: "#/components/responses/ServiceError"
    get:
      summary: Retrieves all groups of organization.
      description: |
        Retrieves all groups of organization.
      tags:
        - auth
      parameters:
        - $ref: "#/components/parameters/OrgId"
        - $ref: "#/components/parameters/Offset"
        - $ref: "#/components/parameters/Limit"
        - $ref: "#/components/parameters/Metadata"
      responses:
        '200':
          $ref: "#/components/responses/OrgGroupsRes"
        '400':
          description: Failed due to malformed query parameters.
        '401':
          description: Missing or invalid access token provided.
        '404':
          description: Failed due to non existing organization.
        '500':
          $ref: "#/components/responses/ServiceError"
    patch:
      summary: Unassigns groups from organization.
      description: |
        Unassigns groups from organization identified by the given IDs.
      tags:
        - auth
      parameters:
        - $ref: "#/components/parameters/OrgId"
      requestBody:
        $ref: "#/components/requestBodies/OrgGroupsReq"
      responses:
        '204':
          description: Groups unassigned from organization.
        '400':
          description: Failed due to malformed JSON.
        '401':
          description: Missing or invalid access token provided.
        '404':
          description: Failed due to non existing organization.
        '500':
          $ref: "#/components/responses/ServiceError"
  /members/{memberId}/orgs:
    get:
      summary: Retrieves all organizations of member.
      description: |
        Retrieves all organizations of member.
      tags:
        - auth
      parameters:
        - $ref: "#/components/parameters/MemberId"
        - $ref: "#/components/parameters/Offset"
        - $ref: "#/components/parameters/Limit"
        - $ref: "#/components/parameters/Metadata"
      responses:
        '200':
           $ref: "#/components/responses/OrgsPageRes"
        '400':
          description: Failed due to malformed query parameters.
        '401':
          description: Missing or invalid access token provided.
        '404':
          description: Failed due to non existing member.
        '415':
          description: Missing or invalid content type.
        '500':
          $ref: "#/components/responses/ServiceError"
  /backup:
    get:
      summary: Retrieves backup of orgs service.
      description: |
        Retrieves backup of the orgs service. Backup is a JSON file that contains
        all orgs, member relations and group relations.
      tags:
        - auth
      responses:
        '200':
          $ref: "#/components/responses/BackupRes"
        '401':
          description: Missing or invalid access token provided.
        '500':
          $ref: "#/components/responses/ServiceError"
  /restore:
    post:
      summary: Restores org service from backup.
      description: |
        Restores org service from backup. Backup is a JSON file that contains
        all orgs, member relations and group relations.
      tags:
        - auth
      requestBody:
        $ref: "#/components/requestBodies/RestoreReq"
      responses:
        '201':
          description: Backup restored.
        '400':
          description: Failed due to malformed JSON.
        '401':
          description: Missing or invalid access token provided.
        '500':
          $ref: "#/components/responses/ServiceError"
  /health:
    get:
      summary: Retrieves service health check info.
      tags:
        - health
      responses:
        '200':
          $ref: "#/components/responses/HealthRes"
        '500':
          $ref: "#/components/responses/ServiceError"
components:
  schemas:
    Key:
      type: object
      properties:
        id:
          type: string
          format: uuid
          example: "c5747f2f-2a7c-4fe1-b41a-51a5ae290945"
          description: API key unique identifier
        issuer_id:
          type: string
          format: uuid
          example: "9118de62-c680-46b7-ad0a-21748a52833a"
          description: In ID of the entity that issued the token.
        type:
          type: integer
          example: 0
          description: API key type. Keys of different type are processed differently.
        subject:
          type: string
          format: string
          example: "test@example.com"
          description: User's email or service identifier of API key subject.
        issued_at:
          type: string
          format: date-time
          example: "2019-11-26 13:31:52"
          description: Time when the key is generated.
        expires_at:
          type: string
          format: date-time
          example: "2019-11-26 13:31:52"
          description: Time when the Key expires. If this field is missing,
            that means that Key is valid indefinitely.
    OrgResSchema:
      type: object
      properties:
        id:
          type: string
          format: uuid
          example: "c5747f2f-2a7c-4fe1-b41a-51a5ae290945"
          description: Organization unique identifier
        name:
          type: string
          example: "test"
          description: Organization name.
        owner_id:
          type: string
          format: uuid
          example: "9118de62-c680-46b7-ad0a-21748a52833a"
          description: In ID of the entity that owns the organization.
        description:
          type: string
          example: "test"
          description: Organization description.
        metadata:
          type: object
          example: {"key": "value"}
          description: Organization metadata.
        created_at:
          type: string
          format: date-time
          example: "2019-11-26 13:31:52"
          description: Time when the organization is created.
        updated_at:
          type: string
          format: date-time
          example: "2019-11-26 13:31:52"
          description: Time when the organization is updated.
    OrgSchema:
      type: object
      properties:
        name:
          type: string
          description: Organization name.
        description:
          type: string
          description: Organization description.
        metadata:
          type: object
          description: Organization metadata.
    OrgsPageSchema:
      type: object
      properties:
        total:
          type: integer
          description: Total number of organizations.
        offset:
          type: integer
          description: Offset of the page.
        limit:
          type: integer
          description: Limit of the page.
        name:
          type: string
        orgs:
          type: array
          items:
            $ref: "#/components/schemas/OrgResSchema"
    OrgMember:
      type: object
      properties:
        email:
          type: string
          example: "test@example.com"
          description: Organization member email.
        role:
          type: string
          example: "viewer"
          description: Organization member role.
    OrgMemberPageSchema:
      type: object
      properties:
          limit:
            type: integer
            description: Limit of the page.
          offset:
            type: integer
            description: Offset of the page.
          total:
            type: integer
            description: Total number of members.
          name:
            type: string
          members:
            type: array
            minItems: 1
            uniqueItems: true
            items:
              $ref: "#/components/schemas/OrgMember"
    OrgMembersSchema:
      type: object
      properties:
        members:
          type: array
          minItems: 1
          uniqueItems: true
          items:
            $ref: "#/components/schemas/OrgMember"
    OrgMemberIDsSchema:
      type: object
      properties:
        member_ids:
          type: array
          example: ["c5747f2f-2a7c-4fe1-b41a-51a5ae290945"]
          minItems: 1
          uniqueItems: true
          items:
            type: string
            format: uuid
    MemberRelationsSchema:
      type: object
      properties:
        member_id:
          type: string
          format: uuid
          description: Unique member identifier generated by the service
        org_id:
          type: string
          format: uuid
          description: Unique organization identifier generated by the service
        role:
          type: string
          description: Member role in the organization
        created_at:
          type: string
          description: Time when the member relation is created.
        updated_at:
          type: string
          description: Time when the member relation is updated.
      required:
        - member_id
        - org_id
        - role
        - created_at
        - updated_at
    OrgGroupsSchema:
      type: object
      properties:
        group_ids:
          type: array
          minItems: 1
          uniqueItems: true
          items:
            type: string
    GroupResSchema:
      type: object
      properties:
        id:
          type: string
          format: uuid
          example: "c5747f2f-2a7c-4fe1-b41a-51a5ae290945"
          description: Group unique identifier
        owner_id:
          type: string
          format: uuid
          example: "9118de62-c680-46b7-ad0a-21748a52833a"
          description: In ID of the entity that owns the group.
        name:
          type: string
          example: "test"
          description: Group name.
        description:
          type: string
          example: "description"
          description: Group description.
    OrgGroupsPageSchema:
      type: object
      properties:
        total:
          type: integer
          description: Total number of organizations.
        offset:
          type: integer
          description: Offset of the page.
        limit:
          type: integer
          description: Limit of the page.
        name:
          type: string
        groups:
          type: array
          items:
            $ref: "#/components/schemas/GroupResSchema"
    GroupRelationSchema:
      type: object
      properties:
        group_ids:
          type: string
          format: uuid
          description: Unique group identifier generated by the service
        org_id:
          type: string
          format: uuid
          description: Unique organization identifier generated by the service
        created_at:
          type: string
          description: Time when the group relation is created.
        updated_at:
          type: string
          description: Time when the group relation is updated.
      required:
        - group_ids
        - org_id
        - created_at
        - updated_at
    RemovePoliciesSchema:
      type: object
      properties:
        member_ids:
          type: array
          minItems: 1
          uniqueItems: true
          example: ["c5747f2f-2a7c-4fe1-b41a-51a5ae290945"]
          items:
            type: string
            format: uuid
    MembersPoliciesSchema:
      type: object
      properties:
        members_policies:
          type: array
          minItems: 1
          uniqueItems: true
          items:
            type: object
            properties:
              member_id:
                type: string
                format: uuid
                description: Unique member identifier generated by the service
              policy:
                type: string
                description: Member policy in the group.
            required:
              - member_id
              - policy
<<<<<<< HEAD
    GroupMembersPoliciesPageSchema:
      type: object
      properties:
        total:
          type: integer
          description: Total number of members policies.
        offset:
          type: integer
          description: Offset of the page.
        limit:
          type: integer
          description: Limit of the page.
        group_members_policies:
          type: array
          items:
            properties:
              member_id:
                type: string
                format: uuid
                description: Unique member identifier generated by the service
              policy:
                type: string
                description: Member policy in the group.
=======
>>>>>>> cfc751b1
    BackupAndResponseSchema:
      type: object
      properties:
        orgs:
          type: array
          minItems: 1
          uniqueItems: true
          items:
            $ref: "#/components/schemas/OrgResSchema"
        member_relations:
          type: array
          minItems: 1
          uniqueItems: true
          items:
            $ref: "#/components/schemas/MemberRelationsSchema"
        group_relations:
          type: array
          minItems: 1
          uniqueItems: true
          items:
            $ref: "#/components/schemas/GroupRelationSchema"
      required:
        - orgs
        - member_relations
        - group_relations

  parameters:
    ApiKeyId:
      name: id
      description: API Key ID.
      in: path
      schema:
        type: string
        format: uuid
      required: true
    OrgId:
      name: orgId
      description: Organization ID.
      in: path
      schema:
        type: string
        format: uuid
      required: true
    GroupId:
      name: groupId
      description: Unique group identifier.
      in: path
      schema:
        type: string
        format: ulid
      required: true
    MemberId:
      name: memberId
      description: Member ID.
      in: path
      schema:
        type: string
        format: uuid
      required: true
    Metadata:
      name: metadata
      description: Metadata filter. Filtering is performed matching the parameter with metadata on top level. Parameter is json.
      in: query
      schema:
        type: string
        minimum: 0
      required: false
    Limit:
      name: limit
      description: Size of the subset to retrieve.
      in: query
      schema:
        type: integer
        default: 10
        minimum: 1
      required: false
    Offset:
      name: offset
      description: Number of items to skip during retrieval.
      in: query
      schema:
        type: integer
        default: 0
        minimum: 0
      required: false

  requestBodies:
    KeyRequest:
      description: JSON-formatted document describing key request.
      required: true
      content:
        application/json:
          schema:
            type: object
            properties:
              type:
                type: integer
                example: 0
                description: API key type. Keys of different type are processed differently.
              duration:
                type: number
                format: integer
                example: 23456
                description: Number of seconds issued token is valid for.
    OrgCreateReq:
      description: JSON-formatted document describing org create request.
      required: true
      content:
        application/json:
          schema:
            $ref: "#/components/schemas/OrgSchema"
    OrgUpdateReq:
      description: JSON-formatted document describing org update request.
      required: true
      content:
        application/json:
          schema:
            $ref: "#/components/schemas/OrgSchema"
    OrgMembersReq:
      description: JSON-formatted document describing adding and updating members request.
      required: true
      content:
        application/json:
          schema:
            $ref: "#/components/schemas/OrgMembersSchema"
    UnassignMembersReq:
      description: JSON-formatted document describing unassigning members request.
      required: true
      content:
        application/json:
          schema:
            $ref: "#/components/schemas/OrgMemberIDsSchema"
    OrgGroupsReq:
      description: JSON-formatted document describing adding groups request.
      required: true
      content:
        application/json:
          schema:
            $ref: "#/components/schemas/OrgGroupsSchema"
    MembersPoliciesReq:
      description: JSON-formatted document describing group members policies request.
      required: true
      content:
        application/json:
          schema:
            $ref: "#/components/schemas/MembersPoliciesSchema"
    RemovePoliciesReq:
      description: JSON-formatted document describing remove policies request.
      required: true
      content:
        application/json:
          schema:
            $ref: "#/components/schemas/RemovePoliciesSchema"
    RestoreReq:
      description: JSON-formatted document describing restore request.
      required: true
      content:
        application/json:
          schema:
            $ref: "#/components/schemas/BackupAndResponseSchema"
  responses:
    ServiceError:
      description: Unexpected server-side error occurred.
    KeyRes:
      description: Data retrieved.
      content:
        application/json:
          schema:
            $ref: "#/components/schemas/Key"
    OrgsPageRes:
      description: Data retrieved.
      content:
        application/json:
          schema:
              $ref: "#/components/schemas/OrgsPageSchema"
    OrgRes:
      description: Data retrieved.
      content:
        application/json:
          schema:
            $ref: "#/components/schemas/OrgResSchema"
    OrgMembersRes:
      description: Data retrieved.
      content:
        application/json:
          schema:
            $ref: "#/components/schemas/OrgMemberPageSchema"
    OrgGroupsRes:
      description: Data retrieved.
      content:
        application/json:
          schema:
            $ref: "#/components/schemas/OrgGroupsPageSchema"
    GroupMembersPoliciesRes:
      description: JSON-formatted document describing members policies page response.
      content:
        application/json:
          schema:
            $ref: "#/components/schemas/GroupMembersPoliciesPageSchema"
    HealthRes:
      description: Service Health Check.
      content:
        application/json:
          schema:
            $ref: "./schemas/HealthInfo.yml"
    BackupRes:
       description: Backup data retrieved.
       content:
        application/json:
          schema:
            $ref: "#/components/schemas/BackupAndResponseSchema"

  securitySchemes:
    bearerAuth:
      type: http
      scheme: bearer
      bearerFormat: JWT
      description: |
        * Users access: "Authorization: Bearer <user_token>"

security:
  - bearerAuth: []<|MERGE_RESOLUTION|>--- conflicted
+++ resolved
@@ -337,11 +337,10 @@
     get:
       summary: Retrieves group policies.
       description: |
-        Retrieves page of members policies for the given organization and group IDs.
-      tags:
-        - auth
-      parameters:
-        - $ref: "#/components/parameters/OrgId"
+        Retrieves page of members policies for the given group ID.
+      tags:
+        - auth
+      parameters:
         - $ref: "#/components/parameters/GroupId"
       responses:
         '200':
@@ -766,7 +765,6 @@
             required:
               - member_id
               - policy
-<<<<<<< HEAD
     GroupMembersPoliciesPageSchema:
       type: object
       properties:
@@ -790,8 +788,6 @@
               policy:
                 type: string
                 description: Member policy in the group.
-=======
->>>>>>> cfc751b1
     BackupAndResponseSchema:
       type: object
       properties:
@@ -986,7 +982,7 @@
           schema:
             $ref: "#/components/schemas/OrgGroupsPageSchema"
     GroupMembersPoliciesRes:
-      description: JSON-formatted document describing members policies page response.
+      description: JSON-formatted document describing group members policies page response.
       content:
         application/json:
           schema:
