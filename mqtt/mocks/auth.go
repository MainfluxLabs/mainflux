--- conflicted
+++ resolved
@@ -63,7 +63,6 @@
 	panic("not implemented")
 }
 
-<<<<<<< HEAD
 func (svc authServiceMock) ViewOrgMembership(_ context.Context, _ *protomfx.ViewOrgMembershipReq, _ ...grpc.CallOption) (r *protomfx.OrgMembership, err error) {
 	panic("not implemented")
 }
@@ -72,10 +71,7 @@
 	panic("not implemented")
 }
 
-func (svc authServiceMock) CreateDormantOrgInvite(ctx context.Context, req *protomfx.CreateDormantOrgInviteReq, _ ...grpc.CallOption) (r *empty.Empty, err error) {
-=======
 func (svc authServiceMock) CreateDormantOrgInvite(ctx context.Context, req *protomfx.CreateDormantOrgInviteReq, _ ...grpc.CallOption) (r *emptypb.Empty, err error) {
->>>>>>> 9ce616d1
 	panic("not implemented")
 }
 
