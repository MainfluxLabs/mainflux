package auth

import (
	"context"
	"database/sql"

	"github.com/MainfluxLabs/mainflux/pkg/apiutil"
	"github.com/MainfluxLabs/mainflux/pkg/dbutil"
	"github.com/MainfluxLabs/mainflux/pkg/errors"
	"github.com/MainfluxLabs/mainflux/pkg/invites"
	protomfx "github.com/MainfluxLabs/mainflux/pkg/proto"
	"google.golang.org/grpc/codes"
	"google.golang.org/grpc/status"
)

// ErrInvalidInviteResponse indicates an invalid Invite response action string.
var ErrInvalidInviteResponse = errors.New("invalid invite response action")

type OrgInvite struct {
	invites.InviteCommon
	OrgID   string `db:"org_id"`
	OrgName string
}

func (invite OrgInvite) GetCommon() invites.InviteCommon {
	return invite.InviteCommon
}

func (invite OrgInvite) GetDestinationID() string {
	return invite.OrgID
}

func (invite OrgInvite) ColumnDestinationID() string {
	return "org_id"
}

func (invite OrgInvite) TableName() string {
	return "org_invites"
}

func (invite OrgInvite) ToDBInvite() invites.DbInvite {
	commonDBInvite := invite.InviteCommon.ToDBInvite()
	commonDBInvite.DestinationID = invite.OrgID

	return commonDBInvite
}

type OrgInvitesPage = invites.InvitesPage[OrgInvite]

type Invites interface {
	// CreateOrgInvite creates a pending Invite on behalf of the User authenticated by `token`,
	// towards the user identified by `email`, to join the Org identified by `orgID` with an appropriate role.
	CreateOrgInvite(ctx context.Context, token, email, role, orgID, invRedirectPath string) (OrgInvite, error)

	// CreateDormantOrgInvite creates a pending, dormant Org Invite associated with a specfic Platform Invite
	// denoted by `platformInviteID`.
	CreateDormantOrgInvite(ctx context.Context, token, orgID, role, platformInviteID string) (OrgInvite, error)

	// RevokeOrgInvite revokes a specific pending Invite. An existing pending Invite can only be revoked
	// by its original inviter (creator).
	RevokeOrgInvite(ctx context.Context, token, inviteID string) error

	// RespondOrgInvite responds to a specific invite, either accepting it (after which the invitee
	// is assigned as a member of the appropriate Org), or declining it. An Invite can only be responded
	// to by the invitee that it's directed towards.
	RespondOrgInvite(ctx context.Context, token, inviteID string, accept bool) error

	// ActivateOrgInvite activates all dormant Org Invites associated with the specific Platform Invite.
	// The expiration time of the invites is reset. An e-mail notification is sent to the invitee for each
	// activated invite.
	ActivateOrgInvite(ctx context.Context, platformInviteID, userID, invRedirectPath string) error

	// ViewOrgInvite retrieves a single Invite denoted by its ID.  A specific Org Invite can be retrieved
	// by any user with admin privileges within the Org to which the invite belongs,
	// the Invitee towards who it is directed, or the platform Root Admin.
	ViewOrgInvite(ctx context.Context, token, inviteID string) (OrgInvite, error)

	// ListOrgInvitesByUser retrieves a list of invites either directed towards a specific Invitee,
	// or sent out by a specific Inviter, depending on the value of the `userType` argument, which
	// must be either 'invitee' or 'inviter'.
	ListOrgInvitesByUser(ctx context.Context, token, userType, userID string, pm invites.PageMetadataInvites) (OrgInvitesPage, error)

	// ListOrgInvitesByOrg retrieves a list of invites towards any user(s) to join the org identified
	// by its ID
	ListOrgInvitesByOrg(ctx context.Context, token, orgID string, pm invites.PageMetadataInvites) (OrgInvitesPage, error)

	// SendOrgInviteEmail sends an e-mail notifying the invitee of the corresponding Invite.
	SendOrgInviteEmail(ctx context.Context, invite OrgInvite, email, orgName, invRedirectPath string) error
}

<<<<<<< HEAD
type OrgInviteRepository interface {
	invites.InviteRepository[OrgInvite]
=======
type OrgInvitesRepository interface {
	// SaveOrgInvite saves one or more pending org invites to the repository.
	SaveOrgInvite(ctx context.Context, invites ...OrgInvite) error

	// SaveDormantInviteRelation saves a relation of a dormant Org Invite with a specific Platform Invite.
	SaveDormantInviteRelation(ctx context.Context, orgInviteID, platformInviteID string) error

	// ActivateOrgInvite activates all dormant Org Invites corresponding to the specified Platform Invite by:
	// - Updating the "invitee_id" and "expires_at" columns of all matching Org Invites to the supplied values
	// - Removing the associated rows from the "dormant_org_invites" table
	// Returns slice of activated Org Invites.
	ActivateOrgInvite(ctx context.Context, platformInviteID, userID string, expirationTime time.Time) ([]OrgInvite, error)

	// RetrieveOrgInviteByID retrieves a specific OrgInvite by its ID.
	RetrieveOrgInviteByID(ctx context.Context, inviteID string) (OrgInvite, error)

	// RemoveOrgInvite removes a specific pending OrgInvite.
	RemoveOrgInvite(ctx context.Context, inviteID string) error

	// RetrieveOrgInviteByUser retrieves a list of invites either directed towards a specific Invitee, or sent out by a
	// specific Inviter, depending on the value of the `userType` argument, which must be either 'invitee' or 'inviter'.
	RetrieveOrgInvitesByUser(ctx context.Context, userType, userID string, pm PageMetadataInvites) (OrgInvitesPage, error)

	// RetrieveOrgInvitesByOrg retrieves a list of invites towards any user(s) to join the Org identified
	// by its ID.
	RetrieveOrgInvitesByOrg(ctx context.Context, orgID string, pm PageMetadataInvites) (OrgInvitesPage, error)

	// UpdateOrgInviteState updates the state of a specific Invite denoted by its ID.
	UpdateOrgInviteState(ctx context.Context, inviteID, state string) error
>>>>>>> bcdbaf2e
}

func (svc service) CreateOrgInvite(ctx context.Context, token, email, role, orgID, invRedirectPath string) (OrgInvite, error) {
	// Check if currently authenticated User has "admin" or higher privileges within Org
	if err := svc.canAccessOrg(ctx, token, orgID, Admin); err != nil {
		return OrgInvite{}, err
	}

	inviter, err := svc.identify(ctx, token)
	if err != nil {
		return OrgInvite{}, err
	}

	org, err := svc.orgs.RetrieveByID(ctx, orgID)
	if err != nil {
		return OrgInvite{}, err
	}

	muReq := protomfx.UsersByEmailsReq{Emails: []string{email}}
	users, err := svc.users.GetUsersByEmails(ctx, &muReq)

	if err != nil {
		st, ok := status.FromError(err)
		if ok {
			switch st.Code() {
			case codes.NotFound:
				return OrgInvite{}, dbutil.ErrNotFound
			default:
				return OrgInvite{}, err
			}
		}

		return OrgInvite{}, err
	}

	inviteeID := users.Users[0].Id

	_, err = svc.memberships.RetrieveRole(ctx, inviteeID, orgID)
	if err != nil && !errors.Contains(err, dbutil.ErrNotFound) {
		return OrgInvite{}, err
	}

	if err == nil {
		return OrgInvite{}, ErrOrgMembershipExists
	}

	createdAt := getTimestamp()
	inviteID, err := svc.idProvider.ID()
	if err != nil {
		return OrgInvite{}, err
	}

	invite := OrgInvite{
		InviteCommon: invites.InviteCommon{
			ID:          inviteID,
			InviteeID:   sql.NullString{Valid: true, String: inviteeID},
			InviterID:   inviter.ID,
			InviteeRole: role,
			CreatedAt:   createdAt,
			ExpiresAt:   createdAt.Add(svc.inviteDuration),
			State:       invites.InviteStatePending,
		},
		OrgID: orgID,
	}

	if err := svc.invites.SaveInvites(ctx, invite); err != nil {
		return OrgInvite{}, err
	}

	go func() {
		svc.SendOrgInviteEmail(ctx, invite, email, org.Name, invRedirectPath)
	}()

	return invite, nil
}

func (svc service) CreateDormantOrgInvite(ctx context.Context, token, orgID, role, platformInviteID string) (OrgInvite, error) {
	if err := svc.canAccessOrg(ctx, token, orgID, Admin); err != nil {
		return OrgInvite{}, err
	}

	inviter, err := svc.identify(ctx, token)
	if err != nil {
		return OrgInvite{}, err
	}

	createdAt := getTimestamp()

	inviteID, err := svc.idProvider.ID()
	if err != nil {
		return OrgInvite{}, err
	}

	invite := OrgInvite{
		ID:          inviteID,
		InviteeID:   "",
		InviterID:   inviter.ID,
		OrgID:       orgID,
		InviteeRole: role,
		CreatedAt:   createdAt,
		ExpiresAt:   createdAt.Add(svc.inviteDuration),
		State:       InviteStatePending,
	}

	if err := svc.invites.SaveOrgInvite(ctx, invite); err != nil {
		return OrgInvite{}, err
	}

	if err := svc.invites.SaveDormantInviteRelation(ctx, inviteID, platformInviteID); err != nil {
		if err := svc.invites.RemoveOrgInvite(ctx, inviteID); err != nil {
			return OrgInvite{}, err
		}

		return OrgInvite{}, err
	}

	return invite, nil
}

func (svc service) RevokeOrgInvite(ctx context.Context, token, inviteID string) error {
	user, err := svc.identify(ctx, token)
	if err != nil {
		return err
	}

	invite, err := svc.invites.RetrieveInviteByID(ctx, inviteID)
	if err != nil {
		return err
	}

	// An Invite can only be revoked by its issuer
	if invite.InviterID != user.ID {
		return errors.ErrAuthorization
	}

	if invite.State != invites.InviteStatePending {
		if invite.State == invites.InviteStateExpired {
			return apiutil.ErrInviteExpired
		}

		return apiutil.ErrInvalidInviteState
	}

	if err := svc.invites.UpdateInviteState(ctx, inviteID, invites.InviteStateRevoked); err != nil {
		return err
	}

	return nil
}

func (svc service) ActivateOrgInvite(ctx context.Context, platformInviteID, userID, orgInviteRedirectPath string) error {
	newExpirationTime := getTimestamp().Add(svc.inviteDuration)

	invites, err := svc.invites.ActivateOrgInvite(ctx, platformInviteID, userID, newExpirationTime)
	if err != nil {
		return err
	}

	// Send e-mail notification for each activated Org Invite
	for _, invite := range invites {
		if invite.State != InviteStatePending {
			continue
		}

		if err := svc.populateInviteInfo(ctx, &invite); err != nil {
			continue
		}

		go func() {
			svc.SendOrgInviteEmail(ctx, invite, invite.InviteeEmail, invite.OrgName, orgInviteRedirectPath)
		}()
	}

	return nil
}

func (svc service) ViewOrgInvite(ctx context.Context, token, inviteID string) (OrgInvite, error) {
	invite, err := svc.invites.RetrieveInviteByID(ctx, inviteID)
	if err != nil {
		return OrgInvite{}, err
	}

	if err := svc.populateInviteInfo(ctx, &invite); err != nil {
		return OrgInvite{}, err
	}

	if err := svc.isAdmin(ctx, token); err == nil {
		return invite, nil
	}

	if err := svc.canAccessOrg(ctx, token, invite.OrgID, Admin); err == nil {
		return invite, nil
	}

	user, err := svc.identify(ctx, token)
	if err != nil {
		return OrgInvite{}, err
	}

	if user.ID == invite.InviteeID.String {
		return invite, nil
	}

	return OrgInvite{}, errors.ErrAuthorization
}

func (svc service) RespondOrgInvite(ctx context.Context, token, inviteID string, accept bool) error {
	user, err := svc.identify(ctx, token)
	if err != nil {
		return err
	}

	invite, err := svc.invites.RetrieveInviteByID(ctx, inviteID)
	if err != nil {
		return err
	}

	if invite.State != invites.InviteStatePending {
		if invite.State == invites.InviteStateExpired {
			return apiutil.ErrInviteExpired
		}

		return apiutil.ErrInvalidInviteState
	}

	// An Invite can only be responded to by the invitee
	if user.ID != invite.InviteeID.String {
		return errors.ErrAuthorization
	}

	newState := invites.InviteStateDeclined

	if accept {
		// User has accepted the Invite, assign them as a member of the appropriate Org
		// with the appropriate role
		newState = invites.InviteStateAccepted
		ts := getTimestamp()

		membership := OrgMembership{
			MemberID:  user.ID,
			OrgID:     invite.OrgID,
			Role:      invite.InviteeRole,
			CreatedAt: ts,
			UpdatedAt: ts,
		}

		if err := svc.memberships.Save(ctx, membership); err != nil {
			return err
		}
	}

	if err := svc.invites.UpdateInviteState(ctx, inviteID, newState); err != nil {
		return err
	}

	return nil
}

func (svc service) ListOrgInvitesByOrg(ctx context.Context, token, orgID string, pm invites.PageMetadataInvites) (OrgInvitesPage, error) {
	if err := svc.canAccessOrg(ctx, token, orgID, Admin); err != nil {
		return OrgInvitesPage{}, err
	}

	page, err := svc.invites.RetrieveInvitesByDestination(ctx, orgID, pm)
	if err != nil {
		return OrgInvitesPage{}, err
	}

	for idx := range page.Invites {
		if err := svc.populateInviteInfo(ctx, &page.Invites[idx]); err != nil {
			return OrgInvitesPage{}, err
		}
	}

	return page, nil
}

func (svc service) ListOrgInvitesByUser(ctx context.Context, token, userType, userID string, pm invites.PageMetadataInvites) (OrgInvitesPage, error) {
	if err := svc.isAdmin(ctx, token); err != nil {
		if err != errors.ErrAuthorization {
			return OrgInvitesPage{}, err
		}

		// Current User is not Root Admin - must be either the Invitee or Inviter
		user, err := svc.identify(ctx, token)
		if err != nil {
			return OrgInvitesPage{}, err
		}

		if user.ID != userID {
			return OrgInvitesPage{}, errors.ErrAuthorization
		}
	}

	invitesPage, err := svc.invites.RetrieveInvitesByUser(ctx, userType, userID, pm)
	if err != nil {
		return OrgInvitesPage{}, err
	}

	for idx := range invitesPage.Invites {
		if err := svc.populateInviteInfo(ctx, &invitesPage.Invites[idx]); err != nil {
			return OrgInvitesPage{}, err
		}
	}

	return invitesPage, nil
}

// Sets the invite.InviterEmail, invite.InviteeEmail and invite.OrgName fields of the passed invite.
func (svc service) populateInviteInfo(ctx context.Context, invite *OrgInvite) error {
	org, err := svc.orgs.RetrieveByID(ctx, invite.OrgID)
	if err != nil {
		return err
	}

	invite.OrgName = org.Name

	usersReq := &protomfx.UsersByIDsReq{Ids: []string{invite.InviterID, invite.InviteeID.String}}
	usersRes, err := svc.users.GetUsersByIDs(ctx, usersReq)
	if err != nil {
		return err
	}

	// Order of results from gRPC call isn't guaranteed to match order of IDs in request
	users := usersRes.GetUsers()

	switch users[0].Id {
	case invite.InviterID:
		invite.InviterEmail = users[0].GetEmail()
		invite.InviteeEmail = users[1].GetEmail()
	default:
		invite.InviterEmail = users[1].GetEmail()
		invite.InviteeEmail = users[0].GetEmail()
	}

	return nil
}

func (svc service) SendOrgInviteEmail(ctx context.Context, invite OrgInvite, email, orgName, invRedirectPath string) error {
	to := []string{email}
	return svc.email.SendOrgInvite(to, invite, orgName, invRedirectPath)
}<|MERGE_RESOLUTION|>--- conflicted
+++ resolved
@@ -3,6 +3,7 @@
 import (
 	"context"
 	"database/sql"
+	"time"
 
 	"github.com/MainfluxLabs/mainflux/pkg/apiutil"
 	"github.com/MainfluxLabs/mainflux/pkg/dbutil"
@@ -88,13 +89,8 @@
 	SendOrgInviteEmail(ctx context.Context, invite OrgInvite, email, orgName, invRedirectPath string) error
 }
 
-<<<<<<< HEAD
 type OrgInviteRepository interface {
 	invites.InviteRepository[OrgInvite]
-=======
-type OrgInvitesRepository interface {
-	// SaveOrgInvite saves one or more pending org invites to the repository.
-	SaveOrgInvite(ctx context.Context, invites ...OrgInvite) error
 
 	// SaveDormantInviteRelation saves a relation of a dormant Org Invite with a specific Platform Invite.
 	SaveDormantInviteRelation(ctx context.Context, orgInviteID, platformInviteID string) error
@@ -104,24 +100,6 @@
 	// - Removing the associated rows from the "dormant_org_invites" table
 	// Returns slice of activated Org Invites.
 	ActivateOrgInvite(ctx context.Context, platformInviteID, userID string, expirationTime time.Time) ([]OrgInvite, error)
-
-	// RetrieveOrgInviteByID retrieves a specific OrgInvite by its ID.
-	RetrieveOrgInviteByID(ctx context.Context, inviteID string) (OrgInvite, error)
-
-	// RemoveOrgInvite removes a specific pending OrgInvite.
-	RemoveOrgInvite(ctx context.Context, inviteID string) error
-
-	// RetrieveOrgInviteByUser retrieves a list of invites either directed towards a specific Invitee, or sent out by a
-	// specific Inviter, depending on the value of the `userType` argument, which must be either 'invitee' or 'inviter'.
-	RetrieveOrgInvitesByUser(ctx context.Context, userType, userID string, pm PageMetadataInvites) (OrgInvitesPage, error)
-
-	// RetrieveOrgInvitesByOrg retrieves a list of invites towards any user(s) to join the Org identified
-	// by its ID.
-	RetrieveOrgInvitesByOrg(ctx context.Context, orgID string, pm PageMetadataInvites) (OrgInvitesPage, error)
-
-	// UpdateOrgInviteState updates the state of a specific Invite denoted by its ID.
-	UpdateOrgInviteState(ctx context.Context, inviteID, state string) error
->>>>>>> bcdbaf2e
 }
 
 func (svc service) CreateOrgInvite(ctx context.Context, token, email, role, orgID, invRedirectPath string) (OrgInvite, error) {
@@ -216,22 +194,24 @@
 	}
 
 	invite := OrgInvite{
-		ID:          inviteID,
-		InviteeID:   "",
-		InviterID:   inviter.ID,
-		OrgID:       orgID,
-		InviteeRole: role,
-		CreatedAt:   createdAt,
-		ExpiresAt:   createdAt.Add(svc.inviteDuration),
-		State:       InviteStatePending,
-	}
-
-	if err := svc.invites.SaveOrgInvite(ctx, invite); err != nil {
+		InviteCommon: invites.InviteCommon{
+			ID:          inviteID,
+			InviteeID:   sql.NullString{Valid: false},
+			InviterID:   inviter.ID,
+			InviteeRole: role,
+			CreatedAt:   createdAt,
+			ExpiresAt:   createdAt.Add(svc.inviteDuration),
+			State:       invites.InviteStatePending,
+		},
+		OrgID: orgID,
+	}
+
+	if err := svc.invites.SaveInvites(ctx, invite); err != nil {
 		return OrgInvite{}, err
 	}
 
 	if err := svc.invites.SaveDormantInviteRelation(ctx, inviteID, platformInviteID); err != nil {
-		if err := svc.invites.RemoveOrgInvite(ctx, inviteID); err != nil {
+		if err := svc.invites.RemoveInvite(ctx, inviteID); err != nil {
 			return OrgInvite{}, err
 		}
 
@@ -275,14 +255,14 @@
 func (svc service) ActivateOrgInvite(ctx context.Context, platformInviteID, userID, orgInviteRedirectPath string) error {
 	newExpirationTime := getTimestamp().Add(svc.inviteDuration)
 
-	invites, err := svc.invites.ActivateOrgInvite(ctx, platformInviteID, userID, newExpirationTime)
+	activatedInvites, err := svc.invites.ActivateOrgInvite(ctx, platformInviteID, userID, newExpirationTime)
 	if err != nil {
 		return err
 	}
 
 	// Send e-mail notification for each activated Org Invite
-	for _, invite := range invites {
-		if invite.State != InviteStatePending {
+	for _, invite := range activatedInvites {
+		if invite.State != invites.InviteStatePending {
 			continue
 		}
 
