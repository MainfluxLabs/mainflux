--- conflicted
+++ resolved
@@ -198,15 +198,13 @@
 	// CreatePolicies creates group members policies.
 	CreatePolicies(ctx context.Context, token, orgID, groupID string, mp ...MemberPolicy) error
 
-<<<<<<< HEAD
 	// ListMembersPolicies retrieves page of group members policies.
 	ListMembersPolicies(ctx context.Context, token, groupID string, pm PageMetadata) (GroupMembersPoliciesPage, error)
-=======
+
 	// UpdatePolicies updates group members policies.
 	UpdatePolicies(ctx context.Context, token, orgID, groupID string, mp ...MemberPolicy) error
->>>>>>> cfc751b1
-
-	// RemovePolicies removes group policies for members.
+
+	// RemovePolicies removes group members policies.
 	RemovePolicies(ctx context.Context, token, orgID, groupID string, memberIDs ...string) error
 
 	// Backup retrieves all orgs, org relations and group relations. Only accessible by admin.
