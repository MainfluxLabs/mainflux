--- conflicted
+++ resolved
@@ -184,13 +184,11 @@
 	// ListOrgGroups retrieves groups assigned to an org identified by orgID.
 	ListOrgGroups(ctx context.Context, token, orgID string, pm PageMetadata) (GroupsPage, error)
 
-<<<<<<< HEAD
-	// UpdatePolicies updates group members policies.
-	UpdatePolicies(ctx context.Context, token, orgID, groupID string, mp ...MemberPolicy) error
-=======
 	// CreatePolicies creates group policies for members.
 	CreatePolicies(ctx context.Context, token, orgID, groupID string, mp ...MemberPolicy) error
->>>>>>> 2f6862e4
+
+	// UpdatePolicies updates group policies for members.
+	UpdatePolicies(ctx context.Context, token, orgID, groupID string, mp ...MemberPolicy) error
 
 	// Backup retrieves all orgs, org relations and group relations. Only accessible by admin.
 	Backup(ctx context.Context, token string) (Backup, error)
