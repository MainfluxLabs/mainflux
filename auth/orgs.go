package auth

import (
	"context"
	"errors"
	"time"
)

var (
	// ErrAssignToOrg indicates failure to assign member to an org.
	ErrAssignToOrg = errors.New("failed to assign member to an org")

	// ErrUnassignFromOrg indicates failure to unassign member from an org.
	ErrUnassignFromOrg = errors.New("failed to unassign member from an org")

	// ErrOrgNotEmpty indicates org is not empty, can't be deleted.
	ErrOrgNotEmpty = errors.New("org is not empty")

	// ErrOrgMemberAlreadyAssigned indicates that members is already assigned.
	ErrOrgMemberAlreadyAssigned = errors.New("org member is already assigned")

	// ErrOrgGroupAlreadyAssigned indicates that group is already assigned.
	ErrOrgGroupAlreadyAssigned = errors.New("org group is already assigned")
)

// OrgMetadata defines the Metadata type.
type OrgMetadata map[string]interface{}

// Org represents the org information.
type Org struct {
	ID          string      `json:"id"`
	OwnerID     string      `json:"owner_id"`
	Name        string      `json:"name"`
	Description string      `json:"description"`
	Metadata    OrgMetadata `json:"metadata"`
	CreatedAt   time.Time   `json:"created_at"`
	UpdatedAt   time.Time   `json:"updated_at"`
}

// PageMetadata contains page metadata that helps navigation.
type PageMetadata struct {
	Total    uint64
	Offset   uint64
	Limit    uint64
	Name     string
	Metadata OrgMetadata
}

// OrgsPage contains page related metadata as well as list of orgs that
// belong to this page.
type OrgsPage struct {
	PageMetadata
	Orgs []Org
}

// OrgMembersPage contains page related metadata as well as list of members that
// belong to this page.
type OrgMembersPage struct {
	PageMetadata
	Members []Member
}

type User struct {
	ID     string
	Email  string
	Status string
}

type MembersPage struct {
	PageMetadata
	Members []Member
}

// OrgGroupsPage contains page related metadata as well as list of groups that
// belong to this page.
type OrgGroupsPage struct {
	PageMetadata
	GroupIDs []string
}

type Group struct {
	ID          string
	OwnerID     string
	Name        string
	Description string
}

type GroupsPage struct {
	PageMetadata
	Groups []Group
}

type GroupRelationsPage struct {
	PageMetadata
	GroupRelations []GroupRelation
}

type GroupsPolicy struct {
	GroupID  string
	MemberID string
	Policy   string
}

type MemberPolicy struct {
	MemberID string
<<<<<<< HEAD
	Email    string
	Policy   string
}

type MembersPoliciesPage struct {
	PageMetadata
	MembersPolicies []MemberPolicy
}

=======
	Policy   string
}

>>>>>>> 2f6862e4
type Member struct {
	ID    string `json:"id"`
	Role  string `json:"role"`
	Email string `json:"email"`
}

type MemberRelation struct {
	MemberID  string    `json:"member_id"`
	OrgID     string    `json:"org_id"`
	Role      string    `json:"role"`
	CreatedAt time.Time `json:"created_at"`
	UpdatedAt time.Time `json:"updated_at"`
}

type GroupRelation struct {
	GroupID   string    `json:"group_id"`
	OrgID     string    `json:"org_id"`
	CreatedAt time.Time `json:"created_at"`
	UpdatedAt time.Time `json:"updated_at"`
}

type Backup struct {
	Orgs            []Org
	MemberRelations []MemberRelation
	GroupRelations  []GroupRelation
}

// Orgs specifies an API that must be fullfiled by the domain service
// implementation, and all of its decorators (e.g. logging & metrics).
type Orgs interface {
	// CreateOrg creates new org.
	CreateOrg(ctx context.Context, token string, org Org) (Org, error)

	// UpdateOrg updates the org identified by the provided ID.
	UpdateOrg(ctx context.Context, token string, org Org) (Org, error)

	// ViewOrg retrieves data about the org identified by ID.
	ViewOrg(ctx context.Context, token, id string) (Org, error)

	// ListOrgs retrieves orgs.
	ListOrgs(ctx context.Context, token string, admin bool, pm PageMetadata) (OrgsPage, error)

	// ListOrgMemberships retrieves all orgs for member that is identified with memberID belongs to.
	ListOrgMemberships(ctx context.Context, token, memberID string, pm PageMetadata) (OrgsPage, error)

	// RemoveOrg removes the org identified with the provided ID.
	RemoveOrg(ctx context.Context, token, id string) error

	// AssignMembers adds members with member emails into the org identified by orgID.
	AssignMembers(ctx context.Context, token, orgID string, members ...Member) error

	// UnassignMembers removes members with member ids from org identified by orgID.
	UnassignMembers(ctx context.Context, token string, orgID string, memberIDs ...string) error

	// UpdateMembers updates members role in an org.
	UpdateMembers(ctx context.Context, token, orgID string, members ...Member) error

	// AssignMembersByIDs adds members with memberIDs into the org identified by orgID.
	AssignMembersByIDs(ctx context.Context, token, orgID string, memberIDs ...string) error

	// UnassignMembersByIDs removes members with memberIDs from org identified by orgID.
	UnassignMembersByIDs(ctx context.Context, token, orgID string, memberIDs ...string) error

	// ListOrgMembers retrieves members assigned to an org identified by orgID.
	ListOrgMembers(ctx context.Context, token, orgID string, pm PageMetadata) (MembersPage, error)

	// ViewMember retrieves member identified by memberID in org identified by orgID.
	ViewMember(ctx context.Context, token, orgID, memberID string) (Member, error)

	// AssignGroups adds groups with groupIDs into the org identified by orgID.
	AssignGroups(ctx context.Context, token, orgID string, groupIDs ...string) error

	// UnassignGroups removes groups with groupIDs from org identified by orgID.
	UnassignGroups(ctx context.Context, token, orgID string, groupIDs ...string) error

	// ListOrgGroups retrieves groups assigned to an org identified by orgID.
	ListOrgGroups(ctx context.Context, token, orgID string, pm PageMetadata) (GroupsPage, error)

<<<<<<< HEAD
	// ListMembersPolicies retrieves page of group members policies.
	ListMembersPolicies(ctx context.Context, token, orgID, groupID string, pm PageMetadata) (MembersPoliciesPage, error)
=======
	// CreatePolicies creates group policies for members.
	CreatePolicies(ctx context.Context, token, orgID, groupID string, mp ...MemberPolicy) error
>>>>>>> 2f6862e4

	// Backup retrieves all orgs, org relations and group relations. Only accessible by admin.
	Backup(ctx context.Context, token string) (Backup, error)

	// Restore adds orgs, org relations and group relations from a backup. Only accessible by admin.
	Restore(ctx context.Context, token string, backup Backup) error
}

// OrgRepository specifies an org persistence API.
type OrgRepository interface {
	// Save orgs
	Save(ctx context.Context, orgs ...Org) error

	// Update an org
	Update(ctx context.Context, org Org) error

	// Delete an org
	Delete(ctx context.Context, owner, id string) error

	// RetrieveByID retrieves org by its id
	RetrieveByID(ctx context.Context, id string) (Org, error)

	// RetrieveByOwner retrieves orgs by owner.
	RetrieveByOwner(ctx context.Context, ownerID string, pm PageMetadata) (OrgsPage, error)

	// RetrieveAll retrieves all orgs.
	RetrieveAll(ctx context.Context) ([]Org, error)

	// RetrieveByAdmin retrieves all orgs with pagination.
	RetrieveByAdmin(ctx context.Context, pm PageMetadata) (OrgsPage, error)

	// RetrieveMemberships list of orgs that member belongs to
	RetrieveMemberships(ctx context.Context, memberID string, pm PageMetadata) (OrgsPage, error)

	// AssignMembers adds members to an org.
	AssignMembers(ctx context.Context, mrs ...MemberRelation) error

	// UnassignMembers removes members from an org
	UnassignMembers(ctx context.Context, orgID string, memberIDs ...string) error

	// UpdateMembers updates members role in an org.
	UpdateMembers(ctx context.Context, mrs ...MemberRelation) error

	// RetrieveRole retrieves role of member identified by memberID in org identified by orgID.
	RetrieveRole(ctx context.Context, memberID, orgID string) (string, error)

	// RetrieveMembers retrieves members assigned to an org identified by orgID.
	RetrieveMembers(ctx context.Context, orgID string, pm PageMetadata) (OrgMembersPage, error)

	// RetrieveAllMemberRelations retrieves all member relations.
	RetrieveAllMemberRelations(ctx context.Context) ([]MemberRelation, error)

	// AssignGroups adds groups to an org.
	AssignGroups(ctx context.Context, grs ...GroupRelation) error

	// UnassignGroups removes groups from an org
	UnassignGroups(ctx context.Context, orgID string, groupIDs ...string) error

	// RetrieveGroups retrieves groups assigned to an org identified by orgID.
	RetrieveGroups(ctx context.Context, orgID string, pm PageMetadata) (GroupRelationsPage, error)

	// RetrieveByGroupID retrieves org where group is assigned.
	RetrieveByGroupID(ctx context.Context, groupID string) (Org, error)

	// RetrieveAllGroupRelations retrieves all group relations.
	RetrieveAllGroupRelations(ctx context.Context) ([]GroupRelation, error)

	// SavePolicy saves group policy for a user.
	SavePolicy(ctx context.Context, memberID, policy string, groupID ...string) error

	// RetrievePolicy retrieves group policy for a user.
	RetrievePolicy(ctc context.Context, gp GroupsPolicy) (string, error)

	// RetrievePolicies retrieves page of group members policies.
	RetrievePolicies(ctx context.Context, groupID string, pm PageMetadata) (MembersPoliciesPage, error)

	// RemovePolicy removes group policy for a user.
	RemovePolicy(ctx context.Context, gp GroupsPolicy) error

	// UpdatePolicy updates group policy for a user.
	UpdatePolicy(ctx context.Context, gp GroupsPolicy) error
}<|MERGE_RESOLUTION|>--- conflicted
+++ resolved
@@ -103,7 +103,6 @@
 
 type MemberPolicy struct {
 	MemberID string
-<<<<<<< HEAD
 	Email    string
 	Policy   string
 }
@@ -113,11 +112,6 @@
 	MembersPolicies []MemberPolicy
 }
 
-=======
-	Policy   string
-}
-
->>>>>>> 2f6862e4
 type Member struct {
 	ID    string `json:"id"`
 	Role  string `json:"role"`
@@ -196,13 +190,11 @@
 	// ListOrgGroups retrieves groups assigned to an org identified by orgID.
 	ListOrgGroups(ctx context.Context, token, orgID string, pm PageMetadata) (GroupsPage, error)
 
-<<<<<<< HEAD
+	// CreatePolicies creates group policies for members.
+	CreatePolicies(ctx context.Context, token, orgID, groupID string, mp ...MemberPolicy) error
+
 	// ListMembersPolicies retrieves page of group members policies.
 	ListMembersPolicies(ctx context.Context, token, orgID, groupID string, pm PageMetadata) (MembersPoliciesPage, error)
-=======
-	// CreatePolicies creates group policies for members.
-	CreatePolicies(ctx context.Context, token, orgID, groupID string, mp ...MemberPolicy) error
->>>>>>> 2f6862e4
 
 	// Backup retrieves all orgs, org relations and group relations. Only accessible by admin.
 	Backup(ctx context.Context, token string) (Backup, error)
