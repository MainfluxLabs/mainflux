--- conflicted
+++ resolved
@@ -187,13 +187,11 @@
 	// CreatePolicies creates group members policies.
 	CreatePolicies(ctx context.Context, token, orgID, groupID string, mp ...MemberPolicy) error
 
-<<<<<<< HEAD
 	// UpdatePolicies updates group members policies.
 	UpdatePolicies(ctx context.Context, token, orgID, groupID string, mp ...MemberPolicy) error
-=======
+
 	// RemovePolicies removes group policies for members.
 	RemovePolicies(ctx context.Context, token, orgID, groupID string, memberIDs ...string) error
->>>>>>> d274fd3a
 
 	// Backup retrieves all orgs, org relations and group relations. Only accessible by admin.
 	Backup(ctx context.Context, token string) (Backup, error)
