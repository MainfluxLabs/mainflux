package auth

import (
	"context"
	"errors"
	"time"
)

var (
	// ErrAssignToOrg indicates failure to assign member to an org.
	ErrAssignToOrg = errors.New("failed to assign member to an org")

	// ErrUnassignFromOrg indicates failure to unassign member from an org.
	ErrUnassignFromOrg = errors.New("failed to unassign member from an org")

	// ErrOrgNotEmpty indicates org is not empty, can't be deleted.
	ErrOrgNotEmpty = errors.New("org is not empty")

	// ErrOrgMemberAlreadyAssigned indicates that members is already assigned.
	ErrOrgMemberAlreadyAssigned = errors.New("org member is already assigned")

	// ErrOrgGroupAlreadyAssigned indicates that group is already assigned.
	ErrOrgGroupAlreadyAssigned = errors.New("org group is already assigned")
)

// OrgMetadata defines the Metadata type.
type OrgMetadata map[string]interface{}

// Org represents the org information.
type Org struct {
	ID          string      `json:"id"`
	OwnerID     string      `json:"owner_id"`
	Name        string      `json:"name"`
	Description string      `json:"description"`
	Metadata    OrgMetadata `json:"metadata"`
	CreatedAt   time.Time   `json:"created_at"`
	UpdatedAt   time.Time   `json:"updated_at"`
}

// PageMetadata contains page metadata that helps navigation.
type PageMetadata struct {
	Total    uint64
	Offset   uint64
	Limit    uint64
	Name     string
	Metadata OrgMetadata
}

// OrgsPage contains page related metadata as well as list of orgs that
// belong to this page.
type OrgsPage struct {
	PageMetadata
	Orgs []Org
}

// OrgMembersPage contains page related metadata as well as list of members that
// belong to this page.
type OrgMembersPage struct {
	PageMetadata
	Members []Member
}

type User struct {
	ID     string
	Email  string
	Status string
}

type MembersPage struct {
	PageMetadata
	Members []Member
}

// OrgGroupsPage contains page related metadata as well as list of groups that
// belong to this page.
type OrgGroupsPage struct {
	PageMetadata
	GroupIDs []string
}

type Group struct {
	ID          string
	OwnerID     string
	Name        string
	Description string
}

type GroupsPage struct {
	PageMetadata
	Groups []Group
}

type GroupRelationsPage struct {
	PageMetadata
	GroupRelations []GroupRelation
}

type GroupsPolicy struct {
	GroupID  string
	MemberID string
	Policy   string
}

type MemberPolicy struct {
	MemberID string
	Policy   string
}

type GroupMemberPolicy struct {
	MemberID string
	Email    string
	Policy   string
}

type GroupMembersPoliciesPage struct {
	PageMetadata
	GroupMembersPolicies []GroupMemberPolicy
}

type Member struct {
	ID    string `json:"id"`
	Role  string `json:"role"`
	Email string `json:"email"`
}

type MemberRelation struct {
	MemberID  string    `json:"member_id"`
	OrgID     string    `json:"org_id"`
	Role      string    `json:"role"`
	CreatedAt time.Time `json:"created_at"`
	UpdatedAt time.Time `json:"updated_at"`
}

type GroupRelation struct {
	GroupID   string    `json:"group_id"`
	OrgID     string    `json:"org_id"`
	CreatedAt time.Time `json:"created_at"`
	UpdatedAt time.Time `json:"updated_at"`
}

type Backup struct {
	Orgs            []Org
	MemberRelations []MemberRelation
	GroupRelations  []GroupRelation
}

// Orgs specifies an API that must be fullfiled by the domain service
// implementation, and all of its decorators (e.g. logging & metrics).
type Orgs interface {
	// CreateOrg creates new org.
	CreateOrg(ctx context.Context, token string, org Org) (Org, error)

	// UpdateOrg updates the org identified by the provided ID.
	UpdateOrg(ctx context.Context, token string, org Org) (Org, error)

	// ViewOrg retrieves data about the org identified by ID.
	ViewOrg(ctx context.Context, token, id string) (Org, error)

	// ListOrgs retrieves orgs.
	ListOrgs(ctx context.Context, token string, admin bool, pm PageMetadata) (OrgsPage, error)

	// ListOrgMemberships retrieves all orgs for member that is identified with memberID belongs to.
	ListOrgMemberships(ctx context.Context, token, memberID string, pm PageMetadata) (OrgsPage, error)

	// RemoveOrg removes the org identified with the provided ID.
	RemoveOrg(ctx context.Context, token, id string) error

	// AssignMembers adds members with member emails into the org identified by orgID.
	AssignMembers(ctx context.Context, token, orgID string, members ...Member) error

	// UnassignMembers removes members with member ids from org identified by orgID.
	UnassignMembers(ctx context.Context, token string, orgID string, memberIDs ...string) error

	// UpdateMembers updates members role in an org.
	UpdateMembers(ctx context.Context, token, orgID string, members ...Member) error

	// AssignMembersByIDs adds members with memberIDs into the org identified by orgID.
	AssignMembersByIDs(ctx context.Context, token, orgID string, memberIDs ...string) error

	// UnassignMembersByIDs removes members with memberIDs from org identified by orgID.
	UnassignMembersByIDs(ctx context.Context, token, orgID string, memberIDs ...string) error

	// ListOrgMembers retrieves members assigned to an org identified by orgID.
	ListOrgMembers(ctx context.Context, token, orgID string, pm PageMetadata) (MembersPage, error)

	// ViewMember retrieves member identified by memberID in org identified by orgID.
	ViewMember(ctx context.Context, token, orgID, memberID string) (Member, error)

	// AssignGroups adds groups with groupIDs into the org identified by orgID.
	AssignGroups(ctx context.Context, token, orgID string, groupIDs ...string) error

	// UnassignGroups removes groups with groupIDs from org identified by orgID.
	UnassignGroups(ctx context.Context, token, orgID string, groupIDs ...string) error

	// ListOrgGroups retrieves groups assigned to an org identified by orgID.
	ListOrgGroups(ctx context.Context, token, orgID string, pm PageMetadata) (GroupsPage, error)

	// CreatePolicies creates group policies for members.
	CreatePolicies(ctx context.Context, token, orgID, groupID string, mp ...MemberPolicy) error

<<<<<<< HEAD
	// ListMembersPolicies retrieves page of group members policies.
	ListMembersPolicies(ctx context.Context, token, orgID, groupID string, pm PageMetadata) (GroupMembersPoliciesPage, error)
=======
	// RemovePolicies removes group policies for members.
	RemovePolicies(ctx context.Context, token, orgID, groupID string, memberIDs ...string) error
>>>>>>> d274fd3a

	// Backup retrieves all orgs, org relations and group relations. Only accessible by admin.
	Backup(ctx context.Context, token string) (Backup, error)

	// Restore adds orgs, org relations and group relations from a backup. Only accessible by admin.
	Restore(ctx context.Context, token string, backup Backup) error
}

// OrgRepository specifies an org persistence API.
type OrgRepository interface {
	// Save orgs
	Save(ctx context.Context, orgs ...Org) error

	// Update an org
	Update(ctx context.Context, org Org) error

	// Delete an org
	Delete(ctx context.Context, owner, id string) error

	// RetrieveByID retrieves org by its id
	RetrieveByID(ctx context.Context, id string) (Org, error)

	// RetrieveByOwner retrieves orgs by owner.
	RetrieveByOwner(ctx context.Context, ownerID string, pm PageMetadata) (OrgsPage, error)

	// RetrieveAll retrieves all orgs.
	RetrieveAll(ctx context.Context) ([]Org, error)

	// RetrieveByAdmin retrieves all orgs with pagination.
	RetrieveByAdmin(ctx context.Context, pm PageMetadata) (OrgsPage, error)

	// RetrieveMemberships list of orgs that member belongs to
	RetrieveMemberships(ctx context.Context, memberID string, pm PageMetadata) (OrgsPage, error)

	// AssignMembers adds members to an org.
	AssignMembers(ctx context.Context, mrs ...MemberRelation) error

	// UnassignMembers removes members from an org
	UnassignMembers(ctx context.Context, orgID string, memberIDs ...string) error

	// UpdateMembers updates members role in an org.
	UpdateMembers(ctx context.Context, mrs ...MemberRelation) error

	// RetrieveRole retrieves role of member identified by memberID in org identified by orgID.
	RetrieveRole(ctx context.Context, memberID, orgID string) (string, error)

	// RetrieveMembers retrieves members assigned to an org identified by orgID.
	RetrieveMembers(ctx context.Context, orgID string, pm PageMetadata) (OrgMembersPage, error)

	// RetrieveAllMemberRelations retrieves all member relations.
	RetrieveAllMemberRelations(ctx context.Context) ([]MemberRelation, error)

	// AssignGroups adds groups to an org.
	AssignGroups(ctx context.Context, grs ...GroupRelation) error

	// UnassignGroups removes groups from an org
	UnassignGroups(ctx context.Context, orgID string, groupIDs ...string) error

	// RetrieveGroups retrieves groups assigned to an org identified by orgID.
	RetrieveGroups(ctx context.Context, orgID string, pm PageMetadata) (GroupRelationsPage, error)

	// RetrieveByGroupID retrieves org where group is assigned.
	RetrieveByGroupID(ctx context.Context, groupID string) (Org, error)

	// RetrieveAllGroupRelations retrieves all group relations.
	RetrieveAllGroupRelations(ctx context.Context) ([]GroupRelation, error)

	// SavePolicy saves group policy for a user.
	SavePolicy(ctx context.Context, memberID, policy string, groupID ...string) error

	// RetrievePolicy retrieves group policy for a user.
	RetrievePolicy(ctc context.Context, gp GroupsPolicy) (string, error)

<<<<<<< HEAD
	// RetrievePolicies retrieves page of group members policies.
	RetrievePolicies(ctx context.Context, groupID string, pm PageMetadata) (GroupMembersPoliciesPage, error)

	// RemovePolicy removes group policy for a user.
	RemovePolicy(ctx context.Context, gp GroupsPolicy) error
=======
	// RemovePolicies removes group members policies.
	RemovePolicies(ctx context.Context, groupID string, memberIDs ...string) error
>>>>>>> d274fd3a

	// UpdatePolicy updates group policy for a user.
	UpdatePolicy(ctx context.Context, gp GroupsPolicy) error
}<|MERGE_RESOLUTION|>--- conflicted
+++ resolved
@@ -198,13 +198,11 @@
 	// CreatePolicies creates group policies for members.
 	CreatePolicies(ctx context.Context, token, orgID, groupID string, mp ...MemberPolicy) error
 
-<<<<<<< HEAD
 	// ListMembersPolicies retrieves page of group members policies.
 	ListMembersPolicies(ctx context.Context, token, orgID, groupID string, pm PageMetadata) (GroupMembersPoliciesPage, error)
-=======
+
 	// RemovePolicies removes group policies for members.
 	RemovePolicies(ctx context.Context, token, orgID, groupID string, memberIDs ...string) error
->>>>>>> d274fd3a
 
 	// Backup retrieves all orgs, org relations and group relations. Only accessible by admin.
 	Backup(ctx context.Context, token string) (Backup, error)
@@ -278,16 +276,11 @@
 	// RetrievePolicy retrieves group policy for a user.
 	RetrievePolicy(ctc context.Context, gp GroupsPolicy) (string, error)
 
-<<<<<<< HEAD
 	// RetrievePolicies retrieves page of group members policies.
 	RetrievePolicies(ctx context.Context, groupID string, pm PageMetadata) (GroupMembersPoliciesPage, error)
 
-	// RemovePolicy removes group policy for a user.
-	RemovePolicy(ctx context.Context, gp GroupsPolicy) error
-=======
 	// RemovePolicies removes group members policies.
 	RemovePolicies(ctx context.Context, groupID string, memberIDs ...string) error
->>>>>>> d274fd3a
 
 	// UpdatePolicy updates group policy for a user.
 	UpdatePolicy(ctx context.Context, gp GroupsPolicy) error
