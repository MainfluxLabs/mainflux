// Copyright (c) Mainflux
// SPDX-License-Identifier: Apache-2.0

// Package tracing contains middlewares that will add spans to existing traces.
package tracing

import (
	"context"

	"github.com/MainfluxLabs/mainflux/auth"
	opentracing "github.com/opentracing/opentracing-go"
)

const (
	saveOrg                    = "save_org"
	deleteOrg                  = "delete_org"
	updateOrg                  = "update_org"
	retrieveByID               = "retrieve_by_id"
	retrieveByOwner            = "retrieve_by_owner"
	orgMemberships             = "org_memberships"
	orgMembers                 = "org_members"
	retrieveGroups             = "retrieve_groups"
	assignOrgMembers           = "assign_org_members"
	assignOrgGroups            = "assign_org_groups"
	unassignOrgMembers         = "unassign_org_members"
	unassignOrgGroups          = "unassign_org_groups"
	retrieveByGroupID          = "retrieve_by_group_id"
	updateOrgMembers           = "update_org_members"
	retrieveAll                = "retrieve_all_orgs"
	retrieveAllMemberRelations = "retrieve_all_member_elations"
	retrieveAllGroupRelations  = "retrieve_all_group_relations"
	savePolicies               = "save_policies"
	removePolicy               = "remove_policy"
	retrievePolicy             = "retrieve_policy"
<<<<<<< HEAD
	retrievePolicies           = "retrieve_policies"
	updatePolicy               = "update_policy"
=======
	updatePolicies             = "update_policies"
>>>>>>> cfc751b1
)

var _ auth.OrgRepository = (*orgRepositoryMiddleware)(nil)

type orgRepositoryMiddleware struct {
	tracer opentracing.Tracer
	repo   auth.OrgRepository
}

// OrgRepositoryMiddleware tracks request and their latency, and adds spans to context.
func OrgRepositoryMiddleware(tracer opentracing.Tracer, gr auth.OrgRepository) auth.OrgRepository {
	return orgRepositoryMiddleware{
		tracer: tracer,
		repo:   gr,
	}
}

func (orm orgRepositoryMiddleware) Save(ctx context.Context, orgs ...auth.Org) error {
	span := createSpan(ctx, orm.tracer, saveOrg)
	defer span.Finish()
	ctx = opentracing.ContextWithSpan(ctx, span)

	return orm.repo.Save(ctx, orgs...)
}

func (orm orgRepositoryMiddleware) Update(ctx context.Context, org auth.Org) error {
	span := createSpan(ctx, orm.tracer, updateOrg)
	defer span.Finish()
	ctx = opentracing.ContextWithSpan(ctx, span)

	return orm.repo.Update(ctx, org)
}

func (orm orgRepositoryMiddleware) Delete(ctx context.Context, owner, orgID string) error {
	span := createSpan(ctx, orm.tracer, deleteOrg)
	defer span.Finish()
	ctx = opentracing.ContextWithSpan(ctx, span)

	return orm.repo.Delete(ctx, owner, orgID)
}

func (orm orgRepositoryMiddleware) RetrieveByID(ctx context.Context, id string) (auth.Org, error) {
	span := createSpan(ctx, orm.tracer, retrieveByID)
	defer span.Finish()
	ctx = opentracing.ContextWithSpan(ctx, span)

	return orm.repo.RetrieveByID(ctx, id)
}

func (orm orgRepositoryMiddleware) RetrieveByOwner(ctx context.Context, ownerID string, pm auth.PageMetadata) (auth.OrgsPage, error) {
	span := createSpan(ctx, orm.tracer, retrieveByOwner)
	defer span.Finish()
	ctx = opentracing.ContextWithSpan(ctx, span)

	return orm.repo.RetrieveByOwner(ctx, ownerID, pm)
}

func (orm orgRepositoryMiddleware) RetrieveAll(ctx context.Context) ([]auth.Org, error) {
	span := createSpan(ctx, orm.tracer, retrieveAll)
	defer span.Finish()
	ctx = opentracing.ContextWithSpan(ctx, span)

	return orm.repo.RetrieveAll(ctx)
}

func (orm orgRepositoryMiddleware) RetrieveByAdmin(ctx context.Context, pm auth.PageMetadata) (auth.OrgsPage, error) {
	span := createSpan(ctx, orm.tracer, retrieveAll)
	defer span.Finish()
	ctx = opentracing.ContextWithSpan(ctx, span)

	return orm.repo.RetrieveByAdmin(ctx, pm)
}

func (orm orgRepositoryMiddleware) RetrieveMemberships(ctx context.Context, memberID string, pm auth.PageMetadata) (auth.OrgsPage, error) {
	span := createSpan(ctx, orm.tracer, orgMemberships)
	defer span.Finish()
	ctx = opentracing.ContextWithSpan(ctx, span)

	return orm.repo.RetrieveMemberships(ctx, memberID, pm)
}

func (orm orgRepositoryMiddleware) AssignMembers(ctx context.Context, mrs ...auth.MemberRelation) error {
	span := createSpan(ctx, orm.tracer, assignOrgMembers)
	defer span.Finish()
	ctx = opentracing.ContextWithSpan(ctx, span)

	return orm.repo.AssignMembers(ctx, mrs...)
}

func (orm orgRepositoryMiddleware) UnassignMembers(ctx context.Context, orgID string, memberIDs ...string) error {
	span := createSpan(ctx, orm.tracer, unassignOrgMembers)
	defer span.Finish()
	ctx = opentracing.ContextWithSpan(ctx, span)

	return orm.repo.UnassignMembers(ctx, orgID, memberIDs...)
}

func (orm orgRepositoryMiddleware) UpdateMembers(ctx context.Context, mrs ...auth.MemberRelation) error {
	span := createSpan(ctx, orm.tracer, updateOrgMembers)
	defer span.Finish()
	ctx = opentracing.ContextWithSpan(ctx, span)

	return orm.repo.UpdateMembers(ctx, mrs...)
}

func (orm orgRepositoryMiddleware) RetrieveRole(ctx context.Context, orgID, memberID string) (string, error) {
	span := createSpan(ctx, orm.tracer, retrieveByGroupID)
	defer span.Finish()
	ctx = opentracing.ContextWithSpan(ctx, span)

	return orm.repo.RetrieveRole(ctx, orgID, memberID)
}

func (orm orgRepositoryMiddleware) RetrieveMembers(ctx context.Context, orgID string, pm auth.PageMetadata) (auth.OrgMembersPage, error) {
	span := createSpan(ctx, orm.tracer, orgMembers)
	defer span.Finish()
	ctx = opentracing.ContextWithSpan(ctx, span)

	return orm.repo.RetrieveMembers(ctx, orgID, pm)
}

func (orm orgRepositoryMiddleware) RetrieveAllMemberRelations(ctx context.Context) ([]auth.MemberRelation, error) {
	span := createSpan(ctx, orm.tracer, retrieveAllMemberRelations)
	defer span.Finish()
	ctx = opentracing.ContextWithSpan(ctx, span)

	return orm.repo.RetrieveAllMemberRelations(ctx)
}

func (orm orgRepositoryMiddleware) AssignGroups(ctx context.Context, grs ...auth.GroupRelation) error {
	span := createSpan(ctx, orm.tracer, assignOrgGroups)
	defer span.Finish()
	ctx = opentracing.ContextWithSpan(ctx, span)

	return orm.repo.AssignGroups(ctx, grs...)
}

func (orm orgRepositoryMiddleware) UnassignGroups(ctx context.Context, orgID string, groupIDs ...string) error {
	span := createSpan(ctx, orm.tracer, unassignOrgGroups)
	defer span.Finish()
	ctx = opentracing.ContextWithSpan(ctx, span)

	return orm.repo.UnassignGroups(ctx, orgID, groupIDs...)
}

func (orm orgRepositoryMiddleware) RetrieveGroups(ctx context.Context, orgID string, pm auth.PageMetadata) (auth.GroupRelationsPage, error) {
	span := createSpan(ctx, orm.tracer, retrieveGroups)
	defer span.Finish()
	ctx = opentracing.ContextWithSpan(ctx, span)

	return orm.repo.RetrieveGroups(ctx, orgID, pm)
}

func (orm orgRepositoryMiddleware) RetrieveByGroupID(ctx context.Context, groupID string) (auth.Org, error) {
	span := createSpan(ctx, orm.tracer, retrieveByGroupID)
	defer span.Finish()
	ctx = opentracing.ContextWithSpan(ctx, span)

	return orm.repo.RetrieveByGroupID(ctx, groupID)
}

func (orm orgRepositoryMiddleware) RetrieveAllGroupRelations(ctx context.Context) ([]auth.GroupRelation, error) {
	span := createSpan(ctx, orm.tracer, retrieveAllGroupRelations)
	defer span.Finish()
	ctx = opentracing.ContextWithSpan(ctx, span)

	return orm.repo.RetrieveAllGroupRelations(ctx)
}

func (orm orgRepositoryMiddleware) SavePolicies(ctx context.Context, groupID string, mp ...auth.MemberPolicy) error {
	span := createSpan(ctx, orm.tracer, savePolicies)
	defer span.Finish()
	ctx = opentracing.ContextWithSpan(ctx, span)

	return orm.repo.SavePolicies(ctx, groupID, mp...)
}

func (orm orgRepositoryMiddleware) RetrievePolicy(ctx context.Context, gp auth.GroupsPolicy) (string, error) {
	span := createSpan(ctx, orm.tracer, retrievePolicy)
	defer span.Finish()
	ctx = opentracing.ContextWithSpan(ctx, span)

	return orm.repo.RetrievePolicy(ctx, gp)
}

<<<<<<< HEAD
func (orm orgRepositoryMiddleware) RetrievePolicies(ctx context.Context, groupID string, pm auth.PageMetadata) (auth.GroupMembersPoliciesPage, error) {
	span := createSpan(ctx, orm.tracer, retrievePolicies)
	defer span.Finish()
	ctx = opentracing.ContextWithSpan(ctx, span)

	return orm.repo.RetrievePolicies(ctx, groupID, pm)
}

func (orm orgRepositoryMiddleware) UpdatePolicy(ctx context.Context, gp auth.GroupsPolicy) error {
	span := createSpan(ctx, orm.tracer, updatePolicy)
=======
func (orm orgRepositoryMiddleware) UpdatePolicies(ctx context.Context, groupID string, mp ...auth.MemberPolicy) error {
	span := createSpan(ctx, orm.tracer, updatePolicies)
>>>>>>> cfc751b1
	defer span.Finish()
	ctx = opentracing.ContextWithSpan(ctx, span)

	return orm.repo.UpdatePolicies(ctx, groupID, mp...)
}

func (orm orgRepositoryMiddleware) RemovePolicies(ctx context.Context, groupID string, memberIDs ...string) error {
	span := createSpan(ctx, orm.tracer, removePolicy)
	defer span.Finish()
	ctx = opentracing.ContextWithSpan(ctx, span)

	return orm.repo.RemovePolicies(ctx, groupID, memberIDs...)
}<|MERGE_RESOLUTION|>--- conflicted
+++ resolved
@@ -30,14 +30,10 @@
 	retrieveAllMemberRelations = "retrieve_all_member_elations"
 	retrieveAllGroupRelations  = "retrieve_all_group_relations"
 	savePolicies               = "save_policies"
-	removePolicy               = "remove_policy"
+	removePolicies             = "remove_policies"
 	retrievePolicy             = "retrieve_policy"
-<<<<<<< HEAD
 	retrievePolicies           = "retrieve_policies"
-	updatePolicy               = "update_policy"
-=======
 	updatePolicies             = "update_policies"
->>>>>>> cfc751b1
 )
 
 var _ auth.OrgRepository = (*orgRepositoryMiddleware)(nil)
@@ -223,7 +219,6 @@
 	return orm.repo.RetrievePolicy(ctx, gp)
 }
 
-<<<<<<< HEAD
 func (orm orgRepositoryMiddleware) RetrievePolicies(ctx context.Context, groupID string, pm auth.PageMetadata) (auth.GroupMembersPoliciesPage, error) {
 	span := createSpan(ctx, orm.tracer, retrievePolicies)
 	defer span.Finish()
@@ -232,12 +227,8 @@
 	return orm.repo.RetrievePolicies(ctx, groupID, pm)
 }
 
-func (orm orgRepositoryMiddleware) UpdatePolicy(ctx context.Context, gp auth.GroupsPolicy) error {
-	span := createSpan(ctx, orm.tracer, updatePolicy)
-=======
 func (orm orgRepositoryMiddleware) UpdatePolicies(ctx context.Context, groupID string, mp ...auth.MemberPolicy) error {
 	span := createSpan(ctx, orm.tracer, updatePolicies)
->>>>>>> cfc751b1
 	defer span.Finish()
 	ctx = opentracing.ContextWithSpan(ctx, span)
 
@@ -245,7 +236,7 @@
 }
 
 func (orm orgRepositoryMiddleware) RemovePolicies(ctx context.Context, groupID string, memberIDs ...string) error {
-	span := createSpan(ctx, orm.tracer, removePolicy)
+	span := createSpan(ctx, orm.tracer, removePolicies)
 	defer span.Finish()
 	ctx = opentracing.ContextWithSpan(ctx, span)
 
