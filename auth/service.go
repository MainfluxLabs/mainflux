--- conflicted
+++ resolved
@@ -752,25 +752,31 @@
 		return err
 	}
 
-<<<<<<< HEAD
 	if err := svc.orgs.SavePolicies(ctx, groupID, mp...); err != nil {
 		return err
-=======
-	for _, m := range mp {
-		if err := svc.orgs.SavePolicy(ctx, m.MemberID, m.Policy, groupID); err != nil {
-			return err
-		}
->>>>>>> d274fd3a
-	}
-
-	return nil
-}
-
-<<<<<<< HEAD
+	}
+
+	return nil
+}
+
 func (svc service) UpdatePolicies(ctx context.Context, token, orgID, groupID string, mp ...MemberPolicy) error {
-=======
+	user, err := svc.Identify(ctx, token)
+	if err != nil {
+		return err
+	}
+
+	if err := svc.canEditPolicies(ctx, orgID, groupID, user.ID); err != nil {
+		return err
+	}
+
+	if err := svc.orgs.UpdatePolicies(ctx, groupID, mp...); err != nil {
+		return err
+	}
+
+	return nil
+}
+
 func (svc service) RemovePolicies(ctx context.Context, token, orgID, groupID string, memberIDs ...string) error {
->>>>>>> d274fd3a
 	user, err := svc.Identify(ctx, token)
 	if err != nil {
 		return err
@@ -780,11 +786,7 @@
 		return err
 	}
 
-<<<<<<< HEAD
-	if err := svc.orgs.UpdatePolicies(ctx, groupID, mp...); err != nil {
-=======
 	if err := svc.orgs.RemovePolicies(ctx, groupID, memberIDs...); err != nil {
->>>>>>> d274fd3a
 		return err
 	}
 
