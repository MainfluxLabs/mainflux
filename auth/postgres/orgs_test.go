package postgres_test

import (
	"context"
	"fmt"
	"testing"

	"github.com/MainfluxLabs/mainflux/auth"
	"github.com/MainfluxLabs/mainflux/auth/postgres"
	"github.com/MainfluxLabs/mainflux/pkg/errors"
	"github.com/stretchr/testify/assert"
	"github.com/stretchr/testify/require"
)

const (
	orgName   = "test"
	orgDesc   = "test_description"
	invalidID = "invalid"
	n         = uint64(10)
)

func TestSave(t *testing.T) {
	dbMiddleware := postgres.NewDatabase(db)
	repo := postgres.NewOrgRepo(dbMiddleware)

	id, err := idProvider.ID()
	require.Nil(t, err, fmt.Sprintf("got unexpected error: %s", err))
	ownerID, err := idProvider.ID()
	require.Nil(t, err, fmt.Sprintf("got unexpected error: %s", err))

	org := auth.Org{
		ID:          id,
		OwnerID:     ownerID,
		Name:        orgName,
		Description: orgDesc,
	}

	invalidOwnerOrg := auth.Org{
		ID:          id,
		OwnerID:     invalidID,
		Name:        orgName,
		Description: orgDesc,
	}

	invalidIDOrg := auth.Org{
		ID:          invalidID,
		OwnerID:     ownerID,
		Name:        orgName,
		Description: orgDesc,
	}

	cases := []struct {
		desc string
		org  auth.Org
		err  error
	}{
		{
			desc: "save org with invalid owner id",
			org:  invalidOwnerOrg,
			err:  errors.ErrMalformedEntity,
		},
		{
			desc: "save org with invalid org id",
			org:  invalidIDOrg,
			err:  errors.ErrMalformedEntity,
		},
		{
			desc: "save empty org",
			org:  auth.Org{},
			err:  errors.ErrMalformedEntity,
		},
		{
			desc: "save org",
			org:  org,
			err:  nil,
		},
		{
			desc: "save existing org",
			org:  org,
			err:  errors.ErrConflict,
		},
	}

	for _, tc := range cases {
		err := repo.Save(context.Background(), tc.org)
		assert.True(t, errors.Contains(err, tc.err), fmt.Sprintf("%s: expected %s got %s\n", tc.desc, tc.err, err))
	}
}

func TestUpdate(t *testing.T) {
	dbMiddleware := postgres.NewDatabase(db)
	repo := postgres.NewOrgRepo(dbMiddleware)

	orgID, err := idProvider.ID()
	require.Nil(t, err, fmt.Sprintf("got unexpected error: %s", err))
	ownerID, err := idProvider.ID()
	require.Nil(t, err, fmt.Sprintf("got unexpected error: %s", err))
	unknownID, err := idProvider.ID()
	require.Nil(t, err, fmt.Sprintf("got unexpected error: %s", err))

	org := auth.Org{
		ID:          orgID,
		OwnerID:     ownerID,
		Name:        orgName,
		Description: orgDesc,
		Metadata:    map[string]interface{}{"key": "value"},
	}

	err = repo.Save(context.Background(), org)
	require.Nil(t, err, fmt.Sprintf("got unexpected error: %s", err))

	updateOrg := auth.Org{
		ID:          orgID,
		Name:        "updated-name",
		Description: "updated-description",
		Metadata:    map[string]interface{}{"updated": "metadata"},
	}
	updateOwnerOrg := auth.Org{ID: orgID, OwnerID: unknownID}
	nonExistingOrg := auth.Org{ID: unknownID}
	invalidIDOrg := auth.Org{ID: invalidID}

	cases := []struct {
		desc string
		org  auth.Org
		err  error
	}{
		{
			desc: "update org owner",
			org:  updateOwnerOrg,
			err:  nil,
		},
		{
			desc: "update non existing org",
			org:  nonExistingOrg,
			err:  nil,
		},
		{
			desc: "update org with invalid org id",
			org:  invalidIDOrg,
			err:  errors.ErrMalformedEntity,
		},
		{
			desc: "update with empty org",
			org:  auth.Org{},
			err:  errors.ErrMalformedEntity,
		},
		{
			desc: "update org",
			org:  updateOrg,
			err:  nil,
		},
	}

	for _, tc := range cases {
		err := repo.Update(context.Background(), tc.org)
		assert.True(t, errors.Contains(err, tc.err), fmt.Sprintf("%s: expected %s got %s\n", tc.desc, tc.err, err))
	}
}

func TestDelete(t *testing.T) {
	dbMiddleware := postgres.NewDatabase(db)
	repo := postgres.NewOrgRepo(dbMiddleware)

	orgID, err := idProvider.ID()
	require.Nil(t, err, fmt.Sprintf("got unexpected error: %s", err))
	ownerID, err := idProvider.ID()
	require.Nil(t, err, fmt.Sprintf("got unexpected error: %s", err))
	unknownID, err := idProvider.ID()
	require.Nil(t, err, fmt.Sprintf("got unexpected error: %s", err))

	org := auth.Org{
		ID:          orgID,
		OwnerID:     ownerID,
		Name:        orgName,
		Description: orgDesc,
		Metadata:    map[string]interface{}{"key": "value"},
	}

	err = repo.Save(context.Background(), org)
	require.Nil(t, err, fmt.Sprintf("got unexpected error: %s", err))

	cases := []struct {
		desc    string
		orgID   string
		ownerID string
		err     error
	}{
		{
			desc:    "remove org with invalid org id",
			orgID:   invalidID,
			ownerID: ownerID,
			err:     errors.ErrMalformedEntity,
		},
		{
			desc:    "remove org with unknown org id",
			orgID:   unknownID,
			ownerID: ownerID,
			err:     errors.ErrRemoveEntity,
		},
		{
			desc:    "remove org with invalid owner id",
			orgID:   orgID,
			ownerID: invalidID,
			err:     errors.ErrMalformedEntity,
		},
		{
			desc:    "remove org with unknown owner id",
			orgID:   orgID,
			ownerID: unknownID,
			err:     errors.ErrRemoveEntity,
		},
		{
			desc:    "remove org",
			orgID:   orgID,
			ownerID: ownerID,
			err:     nil,
		},
		{
			desc:    "remove removed org",
			orgID:   orgID,
			ownerID: ownerID,
			err:     errors.ErrRemoveEntity,
		},
	}

	for _, tc := range cases {
		err := repo.Delete(context.Background(), tc.ownerID, tc.orgID)
		assert.True(t, errors.Contains(err, tc.err), fmt.Sprintf("%s: expected %s got %s\n", tc.desc, tc.err, err))
	}
}

func TestRetrieveByID(t *testing.T) {
	dbMiddleware := postgres.NewDatabase(db)
	repo := postgres.NewOrgRepo(dbMiddleware)

	orgID, err := idProvider.ID()
	require.Nil(t, err, fmt.Sprintf("got unexpected error: %s", err))
	ownerID, err := idProvider.ID()
	require.Nil(t, err, fmt.Sprintf("got unexpected error: %s", err))
	unknownID, err := idProvider.ID()
	require.Nil(t, err, fmt.Sprintf("got unexpected error: %s", err))

	org := auth.Org{
		ID:          orgID,
		OwnerID:     ownerID,
		Name:        orgName,
		Description: orgDesc,
		Metadata:    map[string]interface{}{"key": "value"},
	}

	err = repo.Save(context.Background(), org)
	require.Nil(t, err, fmt.Sprintf("got unexpected error: %s", err))

	cases := []struct {
		desc  string
		orgID string
		err   error
	}{
		{
			desc:  "retrieve org by id",
			orgID: orgID,
			err:   nil,
		},
		{
			desc:  "retrieve org with unknown org id",
			orgID: unknownID,
			err:   errors.ErrNotFound,
		},
		{
			desc:  "retrieve org with invalid org id",
			orgID: invalidID,
			err:   errors.ErrRetrieveEntity,
		},
		{
			desc:  "retrieve org without org id",
			orgID: "",
			err:   errors.ErrRetrieveEntity,
		},
	}

	for _, tc := range cases {
		_, err := repo.RetrieveByID(context.Background(), tc.orgID)
		assert.True(t, errors.Contains(err, tc.err), fmt.Sprintf("%s: expected %s got %s\n", tc.desc, tc.err, err))
	}
}

func TestRetrieveByOwner(t *testing.T) {
	dbMiddleware := postgres.NewDatabase(db)
	repo := postgres.NewOrgRepo(dbMiddleware)

	ownerID, err := idProvider.ID()
	require.Nil(t, err, fmt.Sprintf("got unexpected error: %s", err))
	unknownID, err := idProvider.ID()
	require.Nil(t, err, fmt.Sprintf("got unexpected error: %s", err))

	for i := uint64(0); i < n; i++ {
		orgID, err := idProvider.ID()
		require.Nil(t, err, fmt.Sprintf("got unexpected error: %s", err))

		org := auth.Org{
			ID:          orgID,
			OwnerID:     ownerID,
			Name:        fmt.Sprintf("%s-%d", orgName, i),
			Description: fmt.Sprintf("%s-%d", orgDesc, i),
			Metadata:    map[string]interface{}{fmt.Sprintf("key-%d", i): fmt.Sprintf("value-%d", i)},
		}

		err = repo.Save(context.Background(), org)
		require.Nil(t, err, fmt.Sprintf("got unexpected error: %s", err))
	}

	cases := []struct {
		desc         string
		ownerID      string
		pageMetadata auth.PageMetadata
		size         uint64
		err          error
	}{
		{
			desc:    "retrieve orgs by owner",
			ownerID: ownerID,
			pageMetadata: auth.PageMetadata{
				Offset: 0,
				Limit:  n,
				Total:  n,
			},
			size: n,
			err:  nil,
		},
		{
			desc:    "retrieve orgs by owner filtered by name",
			ownerID: ownerID,
			pageMetadata: auth.PageMetadata{
				Offset: 0,
				Limit:  n,
				Total:  1,
				Name:   orgName + "-1",
			},
			size: 1,
			err:  nil,
		},
		{
			desc:    "retrieve orgs by owner filtered by part of name",
			ownerID: ownerID,
			pageMetadata: auth.PageMetadata{
				Offset: 0,
				Limit:  n,
				Total:  n,
				Name:   orgName,
			},
			size: n,
			err:  nil,
		},
		{
			desc:    "retrieve orgs by owner filtered by metadata",
			ownerID: ownerID,
			pageMetadata: auth.PageMetadata{
				Offset:   0,
				Limit:    n,
				Total:    1,
				Metadata: map[string]interface{}{"key-1": "value-1"},
			},
			size: 1,
			err:  nil,
		},
		{
			desc:    "retrieve orgs by owner with invalid owner id",
			ownerID: invalidID,
			pageMetadata: auth.PageMetadata{
				Offset: 0,
				Limit:  n,
				Total:  0,
			},
			size: 0,
			err:  errors.ErrRetrieveEntity,
		},
		{
			desc:    "retrieve orgs by owner without owner id",
			ownerID: "",
			pageMetadata: auth.PageMetadata{
				Offset: 0,
				Limit:  n,
				Total:  0,
			},
			size: 0,
			err:  errors.ErrRetrieveEntity,
		},
		{
			desc:    "retrieve orgs by owner with unknown owner id",
			ownerID: unknownID,
			pageMetadata: auth.PageMetadata{
				Offset: 0,
				Limit:  n,
				Total:  0,
			},
			size: 0,
			err:  nil,
		},
	}

	for desc, tc := range cases {
		page, err := repo.RetrieveByOwner(context.Background(), tc.ownerID, tc.pageMetadata)
		size := len(page.Orgs)
		assert.Equal(t, tc.size, uint64(size), fmt.Sprintf("%v: expected size %d got %d\n", desc, tc.size, size))
		assert.Equal(t, tc.pageMetadata.Total, page.Total, fmt.Sprintf("%v: expected total %d got %d\n", desc, tc.pageMetadata.Total, page.Total))
		assert.True(t, errors.Contains(err, tc.err), fmt.Sprintf("%s: expected %s got %s\n", tc.desc, tc.err, err))
	}
}

func TestRetrieveMemberships(t *testing.T) {
	dbMiddleware := postgres.NewDatabase(db)
	repo := postgres.NewOrgRepo(dbMiddleware)

	ownerID, err := idProvider.ID()
	require.Nil(t, err, fmt.Sprintf("got unexpected error: %s", err))
	memberID, err := idProvider.ID()
	require.Nil(t, err, fmt.Sprintf("got unexpected error: %s", err))
	unknownID, err := idProvider.ID()
	require.Nil(t, err, fmt.Sprintf("got unexpected error: %s", err))

	member := auth.Member{
		ID:    memberID,
		Email: email,
		Role:  auth.EditorRole,
	}

	for i := uint64(0); i < n; i++ {
		orgID, err := idProvider.ID()
		require.Nil(t, err, fmt.Sprintf("got unexpected error: %s", err))

		org := auth.Org{
			ID:          orgID,
			OwnerID:     ownerID,
			Name:        fmt.Sprintf("%s-%d", orgName, i),
			Description: orgDesc,
			Metadata:    map[string]interface{}{fmt.Sprintf("key-%d", i): fmt.Sprintf("value-%d", i)},
		}

		err = repo.Save(context.Background(), org)
		require.Nil(t, err, fmt.Sprintf("got unexpected error: %s", err))

		err = repo.AssignMembers(context.Background(), orgID, member)
		require.Nil(t, err, fmt.Sprintf("got unexpected error: %s", err))
	}

	cases := []struct {
		desc         string
		memberID     string
		pageMetadata auth.PageMetadata
		size         uint64
		err          error
	}{
		{
			desc:     "retrieve memberships",
			memberID: memberID,
			pageMetadata: auth.PageMetadata{
				Offset: 0,
				Limit:  n,
				Total:  n,
			},
			size: n,
			err:  nil,
		},
		{
<<<<<<< HEAD
			desc:     "retrieve memberships filtered by metadata",
			memberID: memberID,
			pageMetadata: auth.PageMetadata{
				Offset:   0,
				Limit:    n,
				Total:    1,
				Metadata: map[string]interface{}{"key-1": "value-1"},
=======
			desc:     "retrieve memberships filter by name",
			memberID: memberID,
			pageMetadata: auth.PageMetadata{
				Offset: 0,
				Limit:  n,
				Total:  1,
				Name:   orgName + "-1",
>>>>>>> ad1f04a9
			},
			size: 1,
			err:  nil,
		},
		{
<<<<<<< HEAD
=======
			desc:     "retrieve memberships filter by part of the name",
			memberID: memberID,
			pageMetadata: auth.PageMetadata{
				Offset: 0,
				Limit:  n,
				Total:  n,
				Name:   orgName,
			},
			size: n,
			err:  nil,
		},
		{
>>>>>>> ad1f04a9
			desc:     "retrieve memberships with unknown member id",
			memberID: unknownID,
			pageMetadata: auth.PageMetadata{
				Offset: 0,
				Limit:  n,
				Total:  0,
			},
			size: 0,
			err:  nil,
		},
		{
			desc:     "retrieve memberships with invalid member id",
			memberID: invalidID,
			pageMetadata: auth.PageMetadata{
				Offset: 0,
				Limit:  n,
				Total:  0,
			},
			size: 0,
			err:  auth.ErrFailedToRetrieveMembership,
		},
		{
			desc:     "retrieve memberships without member id",
			memberID: "",
			pageMetadata: auth.PageMetadata{
				Offset: 0,
				Limit:  n,
				Total:  0,
			},
			size: 0,
			err:  auth.ErrFailedToRetrieveMembership,
		},
	}

	for desc, tc := range cases {
		page, err := repo.RetrieveMemberships(context.Background(), tc.memberID, tc.pageMetadata)
		size := len(page.Orgs)
		assert.Equal(t, tc.size, uint64(size), fmt.Sprintf("%v: expected size %d got %d\n", desc, tc.size, size))
		assert.Equal(t, tc.pageMetadata.Total, page.Total, fmt.Sprintf("%v: expected total %d got %d\n", desc, tc.pageMetadata.Total, page.Total))
		assert.True(t, errors.Contains(err, tc.err), fmt.Sprintf("%s: expected %s got %s\n", tc.desc, tc.err, err))
	}
}

func TestAssignMembers(t *testing.T) {
	dbMiddleware := postgres.NewDatabase(db)
	repo := postgres.NewOrgRepo(dbMiddleware)

	orgID, err := idProvider.ID()
	require.Nil(t, err, fmt.Sprintf("got unexpected error: %s", err))
	ownerID, err := idProvider.ID()
	require.Nil(t, err, fmt.Sprintf("got unexpected error: %s", err))

	org := auth.Org{
		ID:          orgID,
		OwnerID:     ownerID,
		Name:        orgName,
		Description: orgDesc,
		Metadata:    map[string]interface{}{"key": "value"},
	}

	err = repo.Save(context.Background(), org)
	require.Nil(t, err, fmt.Sprintf("got unexpected error: %s", err))

	var members []auth.Member
	for i := uint64(0); i < n; i++ {
		memberID, err := idProvider.ID()
		require.Nil(t, err, fmt.Sprintf("got unexpected error: %s", err))

		email := fmt.Sprintf("member%d@email.com", i)
		member := auth.Member{
			ID:    memberID,
			Email: email,
			Role:  auth.EditorRole,
		}

		members = append(members, member)
	}

	cases := []struct {
		desc    string
		orgID   string
		members []auth.Member
		err     error
	}{
		{
			desc:    "assign members to org",
			orgID:   orgID,
			members: members,
			err:     nil,
		},
		{
			desc:    "assign already assigned members to org",
			orgID:   orgID,
			members: members,
			err:     auth.ErrOrgMemberAlreadyAssigned,
		},
		{
			desc:    "assign members to org with invalid org id",
			orgID:   invalidID,
			members: members,
			err:     errors.ErrMalformedEntity,
		},
		{
			desc:    "assign members to org without org id",
			orgID:   "",
			members: members,
			err:     errors.ErrMalformedEntity,
		},
		{
			desc:    "assign members to org with empty members",
			orgID:   orgID,
			members: []auth.Member{},
			err:     nil,
		},
		{
			desc:    "assign members to org with invalid member id",
			orgID:   orgID,
			members: []auth.Member{{ID: invalidID}},
			err:     errors.ErrMalformedEntity,
		},
	}

	for _, tc := range cases {
		err := repo.AssignMembers(context.Background(), tc.orgID, tc.members...)
		assert.True(t, errors.Contains(err, tc.err), fmt.Sprintf("%s: expected %s got %s\n", tc.desc, tc.err, err))
	}
}

func TestUnassignMembers(t *testing.T) {
	dbMiddleware := postgres.NewDatabase(db)
	repo := postgres.NewOrgRepo(dbMiddleware)

	orgID, err := idProvider.ID()
	require.Nil(t, err, fmt.Sprintf("got unexpected error: %s", err))
	ownerID, err := idProvider.ID()
	require.Nil(t, err, fmt.Sprintf("got unexpected error: %s", err))

	org := auth.Org{
		ID:          orgID,
		OwnerID:     ownerID,
		Name:        orgName,
		Description: orgDesc,
		Metadata:    map[string]interface{}{"key": "value"},
	}

	err = repo.Save(context.Background(), org)
	require.Nil(t, err, fmt.Sprintf("got unexpected error: %s", err))

	var members []auth.Member
	var memberIDs []string
	for i := uint64(0); i < n; i++ {
		memberID, err := idProvider.ID()
		require.Nil(t, err, fmt.Sprintf("got unexpected error: %s", err))

		email := fmt.Sprintf("member%d@email.com", i)
		member := auth.Member{
			ID:    memberID,
			Email: email,
			Role:  auth.ViewerRole,
		}

		members = append(members, member)
		memberIDs = append(memberIDs, memberID)
	}

	err = repo.AssignMembers(context.Background(), orgID, members...)
	require.Nil(t, err, fmt.Sprintf("got unexpected error: %s", err))

	cases := []struct {
		desc      string
		orgID     string
		memberIDs []string
		err       error
	}{
		{
			desc:      "unassign members from org with invalid org id",
			orgID:     invalidID,
			memberIDs: memberIDs,
			err:       errors.ErrMalformedEntity,
		},
		{
			desc:      "unassign members from org without org id",
			orgID:     "",
			memberIDs: memberIDs,
			err:       errors.ErrMalformedEntity,
		},
		{
			desc:      "unassign members from org without members",
			orgID:     orgID,
			memberIDs: []string{},
			err:       nil,
		},
		{
			desc:      "unassign members from org with invalid member id",
			orgID:     orgID,
			memberIDs: []string{invalidID},
			err:       errors.ErrMalformedEntity,
		},

		{
			desc:      "unassign members from org",
			orgID:     orgID,
			memberIDs: memberIDs,
			err:       nil,
		},
		{
			desc:      "unassign already unassigned members from org",
			orgID:     orgID,
			memberIDs: memberIDs,
			err:       nil,
		},
	}

	for _, tc := range cases {
		err := repo.UnassignMembers(context.Background(), tc.orgID, tc.memberIDs...)
		assert.True(t, errors.Contains(err, tc.err), fmt.Sprintf("%s: expected %s got %s\n", tc.desc, tc.err, err))
	}
}

func TestRetrieveRole(t *testing.T) {
	dbMiddleware := postgres.NewDatabase(db)
	repo := postgres.NewOrgRepo(dbMiddleware)

	id, err := idProvider.ID()
	require.Nil(t, err, fmt.Sprintf("got unexpected error: %s", err))
	ownerID, err := idProvider.ID()
	require.Nil(t, err, fmt.Sprintf("got unexpected error: %s", err))
	memberID, err := idProvider.ID()
	require.Nil(t, err, fmt.Sprintf("got unexpected error: %s", err))

	org := auth.Org{
		ID:          id,
		OwnerID:     ownerID,
		Name:        orgName,
		Description: orgDesc,
	}
	err = repo.Save(context.Background(), org)
	require.Nil(t, err, fmt.Sprintf("got unexpected error: %s", err))

	member := auth.Member{
		ID:   memberID,
		Role: auth.AdminRole,
	}

	err = repo.AssignMembers(context.Background(), org.ID, member)
	require.Nil(t, err, fmt.Sprintf("got unexpected error: %s", err))

	cases := []struct {
		desc     string
		orgID    string
		memberID string
		role     string
		err      error
	}{
		{
			desc:     "retrieve role",
			orgID:    org.ID,
			memberID: memberID,
			role:     auth.AdminRole,
			err:      nil,
		},
		{
			desc:     "retrieve role with invalid member id",
			orgID:    org.ID,
			memberID: invalidID,
			role:     "",
			err:      nil,
		},
		{
			desc:     "retrieve role without member id",
			orgID:    org.ID,
			memberID: "",
			role:     "",
			err:      nil,
		},
		{
			desc:     "retrieve role with invalid org id",
			orgID:    invalidID,
			memberID: memberID,
			role:     "",
			err:      nil,
		},
		{
			desc:     "retrieve role without org id",
			orgID:    "",
			memberID: memberID,
			role:     "",
			err:      nil,
		},
	}

	for _, tc := range cases {
		role, _ := repo.RetrieveRole(context.Background(), tc.memberID, tc.orgID)
		require.Equal(t, tc.role, role, fmt.Sprintf("%s: expected %s got %s", tc.desc, tc.role, role))
		assert.True(t, errors.Contains(err, tc.err), fmt.Sprintf("%s: expected %s got %s\n", tc.desc, tc.err, err))
	}
}

func TestUpdateMembers(t *testing.T) {
	dbMiddleware := postgres.NewDatabase(db)
	repo := postgres.NewOrgRepo(dbMiddleware)

	id, err := idProvider.ID()
	require.Nil(t, err, fmt.Sprintf("got unexpected error: %s", err))
	ownerID, err := idProvider.ID()
	require.Nil(t, err, fmt.Sprintf("got unexpected error: %s", err))
	memberID, err := idProvider.ID()
	require.Nil(t, err, fmt.Sprintf("got unexpected error: %s", err))
	unknownID, err := idProvider.ID()
	require.Nil(t, err, fmt.Sprintf("got unexpected error: %s", err))

	org := auth.Org{
		ID:          id,
		OwnerID:     ownerID,
		Name:        orgName,
		Description: orgDesc,
	}
	err = repo.Save(context.Background(), org)
	require.Nil(t, err, fmt.Sprintf("got unexpected error: %s", err))

	member := auth.Member{
		ID:   memberID,
		Role: auth.AdminRole,
	}

	err = repo.AssignMembers(context.Background(), org.ID, member)
	require.Nil(t, err, fmt.Sprintf("got unexpected error: %s", err))

	cases := []struct {
		desc   string
		orgID  string
		member auth.Member
		err    error
	}{
		{
			desc:   "update member role",
			orgID:  org.ID,
			member: member,
			err:    nil,
		}, {
			desc:   "update role with invalid org id",
			orgID:  invalidID,
			member: member,
			err:    errors.ErrMalformedEntity,
		}, {
			desc:   "update role with unknown org id",
			orgID:  unknownID,
			member: member,
			err:    errors.ErrNotFound,
		}, {
			desc:   "update role without org id",
			orgID:  "",
			member: member,
			err:    errors.ErrMalformedEntity,
		}, {
			desc:   "update role with invalid member id",
			orgID:  org.ID,
			member: auth.Member{ID: invalidID},
			err:    errors.ErrMalformedEntity,
		}, {
			desc:   "update role with unknown member id",
			orgID:  org.ID,
			member: auth.Member{ID: unknownID},
			err:    errors.ErrNotFound,
		}, {
			desc:   "update role with empty member",
			orgID:  org.ID,
			member: auth.Member{},
			err:    errors.ErrMalformedEntity,
		},
	}

	for _, tc := range cases {
		err := repo.UpdateMembers(context.Background(), tc.orgID, tc.member)
		assert.True(t, errors.Contains(err, tc.err), fmt.Sprintf("%s: expected %s got %s\n", tc.desc, tc.err, err))
	}
}

func TestRetrieveMembers(t *testing.T) {
	dbMiddleware := postgres.NewDatabase(db)
	repo := postgres.NewOrgRepo(dbMiddleware)

	orgID, err := idProvider.ID()
	require.Nil(t, err, fmt.Sprintf("got unexpected error: %s", err))
	ownerID, err := idProvider.ID()
	require.Nil(t, err, fmt.Sprintf("got unexpected error: %s", err))
	unknownID, err := idProvider.ID()
	require.Nil(t, err, fmt.Sprintf("got unexpected error: %s", err))

	org := auth.Org{
		ID:          orgID,
		OwnerID:     ownerID,
		Name:        orgName,
		Description: orgDesc,
		Metadata:    map[string]interface{}{"key": "value"},
	}

	err = repo.Save(context.Background(), org)
	require.Nil(t, err, fmt.Sprintf("got unexpected error: %s", err))

	var members []auth.Member
	for i := uint64(0); i < n; i++ {
		memberID, err := idProvider.ID()
		require.Nil(t, err, fmt.Sprintf("got unexpected error: %s", err))

		email := fmt.Sprintf("member%d@email.com", i)
		member := auth.Member{
			ID:    memberID,
			Email: email,
			Role:  auth.EditorRole,
		}

		members = append(members, member)
	}

	err = repo.AssignMembers(context.Background(), orgID, members...)
	require.Nil(t, err, fmt.Sprintf("got unexpected error: %s", err))

	cases := []struct {
		desc         string
		orgID        string
		pageMetadata auth.PageMetadata
		size         uint64
		err          error
	}{
		{
			desc:  "retrieve org members",
			orgID: orgID,
			pageMetadata: auth.PageMetadata{
				Offset: 0,
				Limit:  n,
				Total:  n,
			},
			size: n,
			err:  nil,
		},
		{
			desc:  "retrieve org members with unknown org id",
			orgID: unknownID,
			pageMetadata: auth.PageMetadata{
				Offset: 0,
				Limit:  n,
				Total:  0,
			},
			size: 0,
			err:  nil,
		},
		{
			desc:  "retrieve org members with invalid org id",
			orgID: invalidID,
			pageMetadata: auth.PageMetadata{
				Offset: 0,
				Limit:  n,
				Total:  0,
			},
			size: 0,
			err:  auth.ErrFailedToRetrieveMembers,
		},
		{
			desc:  "retrieve org members without org id",
			orgID: "",
			pageMetadata: auth.PageMetadata{
				Offset: 0,
				Limit:  n,
				Total:  0,
			},
			size: 0,
			err:  auth.ErrFailedToRetrieveMembers,
		},
	}

	for desc, tc := range cases {
		page, err := repo.RetrieveMembers(context.Background(), tc.orgID, tc.pageMetadata)
		size := len(page.Members)
		assert.Equal(t, tc.size, uint64(size), fmt.Sprintf("%v: expected size %d got %d\n", desc, tc.size, size))
		assert.Equal(t, tc.pageMetadata.Total, page.Total, fmt.Sprintf("%v: expected total %d got %d\n", desc, tc.pageMetadata.Total, page.Total))
		assert.True(t, errors.Contains(err, tc.err), fmt.Sprintf("%s: expected %s got %s\n", tc.desc, tc.err, err))
	}
}

func TestAssignGroups(t *testing.T) {
	dbMiddleware := postgres.NewDatabase(db)
	repo := postgres.NewOrgRepo(dbMiddleware)

	orgID, err := idProvider.ID()
	require.Nil(t, err, fmt.Sprintf("got unexpected error: %s", err))
	ownerID, err := idProvider.ID()
	require.Nil(t, err, fmt.Sprintf("got unexpected error: %s", err))
	unknownID, err := idProvider.ID()
	require.Nil(t, err, fmt.Sprintf("got unexpected error: %s", err))

	org := auth.Org{
		ID:          orgID,
		OwnerID:     ownerID,
		Name:        orgName,
		Description: orgDesc,
		Metadata:    map[string]interface{}{"key": "value"},
	}

	err = repo.Save(context.Background(), org)
	require.Nil(t, err, fmt.Sprintf("got unexpected error: %s", err))

	var groupIDs []string
	for i := uint64(0); i < n; i++ {
		groupID, err := idProvider.ID()
		require.Nil(t, err, fmt.Sprintf("got unexpected error: %s", err))

		groupIDs = append(groupIDs, groupID)
	}

	cases := []struct {
		desc     string
		orgID    string
		groupIDs []string
		err      error
	}{
		{
			desc:     "assign groups to org",
			orgID:    orgID,
			groupIDs: groupIDs,
			err:      nil,
		},
		{
			desc:     "assign already assigned groups to org",
			orgID:    orgID,
			groupIDs: groupIDs,
			err:      auth.ErrOrgMemberAlreadyAssigned,
		},
		{
			desc:     "assign groups to org with invalid org id",
			orgID:    invalidID,
			groupIDs: groupIDs,
			err:      errors.ErrMalformedEntity,
		},
		{
			desc:     "assign groups to org without org id",
			orgID:    "",
			groupIDs: groupIDs,
			err:      errors.ErrMalformedEntity,
		},
		{
			desc:     "assign groups to org with unknown org id",
			orgID:    unknownID,
			groupIDs: groupIDs,
			err:      nil,
		},
		{
			desc:     "assign groups to org without group ids",
			orgID:    orgID,
			groupIDs: []string{},
			err:      nil,
		},
		{
			desc:     "assign groups to org with invalid group id",
			orgID:    orgID,
			groupIDs: []string{invalidID},
			err:      errors.ErrMalformedEntity,
		},
	}

	for _, tc := range cases {
		err := repo.AssignGroups(context.Background(), tc.orgID, tc.groupIDs...)
		assert.True(t, errors.Contains(err, tc.err), fmt.Sprintf("%s: expected %s got %s\n", tc.desc, tc.err, err))
	}
}

func TestUnassignGroups(t *testing.T) {
	dbMiddleware := postgres.NewDatabase(db)
	repo := postgres.NewOrgRepo(dbMiddleware)

	orgID, err := idProvider.ID()
	require.Nil(t, err, fmt.Sprintf("got unexpected error: %s", err))
	ownerID, err := idProvider.ID()
	require.Nil(t, err, fmt.Sprintf("got unexpected error: %s", err))
	unknownID, err := idProvider.ID()
	require.Nil(t, err, fmt.Sprintf("got unexpected error: %s", err))

	org := auth.Org{
		ID:          orgID,
		OwnerID:     ownerID,
		Name:        orgName,
		Description: orgDesc,
		Metadata:    map[string]interface{}{"key": "value"},
	}

	err = repo.Save(context.Background(), org)
	require.Nil(t, err, fmt.Sprintf("got unexpected error: %s", err))

	var groupIDs []string
	for i := uint64(0); i < n; i++ {
		groupID, err := idProvider.ID()
		require.Nil(t, err, fmt.Sprintf("got unexpected error: %s", err))

		groupIDs = append(groupIDs, groupID)
	}

	err = repo.AssignGroups(context.Background(), orgID, groupIDs...)
	require.Nil(t, err, fmt.Sprintf("got unexpected error: %s", err))

	cases := []struct {
		desc     string
		orgID    string
		groupIDs []string
		err      error
	}{
		{
			desc:     "unassign groups from org with invalid org id",
			orgID:    invalidID,
			groupIDs: groupIDs,
			err:      errors.ErrMalformedEntity,
		},
		{
			desc:     "unassign groups from org without org id",
			orgID:    "",
			groupIDs: groupIDs,
			err:      errors.ErrMalformedEntity,
		},
		{
			desc:     "unassign empty group list from org",
			orgID:    orgID,
			groupIDs: []string{},
			err:      nil,
		},
		{
			desc:     "unassign groups from org with invalid group id",
			orgID:    orgID,
			groupIDs: []string{invalidID},
			err:      errors.ErrMalformedEntity,
		},
		{
			desc:     "unassign groups from org with unknown org id",
			orgID:    unknownID,
			groupIDs: groupIDs,
			err:      nil,
		},
		{
			desc:     "unassign groups from org",
			orgID:    orgID,
			groupIDs: groupIDs,
			err:      nil,
		},
		{
			desc:     "unassign already unassigned groups from org",
			orgID:    orgID,
			groupIDs: groupIDs,
			err:      nil,
		},
	}

	for _, tc := range cases {
		err := repo.UnassignGroups(context.Background(), tc.orgID, tc.groupIDs...)
		assert.True(t, errors.Contains(err, tc.err), fmt.Sprintf("%s: expected %s got %s\n", tc.desc, tc.err, err))
	}
}

func TestRetrieveGroups(t *testing.T) {
	dbMiddleware := postgres.NewDatabase(db)
	repo := postgres.NewOrgRepo(dbMiddleware)

	orgID, err := idProvider.ID()
	require.Nil(t, err, fmt.Sprintf("got unexpected error: %s", err))
	ownerID, err := idProvider.ID()
	require.Nil(t, err, fmt.Sprintf("got unexpected error: %s", err))
	unknownID, err := idProvider.ID()
	require.Nil(t, err, fmt.Sprintf("got unexpected error: %s", err))

	org := auth.Org{
		ID:          orgID,
		OwnerID:     ownerID,
		Name:        orgName,
		Description: orgDesc,
		Metadata:    map[string]interface{}{"key": "value"},
	}

	err = repo.Save(context.Background(), org)
	require.Nil(t, err, fmt.Sprintf("got unexpected error: %s", err))

	var groupIDs []string
	for i := uint64(0); i < n; i++ {
		groupID, err := idProvider.ID()
		require.Nil(t, err, fmt.Sprintf("got unexpected error: %s", err))

		groupIDs = append(groupIDs, groupID)
	}

	err = repo.AssignGroups(context.Background(), orgID, groupIDs...)
	require.Nil(t, err, fmt.Sprintf("got unexpected error: %s", err))

	cases := []struct {
		desc         string
		orgID        string
		pageMetadata auth.PageMetadata
		groupIDs     []string
		size         uint64
		err          error
	}{
		{
			desc:  "retrieve groups",
			orgID: orgID,
			pageMetadata: auth.PageMetadata{
				Offset: 0,
				Limit:  n,
				Total:  n,
			},
			groupIDs: groupIDs,
			size:     n,
			err:      nil,
		},
		{
			desc:  "retrieve groups with invalid org id",
			orgID: invalidID,
			pageMetadata: auth.PageMetadata{
				Offset: 0,
				Limit:  n,
				Total:  0,
			},
			groupIDs: nil,
			size:     0,
			err:      errors.ErrRetrieveEntity,
		},
		{
			desc:  "retrieve groups without org id",
			orgID: "",
			pageMetadata: auth.PageMetadata{
				Offset: 0,
				Limit:  n,
				Total:  0,
			},
			groupIDs: nil,
			size:     0,
			err:      errors.ErrRetrieveEntity,
		},
		{
			desc:  "retrieve groups with unknown org id",
			orgID: unknownID,
			pageMetadata: auth.PageMetadata{
				Offset: 0,
				Limit:  n,
				Total:  0,
			},
			groupIDs: nil,
			size:     0,
			err:      nil,
		},
	}

	for desc, tc := range cases {
		page, err := repo.RetrieveGroups(context.Background(), tc.orgID, tc.pageMetadata)
		size := len(page.GroupIDs)
		assert.Equal(t, tc.pageMetadata.Total, uint64(size), fmt.Sprintf("%v: expected size %v got %v\n", desc, tc.pageMetadata.Total, size))
		assert.Equal(t, tc.groupIDs, page.GroupIDs, fmt.Sprintf("%v: expected size %v got %v\n", desc, tc.groupIDs, page.GroupIDs))
		assert.True(t, errors.Contains(err, tc.err), fmt.Sprintf("%s: expected %s got %s\n", tc.desc, tc.err, err))
	}
}

func TestRetrieveByGroupID(t *testing.T) {
	dbMiddleware := postgres.NewDatabase(db)
	repo := postgres.NewOrgRepo(dbMiddleware)

	ownerID, err := idProvider.ID()
	require.Nil(t, err, fmt.Sprintf("got unexpected error: %s", err))
	groupID, err := idProvider.ID()
	require.Nil(t, err, fmt.Sprintf("got unexpected error: %s", err))
	unknownID, err := idProvider.ID()
	require.Nil(t, err, fmt.Sprintf("got unexpected error: %s", err))

	for i := uint64(0); i < n; i++ {
		orgID, err := idProvider.ID()
		require.Nil(t, err, fmt.Sprintf("got unexpected error: %s", err))

		org := auth.Org{
			ID:          orgID,
			OwnerID:     ownerID,
			Name:        orgName,
			Description: orgDesc,
			Metadata:    map[string]interface{}{"key": "value"},
		}

		err = repo.Save(context.Background(), org)
		require.Nil(t, err, fmt.Sprintf("got unexpected error: %s", err))

		err = repo.AssignGroups(context.Background(), orgID, groupID)
		require.Nil(t, err, fmt.Sprintf("got unexpected error: %s", err))
	}

	cases := []struct {
		desc    string
		groupID string
		size    uint64
		err     error
	}{
		{
			desc:    "retrieve orgs by group",
			groupID: groupID,
			size:    n,
			err:     nil,
		},
		{
			desc:    "retrieve orgs by invalid group id",
			groupID: invalidID,
			size:    0,
			err:     errors.ErrRetrieveEntity,
		},
		{
			desc:    "retrieve orgs by empty group id",
			groupID: "",
			size:    0,
			err:     errors.ErrRetrieveEntity,
		},
		{
			desc:    "retrieve orgs by unknown group id",
			groupID: unknownID,
			size:    0,
			err:     nil,
		},
	}

	for desc, tc := range cases {
		page, err := repo.RetrieveByGroupID(context.Background(), tc.groupID)
		size := len(page.Orgs)
		assert.Equal(t, tc.size, uint64(size), fmt.Sprintf("%v: expected size %v got %v\n", desc, tc.size, size))
		assert.True(t, errors.Contains(err, tc.err), fmt.Sprintf("%s: expected %s got %s\n", tc.desc, tc.err, err))
	}
}<|MERGE_RESOLUTION|>--- conflicted
+++ resolved
@@ -462,7 +462,6 @@
 			err:  nil,
 		},
 		{
-<<<<<<< HEAD
 			desc:     "retrieve memberships filtered by metadata",
 			memberID: memberID,
 			pageMetadata: auth.PageMetadata{
@@ -470,7 +469,11 @@
 				Limit:    n,
 				Total:    1,
 				Metadata: map[string]interface{}{"key-1": "value-1"},
-=======
+			},
+			size: 1,
+			err:  nil,
+		},
+		{
 			desc:     "retrieve memberships filter by name",
 			memberID: memberID,
 			pageMetadata: auth.PageMetadata{
@@ -478,14 +481,11 @@
 				Limit:  n,
 				Total:  1,
 				Name:   orgName + "-1",
->>>>>>> ad1f04a9
 			},
 			size: 1,
 			err:  nil,
 		},
 		{
-<<<<<<< HEAD
-=======
 			desc:     "retrieve memberships filter by part of the name",
 			memberID: memberID,
 			pageMetadata: auth.PageMetadata{
@@ -498,7 +498,6 @@
 			err:  nil,
 		},
 		{
->>>>>>> ad1f04a9
 			desc:     "retrieve memberships with unknown member id",
 			memberID: unknownID,
 			pageMetadata: auth.PageMetadata{
