package postgres_test

import (
	"context"
	"fmt"
	"testing"
	"time"

	"github.com/MainfluxLabs/mainflux/auth"
	"github.com/MainfluxLabs/mainflux/auth/postgres"
	"github.com/MainfluxLabs/mainflux/pkg/errors"
	"github.com/stretchr/testify/assert"
	"github.com/stretchr/testify/require"
)

const (
	orgName              = "test"
	orgDesc              = "test_description"
	invalidID            = "invalid"
	n                    = uint64(10)
	orgsTable            = "orgs"
	memberRelationsTable = "member_relations"
	groupRelationsTable  = "group_relations"
)

func TestSave(t *testing.T) {
	dbMiddleware := postgres.NewDatabase(db)
	repo := postgres.NewOrgRepo(dbMiddleware)

	id, err := idProvider.ID()
	require.Nil(t, err, fmt.Sprintf("got unexpected error: %s", err))
	ownerID, err := idProvider.ID()
	require.Nil(t, err, fmt.Sprintf("got unexpected error: %s", err))

	org := auth.Org{
		ID:          id,
		OwnerID:     ownerID,
		Name:        orgName,
		Description: orgDesc,
	}

	invalidOwnerOrg := auth.Org{
		ID:          id,
		OwnerID:     invalidID,
		Name:        orgName,
		Description: orgDesc,
	}

	invalidIDOrg := auth.Org{
		ID:          invalidID,
		OwnerID:     ownerID,
		Name:        orgName,
		Description: orgDesc,
	}

	cases := []struct {
		desc string
		org  auth.Org
		err  error
	}{
		{
			desc: "save org with invalid owner id",
			org:  invalidOwnerOrg,
			err:  errors.ErrMalformedEntity,
		},
		{
			desc: "save org with invalid org id",
			org:  invalidIDOrg,
			err:  errors.ErrMalformedEntity,
		},
		{
			desc: "save empty org",
			org:  auth.Org{},
			err:  errors.ErrMalformedEntity,
		},
		{
			desc: "save org",
			org:  org,
			err:  nil,
		},
		{
			desc: "save existing org",
			org:  org,
			err:  errors.ErrConflict,
		},
	}

	for _, tc := range cases {
		err := repo.Save(context.Background(), tc.org)
		assert.True(t, errors.Contains(err, tc.err), fmt.Sprintf("%s: expected %s got %s\n", tc.desc, tc.err, err))
	}
}

func TestUpdate(t *testing.T) {
	dbMiddleware := postgres.NewDatabase(db)
	repo := postgres.NewOrgRepo(dbMiddleware)

	orgID, err := idProvider.ID()
	require.Nil(t, err, fmt.Sprintf("got unexpected error: %s", err))
	ownerID, err := idProvider.ID()
	require.Nil(t, err, fmt.Sprintf("got unexpected error: %s", err))
	unknownID, err := idProvider.ID()
	require.Nil(t, err, fmt.Sprintf("got unexpected error: %s", err))

	org := auth.Org{
		ID:          orgID,
		OwnerID:     ownerID,
		Name:        orgName,
		Description: orgDesc,
		Metadata:    map[string]interface{}{"key": "value"},
	}

	err = repo.Save(context.Background(), org)
	require.Nil(t, err, fmt.Sprintf("got unexpected error: %s", err))

	updateOrg := auth.Org{
		ID:          orgID,
		Name:        "updated-name",
		Description: "updated-description",
		Metadata:    map[string]interface{}{"updated": "metadata"},
	}
	updateOwnerOrg := auth.Org{ID: orgID, OwnerID: unknownID}
	nonExistingOrg := auth.Org{ID: unknownID}
	invalidIDOrg := auth.Org{ID: invalidID}

	cases := []struct {
		desc string
		org  auth.Org
		err  error
	}{
		{
			desc: "update org owner",
			org:  updateOwnerOrg,
			err:  nil,
		},
		{
			desc: "update non existing org",
			org:  nonExistingOrg,
			err:  nil,
		},
		{
			desc: "update org with invalid org id",
			org:  invalidIDOrg,
			err:  errors.ErrMalformedEntity,
		},
		{
			desc: "update with empty org",
			org:  auth.Org{},
			err:  errors.ErrMalformedEntity,
		},
		{
			desc: "update org",
			org:  updateOrg,
			err:  nil,
		},
	}

	for _, tc := range cases {
		err := repo.Update(context.Background(), tc.org)
		assert.True(t, errors.Contains(err, tc.err), fmt.Sprintf("%s: expected %s got %s\n", tc.desc, tc.err, err))
	}
}

func TestDelete(t *testing.T) {
	dbMiddleware := postgres.NewDatabase(db)
	repo := postgres.NewOrgRepo(dbMiddleware)

	orgID, err := idProvider.ID()
	require.Nil(t, err, fmt.Sprintf("got unexpected error: %s", err))
	ownerID, err := idProvider.ID()
	require.Nil(t, err, fmt.Sprintf("got unexpected error: %s", err))
	unknownID, err := idProvider.ID()
	require.Nil(t, err, fmt.Sprintf("got unexpected error: %s", err))

	org := auth.Org{
		ID:          orgID,
		OwnerID:     ownerID,
		Name:        orgName,
		Description: orgDesc,
		Metadata:    map[string]interface{}{"key": "value"},
	}

	err = repo.Save(context.Background(), org)
	require.Nil(t, err, fmt.Sprintf("got unexpected error: %s", err))

	cases := []struct {
		desc    string
		orgID   string
		ownerID string
		err     error
	}{
		{
			desc:    "remove org with invalid org id",
			orgID:   invalidID,
			ownerID: ownerID,
			err:     errors.ErrMalformedEntity,
		},
		{
			desc:    "remove org with unknown org id",
			orgID:   unknownID,
			ownerID: ownerID,
			err:     errors.ErrRemoveEntity,
		},
		{
			desc:    "remove org with invalid owner id",
			orgID:   orgID,
			ownerID: invalidID,
			err:     errors.ErrMalformedEntity,
		},
		{
			desc:    "remove org with unknown owner id",
			orgID:   orgID,
			ownerID: unknownID,
			err:     errors.ErrRemoveEntity,
		},
		{
			desc:    "remove org",
			orgID:   orgID,
			ownerID: ownerID,
			err:     nil,
		},
		{
			desc:    "remove removed org",
			orgID:   orgID,
			ownerID: ownerID,
			err:     errors.ErrRemoveEntity,
		},
	}

	for _, tc := range cases {
		err := repo.Delete(context.Background(), tc.ownerID, tc.orgID)
		assert.True(t, errors.Contains(err, tc.err), fmt.Sprintf("%s: expected %s got %s\n", tc.desc, tc.err, err))
	}
}

func TestRetrieveByID(t *testing.T) {
	dbMiddleware := postgres.NewDatabase(db)
	repo := postgres.NewOrgRepo(dbMiddleware)

	orgID, err := idProvider.ID()
	require.Nil(t, err, fmt.Sprintf("got unexpected error: %s", err))
	ownerID, err := idProvider.ID()
	require.Nil(t, err, fmt.Sprintf("got unexpected error: %s", err))
	unknownID, err := idProvider.ID()
	require.Nil(t, err, fmt.Sprintf("got unexpected error: %s", err))

	org := auth.Org{
		ID:          orgID,
		OwnerID:     ownerID,
		Name:        orgName,
		Description: orgDesc,
		Metadata:    map[string]interface{}{"key": "value"},
	}

	err = repo.Save(context.Background(), org)
	require.Nil(t, err, fmt.Sprintf("got unexpected error: %s", err))

	cases := []struct {
		desc  string
		orgID string
		err   error
	}{
		{
			desc:  "retrieve org by id",
			orgID: orgID,
			err:   nil,
		},
		{
			desc:  "retrieve org with unknown org id",
			orgID: unknownID,
			err:   errors.ErrNotFound,
		},
		{
			desc:  "retrieve org with invalid org id",
			orgID: invalidID,
			err:   errors.ErrRetrieveEntity,
		},
		{
			desc:  "retrieve org without org id",
			orgID: "",
			err:   errors.ErrRetrieveEntity,
		},
	}

	for _, tc := range cases {
		_, err := repo.RetrieveByID(context.Background(), tc.orgID)
		assert.True(t, errors.Contains(err, tc.err), fmt.Sprintf("%s: expected %s got %s\n", tc.desc, tc.err, err))
	}
}

func TestRetrieveByOwner(t *testing.T) {
	dbMiddleware := postgres.NewDatabase(db)
	repo := postgres.NewOrgRepo(dbMiddleware)

	ownerID, err := idProvider.ID()
	require.Nil(t, err, fmt.Sprintf("got unexpected error: %s", err))
	unknownID, err := idProvider.ID()
	require.Nil(t, err, fmt.Sprintf("got unexpected error: %s", err))

	for i := uint64(0); i < n; i++ {
		orgID, err := idProvider.ID()
		require.Nil(t, err, fmt.Sprintf("got unexpected error: %s", err))

		org := auth.Org{
			ID:          orgID,
			OwnerID:     ownerID,
			Name:        fmt.Sprintf("%s-%d", orgName, i),
			Description: fmt.Sprintf("%s-%d", orgDesc, i),
			Metadata:    map[string]interface{}{fmt.Sprintf("key-%d", i): fmt.Sprintf("value-%d", i)},
		}

		err = repo.Save(context.Background(), org)
		require.Nil(t, err, fmt.Sprintf("got unexpected error: %s", err))
	}

	cases := []struct {
		desc         string
		ownerID      string
		pageMetadata auth.PageMetadata
		size         uint64
		err          error
	}{
		{
			desc:    "retrieve orgs by owner",
			ownerID: ownerID,
			pageMetadata: auth.PageMetadata{
				Offset: 0,
				Limit:  n,
				Total:  n,
			},
			size: n,
			err:  nil,
		},
		{
			desc:    "retrieve half of orgs by owner",
			ownerID: ownerID,
			pageMetadata: auth.PageMetadata{
				Offset: 0,
				Limit:  n / 2,
				Total:  n,
			},
			size: n / 2,
			err:  nil,
		},
		{
			desc:    "retrieve last org by owner",
			ownerID: ownerID,
			pageMetadata: auth.PageMetadata{
				Offset: n - 1,
				Limit:  1,
				Total:  n,
			},
			size: 1,
			err:  nil,
		},
		{
			desc:    "retrieve orgs by owner filtered by name",
			ownerID: ownerID,
			pageMetadata: auth.PageMetadata{
				Offset: 0,
				Limit:  n,
				Total:  1,
				Name:   orgName + "-1",
			},
			size: 1,
			err:  nil,
		},
		{
			desc:    "retrieve orgs by owner filtered by part of name",
			ownerID: ownerID,
			pageMetadata: auth.PageMetadata{
				Offset: 0,
				Limit:  n,
				Total:  n,
				Name:   orgName,
			},
			size: n,
			err:  nil,
		},
		{
			desc:    "retrieve orgs by owner filtered by metadata",
			ownerID: ownerID,
			pageMetadata: auth.PageMetadata{
				Offset:   0,
				Limit:    n,
				Total:    1,
				Metadata: map[string]interface{}{"key-1": "value-1"},
			},
			size: 1,
			err:  nil,
		},
		{
			desc:    "retrieve orgs by owner with invalid owner id",
			ownerID: invalidID,
			pageMetadata: auth.PageMetadata{
				Offset: 0,
				Limit:  n,
				Total:  0,
			},
			size: 0,
			err:  errors.ErrRetrieveEntity,
		},
		{
			desc:    "retrieve orgs by owner without owner id",
			ownerID: "",
			pageMetadata: auth.PageMetadata{
				Offset: 0,
				Limit:  n,
				Total:  0,
			},
			size: 0,
			err:  errors.ErrRetrieveEntity,
		},
		{
			desc:    "retrieve orgs by owner with unknown owner id",
			ownerID: unknownID,
			pageMetadata: auth.PageMetadata{
				Offset: 0,
				Limit:  n,
				Total:  0,
			},
			size: 0,
			err:  nil,
		},
	}

	for desc, tc := range cases {
		page, err := repo.RetrieveByOwner(context.Background(), tc.ownerID, tc.pageMetadata)
		size := len(page.Orgs)
		assert.Equal(t, tc.size, uint64(size), fmt.Sprintf("%v: expected size %d got %d\n", desc, tc.size, size))
		assert.Equal(t, tc.pageMetadata.Total, page.Total, fmt.Sprintf("%v: expected total %d got %d\n", desc, tc.pageMetadata.Total, page.Total))
		assert.True(t, errors.Contains(err, tc.err), fmt.Sprintf("%s: expected %s got %s\n", tc.desc, tc.err, err))
	}
}

func TestRetrieveAll(t *testing.T) {
	dbMiddleware := postgres.NewDatabase(db)
	repo := postgres.NewOrgRepo(dbMiddleware)

	_, err := db.Exec(fmt.Sprintf("DELETE FROM %s", orgsTable))
	require.Nil(t, err, fmt.Sprintf("got unexpected error: %s", err))

	ownerID, err := idProvider.ID()
	require.Nil(t, err, fmt.Sprintf("got unexpected error: %s", err))

	for i := uint64(0); i < n; i++ {
		orgID, err := idProvider.ID()
		require.Nil(t, err, fmt.Sprintf("got unexpected error: %s", err))

		org := auth.Org{
			ID:          orgID,
			OwnerID:     ownerID,
			Name:        fmt.Sprintf("%s-%d", orgName, i),
			Description: fmt.Sprintf("%s-%d", orgDesc, i),
			Metadata:    map[string]interface{}{fmt.Sprintf("key-%d", i): fmt.Sprintf("value-%d", i)},
		}

		err = repo.Save(context.Background(), org)
		require.Nil(t, err, fmt.Sprintf("got unexpected error: %s", err))
	}

	cases := []struct {
		desc string
		size uint64
		err  error
	}{
		{
			desc: "retrieve all orgs",
			size: n,
			err:  nil,
		},
	}

	for desc, tc := range cases {
		orgs, err := repo.RetrieveAll(context.Background())
		size := len(orgs)
		assert.Equal(t, tc.size, uint64(size), fmt.Sprintf("%v: expected size %d got %d\n", desc, tc.size, size))
		assert.True(t, errors.Contains(err, tc.err), fmt.Sprintf("%s: expected %s got %s\n", tc.desc, tc.err, err))
	}
}

func TestRetrieveMemberships(t *testing.T) {
	dbMiddleware := postgres.NewDatabase(db)
	repo := postgres.NewOrgRepo(dbMiddleware)

	ownerID, err := idProvider.ID()
	require.Nil(t, err, fmt.Sprintf("got unexpected error: %s", err))
	memberID, err := idProvider.ID()
	require.Nil(t, err, fmt.Sprintf("got unexpected error: %s", err))
	unknownID, err := idProvider.ID()
	require.Nil(t, err, fmt.Sprintf("got unexpected error: %s", err))

	for i := uint64(0); i < n; i++ {
		orgID, err := idProvider.ID()
		require.Nil(t, err, fmt.Sprintf("got unexpected error: %s", err))

		org := auth.Org{
			ID:          orgID,
			OwnerID:     ownerID,
			Name:        fmt.Sprintf("%s-%d", orgName, i),
			Description: orgDesc,
			Metadata:    map[string]interface{}{fmt.Sprintf("key-%d", i): fmt.Sprintf("value-%d", i)},
		}

		err = repo.Save(context.Background(), org)
		require.Nil(t, err, fmt.Sprintf("got unexpected error: %s", err))

		memberRelation := auth.MemberRelation{
			OrgID:     orgID,
			MemberID:  memberID,
			Role:      auth.EditorRole,
			CreatedAt: time.Now(),
			UpdatedAt: time.Now(),
		}

		err = repo.AssignMembers(context.Background(), memberRelation)
		require.Nil(t, err, fmt.Sprintf("got unexpected error: %s", err))
	}

	cases := []struct {
		desc         string
		memberID     string
		pageMetadata auth.PageMetadata
		size         uint64
		err          error
	}{
		{
			desc:     "retrieve memberships",
			memberID: memberID,
			pageMetadata: auth.PageMetadata{
				Offset: 0,
				Limit:  n,
				Total:  n,
			},
			size: n,
			err:  nil,
		},
		{
			desc:     "retrieve memberships filtered by metadata",
			memberID: memberID,
			pageMetadata: auth.PageMetadata{
				Offset:   0,
				Limit:    n,
				Total:    1,
				Metadata: map[string]interface{}{"key-1": "value-1"},
			},
			size: 1,
			err:  nil,
		},
		{
			desc:     "retrieve memberships filter by name",
			memberID: memberID,
			pageMetadata: auth.PageMetadata{
				Offset: 0,
				Limit:  n,
				Total:  1,
				Name:   orgName + "-1",
			},
			size: 1,
			err:  nil,
		},
		{
			desc:     "retrieve memberships filter by part of the name",
			memberID: memberID,
			pageMetadata: auth.PageMetadata{
				Offset: 0,
				Limit:  n,
				Total:  n,
				Name:   orgName,
			},
			size: n,
			err:  nil,
		},
		{
			desc:     "retrieve memberships with unknown member id",
			memberID: unknownID,
			pageMetadata: auth.PageMetadata{
				Offset: 0,
				Limit:  n,
				Total:  0,
			},
			size: 0,
			err:  nil,
		},
		{
			desc:     "retrieve memberships with invalid member id",
			memberID: invalidID,
			pageMetadata: auth.PageMetadata{
				Offset: 0,
				Limit:  n,
				Total:  0,
			},
			size: 0,
			err:  auth.ErrFailedToRetrieveMembership,
		},
		{
			desc:     "retrieve memberships without member id",
			memberID: "",
			pageMetadata: auth.PageMetadata{
				Offset: 0,
				Limit:  n,
				Total:  0,
			},
			size: 0,
			err:  auth.ErrFailedToRetrieveMembership,
		},
	}

	for desc, tc := range cases {
		page, err := repo.RetrieveMemberships(context.Background(), tc.memberID, tc.pageMetadata)
		size := len(page.Orgs)
		assert.Equal(t, tc.size, uint64(size), fmt.Sprintf("%v: expected size %d got %d\n", desc, tc.size, size))
		assert.Equal(t, tc.pageMetadata.Total, page.Total, fmt.Sprintf("%v: expected total %d got %d\n", desc, tc.pageMetadata.Total, page.Total))
		assert.True(t, errors.Contains(err, tc.err), fmt.Sprintf("%s: expected %s got %s\n", tc.desc, tc.err, err))
	}
}

func TestAssignMembers(t *testing.T) {
	dbMiddleware := postgres.NewDatabase(db)
	repo := postgres.NewOrgRepo(dbMiddleware)

	orgID, err := idProvider.ID()
	require.Nil(t, err, fmt.Sprintf("got unexpected error: %s", err))
	ownerID, err := idProvider.ID()
	require.Nil(t, err, fmt.Sprintf("got unexpected error: %s", err))

	org := auth.Org{
		ID:          orgID,
		OwnerID:     ownerID,
		Name:        orgName,
		Description: orgDesc,
		Metadata:    map[string]interface{}{"key": "value"},
	}

	err = repo.Save(context.Background(), org)
	require.Nil(t, err, fmt.Sprintf("got unexpected error: %s", err))

	var memberRelations []auth.MemberRelation
	for i := uint64(0); i < n; i++ {
		memberID, err := idProvider.ID()
		require.Nil(t, err, fmt.Sprintf("got unexpected error: %s", err))

		memberRelation := auth.MemberRelation{
			OrgID:     orgID,
			MemberID:  memberID,
			Role:      auth.EditorRole,
			CreatedAt: time.Now(),
			UpdatedAt: time.Now(),
		}

		memberRelations = append(memberRelations, memberRelation)
	}

	var invalidOrgIDmRel []auth.MemberRelation
	for _, m := range memberRelations {
		m.OrgID = invalidID
		invalidOrgIDmRel = append(invalidOrgIDmRel, m)
	}

	var emptyOrgIDmRel []auth.MemberRelation
	for _, m := range memberRelations {
		m.OrgID = ""
		emptyOrgIDmRel = append(emptyOrgIDmRel, m)
	}

	var noMemberIDmRel []auth.MemberRelation
	for _, m := range memberRelations {
		m.MemberID = ""
		noMemberIDmRel = append(noMemberIDmRel, m)
	}

	var invalidMemberIDmRel []auth.MemberRelation
	for _, m := range memberRelations {
		m.MemberID = invalidID
		invalidMemberIDmRel = append(invalidMemberIDmRel, m)
	}

	cases := []struct {
		desc            string
		memberRelations []auth.MemberRelation
		err             error
	}{
		{
			desc:            "assign members to org",
			memberRelations: memberRelations,
			err:             nil,
		},
		{
			desc:            "assign already assigned members to org",
			memberRelations: memberRelations,
			err:             auth.ErrOrgMemberAlreadyAssigned,
		},
		{
			desc:            "assign members to org with invalid org id",
			memberRelations: invalidOrgIDmRel,
			err:             errors.ErrMalformedEntity,
		},
		{
			desc:            "assign members to org without org id",
			memberRelations: emptyOrgIDmRel,
			err:             errors.ErrMalformedEntity,
		},
		{
			desc:            "assign members to org with empty member ids",
			memberRelations: noMemberIDmRel,
			err:             errors.ErrMalformedEntity,
		},
		{
			desc:            "assign members to org with invalid member ids",
			memberRelations: invalidMemberIDmRel,
			err:             errors.ErrMalformedEntity,
		},
	}

	for _, tc := range cases {
		err := repo.AssignMembers(context.Background(), tc.memberRelations...)
		assert.True(t, errors.Contains(err, tc.err), fmt.Sprintf("%s: expected %s got %s\n", tc.desc, tc.err, err))
	}
}

func TestUnassignMembers(t *testing.T) {
	dbMiddleware := postgres.NewDatabase(db)
	repo := postgres.NewOrgRepo(dbMiddleware)

	orgID, err := idProvider.ID()
	require.Nil(t, err, fmt.Sprintf("got unexpected error: %s", err))
	ownerID, err := idProvider.ID()
	require.Nil(t, err, fmt.Sprintf("got unexpected error: %s", err))

	org := auth.Org{
		ID:          orgID,
		OwnerID:     ownerID,
		Name:        orgName,
		Description: orgDesc,
		Metadata:    map[string]interface{}{"key": "value"},
	}

	err = repo.Save(context.Background(), org)
	require.Nil(t, err, fmt.Sprintf("got unexpected error: %s", err))

	var memberRelations []auth.MemberRelation
	var memberIDs []string
	for i := uint64(0); i < n; i++ {
		memberID, err := idProvider.ID()
		require.Nil(t, err, fmt.Sprintf("got unexpected error: %s", err))

		memberRelation := auth.MemberRelation{
			OrgID:     orgID,
			MemberID:  memberID,
			Role:      auth.EditorRole,
			CreatedAt: time.Now(),
			UpdatedAt: time.Now(),
		}

		memberRelations = append(memberRelations, memberRelation)
		memberIDs = append(memberIDs, memberID)
	}

	err = repo.AssignMembers(context.Background(), memberRelations...)
	require.Nil(t, err, fmt.Sprintf("got unexpected error: %s", err))

	cases := []struct {
		desc      string
		orgID     string
		memberIDs []string
		err       error
	}{
		{
			desc:      "unassign members from org with invalid org id",
			orgID:     invalidID,
			memberIDs: memberIDs,
			err:       errors.ErrMalformedEntity,
		},
		{
			desc:      "unassign members from org without org id",
			orgID:     "",
			memberIDs: memberIDs,
			err:       errors.ErrMalformedEntity,
		},
		{
			desc:      "unassign members from org without members",
			orgID:     orgID,
			memberIDs: []string{},
			err:       nil,
		},
		{
			desc:      "unassign members from org with invalid member id",
			orgID:     orgID,
			memberIDs: []string{invalidID},
			err:       errors.ErrMalformedEntity,
		},

		{
			desc:      "unassign members from org",
			orgID:     orgID,
			memberIDs: memberIDs,
			err:       nil,
		},
		{
			desc:      "unassign already unassigned members from org",
			orgID:     orgID,
			memberIDs: memberIDs,
			err:       nil,
		},
	}

	for _, tc := range cases {
		err := repo.UnassignMembers(context.Background(), tc.orgID, tc.memberIDs...)
		assert.True(t, errors.Contains(err, tc.err), fmt.Sprintf("%s: expected %s got %s\n", tc.desc, tc.err, err))
	}
}

func TestRetrieveRole(t *testing.T) {
	dbMiddleware := postgres.NewDatabase(db)
	repo := postgres.NewOrgRepo(dbMiddleware)

	id, err := idProvider.ID()
	require.Nil(t, err, fmt.Sprintf("got unexpected error: %s", err))
	ownerID, err := idProvider.ID()
	require.Nil(t, err, fmt.Sprintf("got unexpected error: %s", err))
	memberID, err := idProvider.ID()
	require.Nil(t, err, fmt.Sprintf("got unexpected error: %s", err))

	org := auth.Org{
		ID:          id,
		OwnerID:     ownerID,
		Name:        orgName,
		Description: orgDesc,
	}
	err = repo.Save(context.Background(), org)
	require.Nil(t, err, fmt.Sprintf("got unexpected error: %s", err))

	memberRelation := auth.MemberRelation{
		OrgID:     org.ID,
		MemberID:  memberID,
		Role:      auth.AdminRole,
		CreatedAt: time.Now(),
		UpdatedAt: time.Now(),
	}

	err = repo.AssignMembers(context.Background(), memberRelation)
	require.Nil(t, err, fmt.Sprintf("got unexpected error: %s", err))

	cases := []struct {
		desc     string
		orgID    string
		memberID string
		role     string
		err      error
	}{
		{
			desc:     "retrieve role",
			orgID:    org.ID,
			memberID: memberID,
			role:     auth.AdminRole,
			err:      nil,
		},
		{
			desc:     "retrieve role with invalid member id",
			orgID:    org.ID,
			memberID: invalidID,
			role:     "",
			err:      nil,
		},
		{
			desc:     "retrieve role without member id",
			orgID:    org.ID,
			memberID: "",
			role:     "",
			err:      nil,
		},
		{
			desc:     "retrieve role with invalid org id",
			orgID:    invalidID,
			memberID: memberID,
			role:     "",
			err:      nil,
		},
		{
			desc:     "retrieve role without org id",
			orgID:    "",
			memberID: memberID,
			role:     "",
			err:      nil,
		},
	}

	for _, tc := range cases {
		role, _ := repo.RetrieveRole(context.Background(), tc.memberID, tc.orgID)
		require.Equal(t, tc.role, role, fmt.Sprintf("%s: expected %s got %s", tc.desc, tc.role, role))
		assert.True(t, errors.Contains(err, tc.err), fmt.Sprintf("%s: expected %s got %s\n", tc.desc, tc.err, err))
	}
}

func TestUpdateMembers(t *testing.T) {
	dbMiddleware := postgres.NewDatabase(db)
	repo := postgres.NewOrgRepo(dbMiddleware)

	id, err := idProvider.ID()
	require.Nil(t, err, fmt.Sprintf("got unexpected error: %s", err))
	ownerID, err := idProvider.ID()
	require.Nil(t, err, fmt.Sprintf("got unexpected error: %s", err))
	memberID, err := idProvider.ID()
	require.Nil(t, err, fmt.Sprintf("got unexpected error: %s", err))
	unknownID, err := idProvider.ID()
	require.Nil(t, err, fmt.Sprintf("got unexpected error: %s", err))

	org := auth.Org{
		ID:          id,
		OwnerID:     ownerID,
		Name:        orgName,
		Description: orgDesc,
	}
	err = repo.Save(context.Background(), org)
	require.Nil(t, err, fmt.Sprintf("got unexpected error: %s", err))

	memberRelation := auth.MemberRelation{
		OrgID:     org.ID,
		MemberID:  memberID,
		Role:      auth.EditorRole,
		CreatedAt: time.Now(),
		UpdatedAt: time.Now(),
	}

	err = repo.AssignMembers(context.Background(), memberRelation)
	require.Nil(t, err, fmt.Sprintf("got unexpected error: %s", err))

	updateMrel := auth.MemberRelation{
		OrgID:    org.ID,
		MemberID: memberID,
		Role:     auth.ViewerRole,
	}

	invalidOrgIDmRel := auth.MemberRelation{
		OrgID:    invalidID,
		MemberID: memberID,
		Role:     auth.ViewerRole,
	}

	unknownOrgIDmRel := auth.MemberRelation{
		OrgID:    unknownID,
		MemberID: memberID,
		Role:     auth.ViewerRole,
	}

	emptyOrgIDmRel := auth.MemberRelation{
		OrgID:    "",
		MemberID: memberID,
		Role:     auth.ViewerRole,
	}

	invalidMemberIDmRel := auth.MemberRelation{
		OrgID:    org.ID,
		MemberID: invalidID,
		Role:     auth.ViewerRole,
	}

	unknownMemberIDmRel := auth.MemberRelation{
		OrgID:    org.ID,
		MemberID: unknownID,
		Role:     auth.ViewerRole,
	}

	emptyMemberIDmRel := auth.MemberRelation{
		OrgID:    org.ID,
		MemberID: "",
		Role:     auth.ViewerRole,
	}

	cases := []struct {
		desc           string
		memberRelation auth.MemberRelation
		err            error
	}{
		{
			desc:           "update member role",
			memberRelation: updateMrel,
			err:            nil,
		}, {
			desc:           "update role with invalid org id",
			memberRelation: invalidOrgIDmRel,
			err:            errors.ErrMalformedEntity,
		}, {
			desc:           "update role with unknown org id",
			memberRelation: unknownOrgIDmRel,
			err:            errors.ErrNotFound,
		}, {
			desc:           "update role without org id",
			memberRelation: emptyOrgIDmRel,
			err:            errors.ErrMalformedEntity,
		}, {
			desc:           "update role with invalid member id",
			memberRelation: invalidMemberIDmRel,
			err:            errors.ErrMalformedEntity,
		}, {
			desc:           "update role with unknown member id",
			memberRelation: unknownMemberIDmRel,
			err:            errors.ErrNotFound,
		}, {
			desc:           "update role with empty member",
			memberRelation: emptyMemberIDmRel,
			err:            errors.ErrMalformedEntity,
		},
	}

	for _, tc := range cases {
		err := repo.UpdateMembers(context.Background(), tc.memberRelation)
		assert.True(t, errors.Contains(err, tc.err), fmt.Sprintf("%s: expected %s got %s\n", tc.desc, tc.err, err))
	}
}

func TestRetrieveMembers(t *testing.T) {
	dbMiddleware := postgres.NewDatabase(db)
	repo := postgres.NewOrgRepo(dbMiddleware)

	orgID, err := idProvider.ID()
	require.Nil(t, err, fmt.Sprintf("got unexpected error: %s", err))
	ownerID, err := idProvider.ID()
	require.Nil(t, err, fmt.Sprintf("got unexpected error: %s", err))
	unknownID, err := idProvider.ID()
	require.Nil(t, err, fmt.Sprintf("got unexpected error: %s", err))

	org := auth.Org{
		ID:          orgID,
		OwnerID:     ownerID,
		Name:        orgName,
		Description: orgDesc,
		Metadata:    map[string]interface{}{"key": "value"},
	}

	err = repo.Save(context.Background(), org)
	require.Nil(t, err, fmt.Sprintf("got unexpected error: %s", err))

	var memberRelations []auth.MemberRelation
	for i := uint64(0); i < n; i++ {
		memberID, err := idProvider.ID()
		require.Nil(t, err, fmt.Sprintf("got unexpected error: %s", err))

		memberRelation := auth.MemberRelation{
			OrgID:    orgID,
			MemberID: memberID,
			Role:     auth.EditorRole,
		}

		memberRelations = append(memberRelations, memberRelation)
	}

	err = repo.AssignMembers(context.Background(), memberRelations...)
	require.Nil(t, err, fmt.Sprintf("got unexpected error: %s", err))

	cases := []struct {
		desc         string
		orgID        string
		pageMetadata auth.PageMetadata
		size         uint64
		err          error
	}{
		{
			desc:  "retrieve org members",
			orgID: orgID,
			pageMetadata: auth.PageMetadata{
				Offset: 0,
				Limit:  n,
				Total:  n,
			},
			size: n,
			err:  nil,
		},
		{
			desc:  "retrieve org members with unknown org id",
			orgID: unknownID,
			pageMetadata: auth.PageMetadata{
				Offset: 0,
				Limit:  n,
				Total:  0,
			},
			size: 0,
			err:  nil,
		},
		{
			desc:  "retrieve org members with invalid org id",
			orgID: invalidID,
			pageMetadata: auth.PageMetadata{
				Offset: 0,
				Limit:  n,
				Total:  0,
			},
			size: 0,
			err:  auth.ErrFailedToRetrieveMembers,
		},
		{
			desc:  "retrieve org members without org id",
			orgID: "",
			pageMetadata: auth.PageMetadata{
				Offset: 0,
				Limit:  n,
				Total:  0,
			},
			size: 0,
			err:  auth.ErrFailedToRetrieveMembers,
		},
	}

	for desc, tc := range cases {
		page, err := repo.RetrieveMembers(context.Background(), tc.orgID, tc.pageMetadata)
		size := len(page.Members)
		assert.Equal(t, tc.size, uint64(size), fmt.Sprintf("%v: expected size %d got %d\n", desc, tc.size, size))
		assert.Equal(t, tc.pageMetadata.Total, page.Total, fmt.Sprintf("%v: expected total %d got %d\n", desc, tc.pageMetadata.Total, page.Total))
		assert.True(t, errors.Contains(err, tc.err), fmt.Sprintf("%s: expected %s got %s\n", tc.desc, tc.err, err))
	}
}

func TestAssignGroups(t *testing.T) {
	dbMiddleware := postgres.NewDatabase(db)
	repo := postgres.NewOrgRepo(dbMiddleware)

	orgID, err := idProvider.ID()
	require.Nil(t, err, fmt.Sprintf("got unexpected error: %s", err))
	ownerID, err := idProvider.ID()
	require.Nil(t, err, fmt.Sprintf("got unexpected error: %s", err))
	unknownID, err := idProvider.ID()
	require.Nil(t, err, fmt.Sprintf("got unexpected error: %s", err))

	org := auth.Org{
		ID:          orgID,
		OwnerID:     ownerID,
		Name:        orgName,
		Description: orgDesc,
		Metadata:    map[string]interface{}{"key": "value"},
	}

	err = repo.Save(context.Background(), org)
	require.Nil(t, err, fmt.Sprintf("got unexpected error: %s", err))

	var groupRelations []auth.GroupRelation
	for i := uint64(0); i < n; i++ {
		groupID, err := idProvider.ID()
		require.Nil(t, err, fmt.Sprintf("got unexpected error: %s", err))

		groupRelation := auth.GroupRelation{
			OrgID:     orgID,
			GroupID:   groupID,
			CreatedAt: time.Now(),
			UpdatedAt: time.Now(),
		}

		groupRelations = append(groupRelations, groupRelation)
	}

	var invalidOrgIDgRel []auth.GroupRelation
	for _, g := range groupRelations {
		g.OrgID = invalidID
		invalidOrgIDgRel = append(invalidOrgIDgRel, g)
	}

	var emptyOrgIDgRel []auth.GroupRelation
	for _, g := range groupRelations {
		g.OrgID = ""
		emptyOrgIDgRel = append(emptyOrgIDgRel, g)
	}

	var unknownOrgIDgRel []auth.GroupRelation
	for _, g := range groupRelations {
		g.OrgID = unknownID
		unknownOrgIDgRel = append(unknownOrgIDgRel, g)
	}

	var emptyGroupIDgRel []auth.GroupRelation
	for _, g := range groupRelations {
		g.GroupID = ""
		emptyGroupIDgRel = append(emptyGroupIDgRel, g)
	}

	var invalidGroupIDgRel []auth.GroupRelation
	for _, g := range groupRelations {
		g.GroupID = invalidID
		invalidGroupIDgRel = append(invalidGroupIDgRel, g)
	}

	cases := []struct {
		desc           string
		groupRelations []auth.GroupRelation
		err            error
	}{
		{
			desc:           "assign groups to org",
			groupRelations: groupRelations,
			err:            nil,
		},
		{
			desc:           "assign already assigned groups to org",
			groupRelations: groupRelations,
			err:            auth.ErrOrgGroupAlreadyAssigned,
		},
		{
			desc:           "assign groups to org with invalid org id",
			groupRelations: invalidOrgIDgRel,
			err:            errors.ErrMalformedEntity,
		},
		{
			desc:           "assign groups to org without org id",
			groupRelations: emptyOrgIDgRel,
			err:            errors.ErrMalformedEntity,
		},
		{
			desc:           "assign groups to org with unknown org id",
			groupRelations: unknownOrgIDgRel,
			err:            auth.ErrOrgGroupAlreadyAssigned,
		},
		{
			desc:           "assign groups to org without group ids",
			groupRelations: emptyGroupIDgRel,
			err:            errors.ErrMalformedEntity,
		},
		{
			desc:           "assign groups to org with invalid group id",
			groupRelations: invalidGroupIDgRel,
			err:            errors.ErrMalformedEntity,
		},
	}

	for _, tc := range cases {
		err := repo.AssignGroups(context.Background(), tc.groupRelations...)
		assert.True(t, errors.Contains(err, tc.err), fmt.Sprintf("%s: expected %s got %s\n", tc.desc, tc.err, err))
	}
}

func TestUnassignGroups(t *testing.T) {
	dbMiddleware := postgres.NewDatabase(db)
	repo := postgres.NewOrgRepo(dbMiddleware)

	orgID, err := idProvider.ID()
	require.Nil(t, err, fmt.Sprintf("got unexpected error: %s", err))
	ownerID, err := idProvider.ID()
	require.Nil(t, err, fmt.Sprintf("got unexpected error: %s", err))
	unknownID, err := idProvider.ID()
	require.Nil(t, err, fmt.Sprintf("got unexpected error: %s", err))

	org := auth.Org{
		ID:          orgID,
		OwnerID:     ownerID,
		Name:        orgName,
		Description: orgDesc,
		Metadata:    map[string]interface{}{"key": "value"},
	}

	err = repo.Save(context.Background(), org)
	require.Nil(t, err, fmt.Sprintf("got unexpected error: %s", err))

	var groupRelations []auth.GroupRelation
	var groupIDs []string
	for i := uint64(0); i < n; i++ {
		groupID, err := idProvider.ID()
		require.Nil(t, err, fmt.Sprintf("got unexpected error: %s", err))
		groupRelation := auth.GroupRelation{
			OrgID:     orgID,
			GroupID:   groupID,
			CreatedAt: time.Now(),
			UpdatedAt: time.Now(),
		}
		groupRelations = append(groupRelations, groupRelation)
		groupIDs = append(groupIDs, groupID)
	}

	err = repo.AssignGroups(context.Background(), groupRelations...)
	require.Nil(t, err, fmt.Sprintf("got unexpected error: %s", err))

	cases := []struct {
		desc     string
		orgID    string
		groupIDs []string
		err      error
	}{
		{
			desc:     "unassign groups from org with invalid org id",
			orgID:    invalidID,
			groupIDs: groupIDs,
			err:      errors.ErrMalformedEntity,
		},
		{
			desc:     "unassign groups from org without org id",
			orgID:    "",
			groupIDs: groupIDs,
			err:      errors.ErrMalformedEntity,
		},
		{
			desc:     "unassign empty group list from org",
			orgID:    orgID,
			groupIDs: []string{},
			err:      nil,
		},
		{
			desc:     "unassign groups from org with invalid group id",
			orgID:    orgID,
			groupIDs: []string{invalidID},
			err:      errors.ErrMalformedEntity,
		},
		{
			desc:     "unassign groups from org with unknown org id",
			orgID:    unknownID,
			groupIDs: groupIDs,
			err:      nil,
		},
		{
			desc:     "unassign groups from org",
			orgID:    orgID,
			groupIDs: groupIDs,
			err:      nil,
		},
		{
			desc:     "unassign already unassigned groups from org",
			orgID:    orgID,
			groupIDs: groupIDs,
			err:      nil,
		},
	}

	for _, tc := range cases {
		err := repo.UnassignGroups(context.Background(), tc.orgID, tc.groupIDs...)
		assert.True(t, errors.Contains(err, tc.err), fmt.Sprintf("%s: expected %s got %s\n", tc.desc, tc.err, err))
	}
}

func TestRetrieveGroups(t *testing.T) {
	dbMiddleware := postgres.NewDatabase(db)
	repo := postgres.NewOrgRepo(dbMiddleware)

	orgID, err := idProvider.ID()
	require.Nil(t, err, fmt.Sprintf("got unexpected error: %s", err))
	ownerID, err := idProvider.ID()
	require.Nil(t, err, fmt.Sprintf("got unexpected error: %s", err))
	unknownID, err := idProvider.ID()
	require.Nil(t, err, fmt.Sprintf("got unexpected error: %s", err))

	org := auth.Org{
		ID:          orgID,
		OwnerID:     ownerID,
		Name:        orgName,
		Description: orgDesc,
		Metadata:    map[string]interface{}{"key": "value"},
	}

	err = repo.Save(context.Background(), org)
	require.Nil(t, err, fmt.Sprintf("got unexpected error: %s", err))

	var groupIDs []string
	var groupRelations []auth.GroupRelation
	for i := uint64(0); i < n; i++ {
		groupID, err := idProvider.ID()
		require.Nil(t, err, fmt.Sprintf("got unexpected error: %s", err))

		groupRelation := auth.GroupRelation{
			OrgID:     orgID,
			GroupID:   groupID,
			CreatedAt: time.Now(),
			UpdatedAt: time.Now(),
		}

		groupIDs = append(groupIDs, groupID)
		groupRelations = append(groupRelations, groupRelation)
	}

	err = repo.AssignGroups(context.Background(), groupRelations...)
	require.Nil(t, err, fmt.Sprintf("got unexpected error: %s", err))

	cases := []struct {
		desc         string
		orgID        string
		pageMetadata auth.PageMetadata
		groupIDs     []string
		size         uint64
		err          error
	}{
		{
			desc:  "retrieve groups",
			orgID: orgID,
			pageMetadata: auth.PageMetadata{
				Offset: 0,
				Limit:  n,
				Total:  n,
			},
			groupIDs: groupIDs,
			size:     n,
			err:      nil,
		},
		{
			desc:  "retrieve groups with invalid org id",
			orgID: invalidID,
			pageMetadata: auth.PageMetadata{
				Offset: 0,
				Limit:  n,
				Total:  0,
			},
			groupIDs: nil,
			size:     0,
			err:      errors.ErrRetrieveEntity,
		},
		{
			desc:  "retrieve groups without org id",
			orgID: "",
			pageMetadata: auth.PageMetadata{
				Offset: 0,
				Limit:  n,
				Total:  0,
			},
			groupIDs: nil,
			size:     0,
			err:      errors.ErrRetrieveEntity,
		},
		{
			desc:  "retrieve groups with unknown org id",
			orgID: unknownID,
			pageMetadata: auth.PageMetadata{
				Offset: 0,
				Limit:  n,
				Total:  0,
			},
			groupIDs: nil,
			size:     0,
			err:      nil,
		},
	}

	for _, tc := range cases {
		page, err := repo.RetrieveGroups(context.Background(), tc.orgID, tc.pageMetadata)
		size := len(page.GroupRelations)
		assert.Equal(t, tc.pageMetadata.Total, uint64(size), fmt.Sprintf("%v: expected size %v got %v\n", tc.desc, tc.pageMetadata.Total, size))
		assert.True(t, errors.Contains(err, tc.err), fmt.Sprintf("%s: expected %s got %s\n", tc.desc, tc.err, err))
	}
}

func TestRetrieveByGroupID(t *testing.T) {
	dbMiddleware := postgres.NewDatabase(db)
	repo := postgres.NewOrgRepo(dbMiddleware)

	ownerID, err := idProvider.ID()
	require.Nil(t, err, fmt.Sprintf("got unexpected error: %s", err))
	groupID, err := idProvider.ID()
	require.Nil(t, err, fmt.Sprintf("got unexpected error: %s", err))
	unknownID, err := idProvider.ID()
	require.Nil(t, err, fmt.Sprintf("got unexpected error: %s", err))

	orgID, err := idProvider.ID()
	require.Nil(t, err, fmt.Sprintf("got unexpected error: %s", err))

	org := auth.Org{
		ID:          orgID,
		OwnerID:     ownerID,
		Name:        orgName,
		Description: orgDesc,
		Metadata:    map[string]interface{}{"key": "value"},
	}

	err = repo.Save(context.Background(), org)
	require.Nil(t, err, fmt.Sprintf("got unexpected error: %s", err))

	gr := auth.GroupRelation{
		OrgID:     orgID,
		GroupID:   groupID,
		CreatedAt: time.Now(),
		UpdatedAt: time.Now(),
	}

	err = repo.AssignGroups(context.Background(), gr)
	require.Nil(t, err, fmt.Sprintf("got unexpected error: %s", err))

	cases := []struct {
		desc    string
		groupID string
		org     auth.Org
		err     error
	}{
		{
			desc:    "retrieve org by group",
			groupID: groupID,
			org:     org,
			err:     nil,
		},
		{
			desc:    "retrieve org by invalid group id",
			groupID: invalidID,
			org:     auth.Org{},
			err:     errors.ErrRetrieveEntity,
		},
		{
			desc:    "retrieve org by empty group id",
			groupID: "",
			org:     auth.Org{},
			err:     errors.ErrRetrieveEntity,
		},
		{
			desc:    "retrieve org by unknown group id",
			groupID: unknownID,
			org:     auth.Org{},
			err:     nil,
		},
	}

	for _, tc := range cases {
		or, err := repo.RetrieveByGroupID(context.Background(), tc.groupID)
		assert.Equal(t, tc.org, or, fmt.Sprintf("%s: expected %v got %v\n", tc.desc, tc.org, or))
		assert.True(t, errors.Contains(err, tc.err), fmt.Sprintf("%s: expected %s got %s\n", tc.desc, tc.err, err))
	}
}

func TestRetrieveAllMemberRelations(t *testing.T) {
	dbMiddleware := postgres.NewDatabase(db)
	repo := postgres.NewOrgRepo(dbMiddleware)

	_, err := db.Exec(fmt.Sprintf("DELETE FROM %s", memberRelationsTable))
	require.Nil(t, err, fmt.Sprintf("got unexpected error: %s", err))

	orgID, err := idProvider.ID()
	require.Nil(t, err, fmt.Sprintf("got unexpected error: %s", err))
	ownerID, err := idProvider.ID()
	require.Nil(t, err, fmt.Sprintf("got unexpected error: %s", err))

	org := auth.Org{
		ID:          orgID,
		OwnerID:     ownerID,
		Name:        orgName,
		Description: orgDesc,
		Metadata:    map[string]interface{}{"key": "value"},
	}

	err = repo.Save(context.Background(), org)
	require.Nil(t, err, fmt.Sprintf("got unexpected error: %s", err))

	var memberRelations []auth.MemberRelation
	for i := uint64(0); i < n; i++ {
		memberID, err := idProvider.ID()
		require.Nil(t, err, fmt.Sprintf("got unexpected error: %s", err))

		memberRelation := auth.MemberRelation{
			OrgID:    org.ID,
			MemberID: memberID,
			Role:     auth.EditorRole,
		}

		memberRelations = append(memberRelations, memberRelation)
	}

	err = repo.AssignMembers(context.Background(), memberRelations...)
	require.Nil(t, err, fmt.Sprintf("got unexpected error: %s", err))

	cases := []struct {
		desc string
		size uint64
		err  error
	}{
		{
			desc: "retrieve all member relations",
			size: n,
			err:  nil,
		},
	}

	for desc, tc := range cases {
		page, err := repo.RetrieveAllMemberRelations(context.Background())
		size := len(page)
		assert.Equal(t, tc.size, uint64(size), fmt.Sprintf("%v: expected size %v got %v\n", desc, tc.size, size))
		assert.True(t, errors.Contains(err, tc.err), fmt.Sprintf("%s: expected %s got %s\n", tc.desc, tc.err, err))
	}
}

func TestRetrieveAllGroupRelations(t *testing.T) {
	dbMiddleware := postgres.NewDatabase(db)
	repo := postgres.NewOrgRepo(dbMiddleware)

	_, err := db.Exec(fmt.Sprintf("DELETE FROM %s", groupRelationsTable))
	require.Nil(t, err, fmt.Sprintf("got unexpected error: %s", err))

	orgID, err := idProvider.ID()
	require.Nil(t, err, fmt.Sprintf("got unexpected error: %s", err))
	ownerID, err := idProvider.ID()
	require.Nil(t, err, fmt.Sprintf("got unexpected error: %s", err))

	org := auth.Org{
		ID:          orgID,
		OwnerID:     ownerID,
		Name:        orgName,
		Description: orgDesc,
		Metadata:    map[string]interface{}{"key": "value"},
	}

	err = repo.Save(context.Background(), org)
	require.Nil(t, err, fmt.Sprintf("got unexpected error: %s", err))

	var groupRelations []auth.GroupRelation
	for i := uint64(0); i < n; i++ {
		groupID, err := idProvider.ID()
		require.Nil(t, err, fmt.Sprintf("got unexpected error: %s", err))

		groupRelation := auth.GroupRelation{
			OrgID:     org.ID,
			GroupID:   groupID,
			CreatedAt: time.Now(),
			UpdatedAt: time.Now(),
		}

		groupRelations = append(groupRelations, groupRelation)

	}

	err = repo.AssignGroups(context.Background(), groupRelations...)
	require.Nil(t, err, fmt.Sprintf("got unexpected error: %s", err))

	cases := []struct {
		desc string
		size uint64
		err  error
	}{
		{
			desc: "retrieve all group relations",
			size: n,
			err:  nil,
		},
	}

	for desc, tc := range cases {
		page, err := repo.RetrieveAllGroupRelations(context.Background())
		size := len(page)
		assert.Equal(t, tc.size, uint64(size), fmt.Sprintf("%v: expected size %v got %v\n", desc, tc.size, size))
		assert.True(t, errors.Contains(err, tc.err), fmt.Sprintf("%s: expected %s got %s\n", tc.desc, tc.err, err))
	}
}

func TestSavePolicies(t *testing.T) {
	dbMiddleware := postgres.NewDatabase(db)
	repo := postgres.NewOrgRepo(dbMiddleware)

	_, err := db.Exec(fmt.Sprintf("DELETE FROM %s", groupRelationsTable))
	require.Nil(t, err, fmt.Sprintf("got unexpected error: %s", err))

	memberID, err := idProvider.ID()
	require.Nil(t, err, fmt.Sprintf("got unexpected error: %s", err))
	memberID1, err := idProvider.ID()
	require.Nil(t, err, fmt.Sprintf("got unexpected error: %s", err))
	orgID, err := idProvider.ID()
	require.Nil(t, err, fmt.Sprintf("got unexpected error: %s", err))

	org := auth.Org{
		ID:          orgID,
		OwnerID:     memberID,
		Name:        orgName,
		Description: orgDesc,
		Metadata:    map[string]interface{}{"key": "value"},
	}

	err = repo.Save(context.Background(), org)
	require.Nil(t, err, fmt.Sprintf("got unexpected error: %s", err))

	groupID, err := idProvider.ID()
	require.Nil(t, err, fmt.Sprintf("got unexpected error: %s", err))

	gr := auth.GroupRelation{
		OrgID:   orgID,
		GroupID: groupID,
	}
	err = repo.AssignGroups(context.Background(), gr)
	require.Nil(t, err, fmt.Sprintf("got unexpected error: %s", err))

	mp := []auth.MemberPolicy{
		{
			MemberID: memberID,
			Policy:   auth.RwPolicy,
		},
		{
			MemberID: memberID1,
			Policy:   auth.RPolicy,
		},
	}

	mpWithoutMemberIDs := []auth.MemberPolicy{
		{
			MemberID: "",
			Policy:   auth.RwPolicy,
		},
		{
			MemberID: "",
			Policy:   auth.RPolicy,
		},
	}

	cases := []struct {
		desc         string
		groupID      string
		memberPolicy []auth.MemberPolicy
		err          error
	}{
		{
			desc:         "save group policies",
			memberPolicy: mp,
			groupID:      groupID,
			err:          nil,
		},
		{
			desc:         "save group policies without group ids",
			memberPolicy: mpWithoutMemberIDs,
			groupID:      "",
			err:          errors.ErrMalformedEntity,
		},
		{
			desc:         "save group policies without member id",
			memberPolicy: mpWithoutMemberIDs,
			groupID:      groupID,
			err:          errors.ErrMalformedEntity,
		},
		{
			desc:         "save existing group policies",
			memberPolicy: mp,
			groupID:      groupID,
			err:          errors.ErrConflict,
		},
	}

	for _, tc := range cases {
		err := repo.SavePolicies(context.Background(), tc.groupID, tc.memberPolicy...)
		assert.True(t, errors.Contains(err, tc.err), fmt.Sprintf("%s: expected %s got %s\n", tc.desc, tc.err, err))
	}
}

func TestRetrievePolicy(t *testing.T) {
	dbMiddleware := postgres.NewDatabase(db)
	repo := postgres.NewOrgRepo(dbMiddleware)

	_, err := db.Exec(fmt.Sprintf("DELETE FROM %s", groupRelationsTable))
	require.Nil(t, err, fmt.Sprintf("got unexpected error: %s", err))

	groupID, err := idProvider.ID()
	require.Nil(t, err, fmt.Sprintf("got unexpected error: %s", err))
	memberID, err := idProvider.ID()
	require.Nil(t, err, fmt.Sprintf("got unexpected error: %s", err))
	orgID, err := idProvider.ID()
	require.Nil(t, err, fmt.Sprintf("got unexpected error: %s", err))

	org := auth.Org{
		ID:          orgID,
		OwnerID:     memberID,
		Name:        orgName,
		Description: orgDesc,
		Metadata:    map[string]interface{}{"key": "value"},
	}

	err = repo.Save(context.Background(), org)
	require.Nil(t, err, fmt.Sprintf("got unexpected error: %s", err))

	gr := auth.GroupRelation{
		OrgID:   orgID,
		GroupID: groupID,
	}
	err = repo.AssignGroups(context.Background(), gr)
	require.Nil(t, err, fmt.Sprintf("got unexpected error: %s", err))

	gp := auth.GroupsPolicy{
		GroupID:  groupID,
		Policy:   auth.RwPolicy,
		MemberID: memberID,
	}

	mp := auth.MemberPolicy{
		MemberID: memberID,
		Policy:   auth.RwPolicy,
	}

	err = repo.SavePolicies(context.Background(), groupID, mp)
	require.Nil(t, err, fmt.Sprintf("got unexpected error: %s", err))

	cases := []struct {
		desc   string
		gp     auth.GroupsPolicy
		policy string
		err    error
	}{
		{
			desc:   "retrieve policy",
			gp:     gp,
			policy: auth.RwPolicy,
			err:    nil,
		},
		{
			desc: "retrieve policy without group id",
			gp: auth.GroupsPolicy{
				GroupID:  "",
				MemberID: memberID,
			},
			policy: "",
			err:    errors.ErrRetrieveEntity,
		},
		{
			desc: "retrieve policy without member id",
			gp: auth.GroupsPolicy{
				GroupID:  groupID,
				MemberID: "",
			},
			policy: "",
			err:    errors.ErrRetrieveEntity,
		},
	}

	for _, tc := range cases {
		policy, err := repo.RetrievePolicy(context.Background(), tc.gp)
		assert.Equal(t, tc.policy, policy, fmt.Sprintf("%s: expected %s got %s\n", tc.desc, tc.policy, policy))
		assert.True(t, errors.Contains(err, tc.err), fmt.Sprintf("%s: expected %s got %s\n", tc.desc, tc.err, err))
	}
}

<<<<<<< HEAD
func TestRetrievePolicies(t *testing.T) {
	dbMiddleware := postgres.NewDatabase(db)
	repo := postgres.NewOrgRepo(dbMiddleware)

	_, err := db.Exec(fmt.Sprintf("DELETE FROM %s", groupRelationsTable))
	require.Nil(t, err, fmt.Sprintf("got unexpected error: %s", err))

	groupID, err := idProvider.ID()
	require.Nil(t, err, fmt.Sprintf("got unexpected error: %s", err))
	ownerID, err := idProvider.ID()
	require.Nil(t, err, fmt.Sprintf("got unexpected error: %s", err))
	orgID, err := idProvider.ID()
	require.Nil(t, err, fmt.Sprintf("got unexpected error: %s", err))

	org := auth.Org{
		ID:          orgID,
		OwnerID:     ownerID,
		Name:        orgName,
		Description: orgDesc,
		Metadata:    map[string]interface{}{"key": "value"},
	}

	err = repo.Save(context.Background(), org)
	require.Nil(t, err, fmt.Sprintf("got unexpected error: %s", err))

	gr := auth.GroupRelation{
		OrgID:   orgID,
		GroupID: groupID,
	}
	err = repo.AssignGroups(context.Background(), gr)
	require.Nil(t, err, fmt.Sprintf("got unexpected error: %s", err))

	for i := uint64(0); i < n; i++ {
		memberID, err := idProvider.ID()
		require.Nil(t, err, fmt.Sprintf("got unexpected error: %s", err))
		err = repo.SavePolicy(context.Background(), memberID, auth.RwPolicy, groupID)
		require.Nil(t, err, fmt.Sprintf("got unexpected error: %s", err))
	}

	cases := []struct {
		desc     string
		groupID  string
		pageMeta auth.PageMetadata
		size     uint64
		err      error
	}{
		{
			desc:    "retrieve policies",
			groupID: groupID,
			pageMeta: auth.PageMetadata{
				Offset: 0,
				Limit:  5,
				Total:  n,
			},
			size: 5,
			err:  nil,
		},
		{
			desc:    "retrieve last policy",
			groupID: groupID,
			pageMeta: auth.PageMetadata{
				Offset: n - 1,
				Limit:  1,
				Total:  n,
			},
			size: 1,
			err:  nil,
		},
		{
			desc:    "retrieve policies with invalid group id",
			groupID: invalidID,
			pageMeta: auth.PageMetadata{
				Offset: 0,
				Limit:  n,
				Total:  0,
			},
			err: errors.ErrRetrieveEntity,
		},
		{
			desc:    "retrieve policies without group id",
			groupID: "",
			pageMeta: auth.PageMetadata{
				Offset: 0,
				Limit:  n,
				Total:  0,
			},
			size: 0,

			err: errors.ErrRetrieveEntity,
		},
	}

	for _, tc := range cases {
		mpp, err := repo.RetrievePolicies(context.Background(), tc.groupID, tc.pageMeta)
		size := len(mpp.GroupMembersPolicies)
		assert.Equal(t, tc.size, uint64(size), fmt.Sprintf("%v: expected size %v got %v\n", tc.desc, tc.size, size))
		assert.True(t, errors.Contains(err, tc.err), fmt.Sprintf("%s: expected %s got %s\n", tc.desc, tc.err, err))
	}
}

func TestRemovePolicy(t *testing.T) {
=======
func TestRemovePolicies(t *testing.T) {
>>>>>>> cfc751b1
	dbMiddleware := postgres.NewDatabase(db)
	repo := postgres.NewOrgRepo(dbMiddleware)

	_, err := db.Exec(fmt.Sprintf("DELETE FROM %s", groupRelationsTable))
	require.Nil(t, err, fmt.Sprintf("got unexpected error: %s", err))

	groupID, err := idProvider.ID()
	require.Nil(t, err, fmt.Sprintf("got unexpected error: %s", err))
	ownerID, err := idProvider.ID()
	require.Nil(t, err, fmt.Sprintf("got unexpected error: %s", err))
	orgID, err := idProvider.ID()
	require.Nil(t, err, fmt.Sprintf("got unexpected error: %s", err))

	org := auth.Org{
		ID:          orgID,
		OwnerID:     ownerID,
		Name:        orgName,
		Description: orgDesc,
		Metadata:    map[string]interface{}{"key": "value"},
	}

	err = repo.Save(context.Background(), org)
	require.Nil(t, err, fmt.Sprintf("got unexpected error: %s", err))

	gr := auth.GroupRelation{
		OrgID:   orgID,
		GroupID: groupID,
	}
	err = repo.AssignGroups(context.Background(), gr)
	require.Nil(t, err, fmt.Sprintf("got unexpected error: %s", err))

	var memberIDs []string
	for i := uint64(0); i < n; i++ {
		memberID, err := idProvider.ID()
		require.Nil(t, err, fmt.Sprintf("got unexpected error: %s", err))

		mp := auth.MemberPolicy{
			MemberID: memberID,
			Policy:   auth.RwPolicy,
		}

		err = repo.SavePolicies(context.Background(), groupID, mp)
		require.Nil(t, err, fmt.Sprintf("got unexpected error: %s", err))

		memberIDs = append(memberIDs, memberID)
	}

	cases := []struct {
		desc      string
		groupID   string
		memberIDs []string
		err       error
	}{
		{
			desc:      "remove policies without group id",
			groupID:   "",
			memberIDs: memberIDs,
			err:       errors.ErrRemoveEntity,
		},
		{
			desc:      "remove policies without member id",
			groupID:   groupID,
			memberIDs: []string{""},
			err:       errors.ErrRemoveEntity,
		},
		{
			desc:      "remove policies",
			groupID:   groupID,
			memberIDs: memberIDs,
			err:       nil,
		},
	}

	for _, tc := range cases {
		err := repo.RemovePolicies(context.Background(), tc.groupID, tc.memberIDs...)
		assert.True(t, errors.Contains(err, tc.err), fmt.Sprintf("%s: expected %s got %s\n", tc.desc, tc.err, err))
	}
}

func TestUpdatePolicies(t *testing.T) {
	dbMiddleware := postgres.NewDatabase(db)
	repo := postgres.NewOrgRepo(dbMiddleware)

	_, err := db.Exec(fmt.Sprintf("DELETE FROM %s", groupRelationsTable))
	require.Nil(t, err, fmt.Sprintf("got unexpected error: %s", err))

	groupID, err := idProvider.ID()
	require.Nil(t, err, fmt.Sprintf("got unexpected error: %s", err))
	memberID, err := idProvider.ID()
	require.Nil(t, err, fmt.Sprintf("got unexpected error: %s", err))
	memberID1, err := idProvider.ID()
	require.Nil(t, err, fmt.Sprintf("got unexpected error: %s", err))
	orgID, err := idProvider.ID()
	require.Nil(t, err, fmt.Sprintf("got unexpected error: %s", err))

	org := auth.Org{
		ID:          orgID,
		OwnerID:     memberID,
		Name:        orgName,
		Description: orgDesc,
		Metadata:    map[string]interface{}{"key": "value"},
	}

	err = repo.Save(context.Background(), org)
	require.Nil(t, err, fmt.Sprintf("got unexpected error: %s", err))

	gr := auth.GroupRelation{
		OrgID:   orgID,
		GroupID: groupID,
	}
	err = repo.AssignGroups(context.Background(), gr)
	require.Nil(t, err, fmt.Sprintf("got unexpected error: %s", err))

	mp := []auth.MemberPolicy{
		{
			MemberID: memberID,
			Policy:   auth.RwPolicy,
		},
		{
			MemberID: memberID1,
			Policy:   auth.RPolicy,
		},
	}

	err = repo.SavePolicies(context.Background(), groupID, mp...)
	require.Nil(t, err, fmt.Sprintf("got unexpected error: %s", err))

	cases := []struct {
		desc         string
		groupID      string
		memberPolicy auth.MemberPolicy
		err          error
	}{
		{
			desc:    "update policy without group id",
			groupID: "",
			memberPolicy: auth.MemberPolicy{
				MemberID: "",
				Policy:   auth.RPolicy,
			},
			err: errors.ErrMalformedEntity,
		},
		{
			desc:    "update policy without member id",
			groupID: groupID,
			memberPolicy: auth.MemberPolicy{
				MemberID: "",
				Policy:   auth.RPolicy,
			},
			err: errors.ErrMalformedEntity,
		},
		{
			desc:    "update policy",
			groupID: groupID,
			memberPolicy: auth.MemberPolicy{
				MemberID: memberID,
				Policy:   auth.RPolicy,
			},
			err: nil,
		},
	}

	for _, tc := range cases {
		err := repo.UpdatePolicies(context.Background(), tc.groupID, tc.memberPolicy)
		assert.True(t, errors.Contains(err, tc.err), fmt.Sprintf("%s: expected %s got %s\n", tc.desc, tc.err, err))
	}
}<|MERGE_RESOLUTION|>--- conflicted
+++ resolved
@@ -1805,7 +1805,6 @@
 	}
 }
 
-<<<<<<< HEAD
 func TestRetrievePolicies(t *testing.T) {
 	dbMiddleware := postgres.NewDatabase(db)
 	repo := postgres.NewOrgRepo(dbMiddleware)
@@ -1841,7 +1840,11 @@
 	for i := uint64(0); i < n; i++ {
 		memberID, err := idProvider.ID()
 		require.Nil(t, err, fmt.Sprintf("got unexpected error: %s", err))
-		err = repo.SavePolicy(context.Background(), memberID, auth.RwPolicy, groupID)
+		mp := auth.MemberPolicy{
+			MemberID: memberID,
+			Policy:   auth.RwPolicy,
+		}
+		err = repo.SavePolicies(context.Background(), groupID, mp)
 		require.Nil(t, err, fmt.Sprintf("got unexpected error: %s", err))
 	}
 
@@ -1906,10 +1909,7 @@
 	}
 }
 
-func TestRemovePolicy(t *testing.T) {
-=======
 func TestRemovePolicies(t *testing.T) {
->>>>>>> cfc751b1
 	dbMiddleware := postgres.NewDatabase(db)
 	repo := postgres.NewOrgRepo(dbMiddleware)
 
