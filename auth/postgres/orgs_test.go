package postgres_test

import (
	"context"
	"fmt"
	"testing"
	"time"

	"github.com/MainfluxLabs/mainflux/auth"
	"github.com/MainfluxLabs/mainflux/auth/postgres"
	"github.com/MainfluxLabs/mainflux/pkg/errors"
	"github.com/stretchr/testify/assert"
	"github.com/stretchr/testify/require"
)

const (
	orgName              = "test"
	orgDesc              = "test_description"
	invalidID            = "invalid"
	n                    = uint64(10)
	orgsTable            = "orgs"
	memberRelationsTable = "member_relations"
	groupRelationsTable  = "group_relations"
)

func TestSave(t *testing.T) {
	dbMiddleware := postgres.NewDatabase(db)
	repo := postgres.NewOrgRepo(dbMiddleware)

	id, err := idProvider.ID()
	require.Nil(t, err, fmt.Sprintf("got unexpected error: %s", err))
	ownerID, err := idProvider.ID()
	require.Nil(t, err, fmt.Sprintf("got unexpected error: %s", err))

	org := auth.Org{
		ID:          id,
		OwnerID:     ownerID,
		Name:        orgName,
		Description: orgDesc,
	}

	invalidOwnerOrg := auth.Org{
		ID:          id,
		OwnerID:     invalidID,
		Name:        orgName,
		Description: orgDesc,
	}

	invalidIDOrg := auth.Org{
		ID:          invalidID,
		OwnerID:     ownerID,
		Name:        orgName,
		Description: orgDesc,
	}

	cases := []struct {
		desc string
		org  auth.Org
		err  error
	}{
		{
			desc: "save org with invalid owner id",
			org:  invalidOwnerOrg,
			err:  errors.ErrMalformedEntity,
		},
		{
			desc: "save org with invalid org id",
			org:  invalidIDOrg,
			err:  errors.ErrMalformedEntity,
		},
		{
			desc: "save empty org",
			org:  auth.Org{},
			err:  errors.ErrMalformedEntity,
		},
		{
			desc: "save org",
			org:  org,
			err:  nil,
		},
		{
			desc: "save existing org",
			org:  org,
			err:  errors.ErrConflict,
		},
	}

	for _, tc := range cases {
		err := repo.Save(context.Background(), tc.org)
		assert.True(t, errors.Contains(err, tc.err), fmt.Sprintf("%s: expected %s got %s\n", tc.desc, tc.err, err))
	}
}

func TestUpdate(t *testing.T) {
	dbMiddleware := postgres.NewDatabase(db)
	repo := postgres.NewOrgRepo(dbMiddleware)

	orgID, err := idProvider.ID()
	require.Nil(t, err, fmt.Sprintf("got unexpected error: %s", err))
	ownerID, err := idProvider.ID()
	require.Nil(t, err, fmt.Sprintf("got unexpected error: %s", err))
	unknownID, err := idProvider.ID()
	require.Nil(t, err, fmt.Sprintf("got unexpected error: %s", err))

	org := auth.Org{
		ID:          orgID,
		OwnerID:     ownerID,
		Name:        orgName,
		Description: orgDesc,
		Metadata:    map[string]interface{}{"key": "value"},
	}

	err = repo.Save(context.Background(), org)
	require.Nil(t, err, fmt.Sprintf("got unexpected error: %s", err))

	updateOrg := auth.Org{
		ID:          orgID,
		Name:        "updated-name",
		Description: "updated-description",
		Metadata:    map[string]interface{}{"updated": "metadata"},
	}
	updateOwnerOrg := auth.Org{ID: orgID, OwnerID: unknownID}
	nonExistingOrg := auth.Org{ID: unknownID}
	invalidIDOrg := auth.Org{ID: invalidID}

	cases := []struct {
		desc string
		org  auth.Org
		err  error
	}{
		{
			desc: "update org owner",
			org:  updateOwnerOrg,
			err:  nil,
		},
		{
			desc: "update non existing org",
			org:  nonExistingOrg,
			err:  nil,
		},
		{
			desc: "update org with invalid org id",
			org:  invalidIDOrg,
			err:  errors.ErrMalformedEntity,
		},
		{
			desc: "update with empty org",
			org:  auth.Org{},
			err:  errors.ErrMalformedEntity,
		},
		{
			desc: "update org",
			org:  updateOrg,
			err:  nil,
		},
	}

	for _, tc := range cases {
		err := repo.Update(context.Background(), tc.org)
		assert.True(t, errors.Contains(err, tc.err), fmt.Sprintf("%s: expected %s got %s\n", tc.desc, tc.err, err))
	}
}

func TestDelete(t *testing.T) {
	dbMiddleware := postgres.NewDatabase(db)
	repo := postgres.NewOrgRepo(dbMiddleware)

	orgID, err := idProvider.ID()
	require.Nil(t, err, fmt.Sprintf("got unexpected error: %s", err))
	ownerID, err := idProvider.ID()
	require.Nil(t, err, fmt.Sprintf("got unexpected error: %s", err))
	unknownID, err := idProvider.ID()
	require.Nil(t, err, fmt.Sprintf("got unexpected error: %s", err))

	org := auth.Org{
		ID:          orgID,
		OwnerID:     ownerID,
		Name:        orgName,
		Description: orgDesc,
		Metadata:    map[string]interface{}{"key": "value"},
	}

	err = repo.Save(context.Background(), org)
	require.Nil(t, err, fmt.Sprintf("got unexpected error: %s", err))

	cases := []struct {
		desc    string
		orgID   string
		ownerID string
		err     error
	}{
		{
			desc:    "remove org with invalid org id",
			orgID:   invalidID,
			ownerID: ownerID,
			err:     errors.ErrMalformedEntity,
		},
		{
			desc:    "remove org with unknown org id",
			orgID:   unknownID,
			ownerID: ownerID,
			err:     errors.ErrRemoveEntity,
		},
		{
			desc:    "remove org with invalid owner id",
			orgID:   orgID,
			ownerID: invalidID,
			err:     errors.ErrMalformedEntity,
		},
		{
			desc:    "remove org with unknown owner id",
			orgID:   orgID,
			ownerID: unknownID,
			err:     errors.ErrRemoveEntity,
		},
		{
			desc:    "remove org",
			orgID:   orgID,
			ownerID: ownerID,
			err:     nil,
		},
		{
			desc:    "remove removed org",
			orgID:   orgID,
			ownerID: ownerID,
			err:     errors.ErrRemoveEntity,
		},
	}

	for _, tc := range cases {
		err := repo.Delete(context.Background(), tc.ownerID, tc.orgID)
		assert.True(t, errors.Contains(err, tc.err), fmt.Sprintf("%s: expected %s got %s\n", tc.desc, tc.err, err))
	}
}

func TestRetrieveByID(t *testing.T) {
	dbMiddleware := postgres.NewDatabase(db)
	repo := postgres.NewOrgRepo(dbMiddleware)

	orgID, err := idProvider.ID()
	require.Nil(t, err, fmt.Sprintf("got unexpected error: %s", err))
	ownerID, err := idProvider.ID()
	require.Nil(t, err, fmt.Sprintf("got unexpected error: %s", err))
	unknownID, err := idProvider.ID()
	require.Nil(t, err, fmt.Sprintf("got unexpected error: %s", err))

	org := auth.Org{
		ID:          orgID,
		OwnerID:     ownerID,
		Name:        orgName,
		Description: orgDesc,
		Metadata:    map[string]interface{}{"key": "value"},
	}

	err = repo.Save(context.Background(), org)
	require.Nil(t, err, fmt.Sprintf("got unexpected error: %s", err))

	cases := []struct {
		desc  string
		orgID string
		err   error
	}{
		{
			desc:  "retrieve org by id",
			orgID: orgID,
			err:   nil,
		},
		{
			desc:  "retrieve org with unknown org id",
			orgID: unknownID,
			err:   errors.ErrNotFound,
		},
		{
			desc:  "retrieve org with invalid org id",
			orgID: invalidID,
			err:   errors.ErrRetrieveEntity,
		},
		{
			desc:  "retrieve org without org id",
			orgID: "",
			err:   errors.ErrRetrieveEntity,
		},
	}

	for _, tc := range cases {
		_, err := repo.RetrieveByID(context.Background(), tc.orgID)
		assert.True(t, errors.Contains(err, tc.err), fmt.Sprintf("%s: expected %s got %s\n", tc.desc, tc.err, err))
	}
}

func TestRetrieveByOwner(t *testing.T) {
	dbMiddleware := postgres.NewDatabase(db)
	repo := postgres.NewOrgRepo(dbMiddleware)

	ownerID, err := idProvider.ID()
	require.Nil(t, err, fmt.Sprintf("got unexpected error: %s", err))
	unknownID, err := idProvider.ID()
	require.Nil(t, err, fmt.Sprintf("got unexpected error: %s", err))

	for i := uint64(0); i < n; i++ {
		orgID, err := idProvider.ID()
		require.Nil(t, err, fmt.Sprintf("got unexpected error: %s", err))

		org := auth.Org{
			ID:          orgID,
			OwnerID:     ownerID,
			Name:        fmt.Sprintf("%s-%d", orgName, i),
			Description: fmt.Sprintf("%s-%d", orgDesc, i),
			Metadata:    map[string]interface{}{fmt.Sprintf("key-%d", i): fmt.Sprintf("value-%d", i)},
		}

		err = repo.Save(context.Background(), org)
		require.Nil(t, err, fmt.Sprintf("got unexpected error: %s", err))
	}

	cases := []struct {
		desc         string
		ownerID      string
		pageMetadata auth.PageMetadata
		size         uint64
		err          error
	}{
		{
			desc:    "retrieve orgs by owner",
			ownerID: ownerID,
			pageMetadata: auth.PageMetadata{
				Offset: 0,
				Limit:  n,
				Total:  n,
			},
			size: n,
			err:  nil,
		},
		{
			desc:    "retrieve half of orgs by owner",
			ownerID: ownerID,
			pageMetadata: auth.PageMetadata{
				Offset: 0,
				Limit:  n / 2,
				Total:  n,
			},
			size: n / 2,
			err:  nil,
		},
		{
			desc:    "retrieve last org by owner",
			ownerID: ownerID,
			pageMetadata: auth.PageMetadata{
				Offset: n - 1,
				Limit:  1,
				Total:  n,
			},
			size: 1,
			err:  nil,
		},
		{
			desc:    "retrieve orgs by owner filtered by name",
			ownerID: ownerID,
			pageMetadata: auth.PageMetadata{
				Offset: 0,
				Limit:  n,
				Total:  1,
				Name:   orgName + "-1",
			},
			size: 1,
			err:  nil,
		},
		{
			desc:    "retrieve orgs by owner filtered by part of name",
			ownerID: ownerID,
			pageMetadata: auth.PageMetadata{
				Offset: 0,
				Limit:  n,
				Total:  n,
				Name:   orgName,
			},
			size: n,
			err:  nil,
		},
		{
			desc:    "retrieve orgs by owner filtered by metadata",
			ownerID: ownerID,
			pageMetadata: auth.PageMetadata{
				Offset:   0,
				Limit:    n,
				Total:    1,
				Metadata: map[string]interface{}{"key-1": "value-1"},
			},
			size: 1,
			err:  nil,
		},
		{
			desc:    "retrieve orgs by owner with invalid owner id",
			ownerID: invalidID,
			pageMetadata: auth.PageMetadata{
				Offset: 0,
				Limit:  n,
				Total:  0,
			},
			size: 0,
			err:  errors.ErrRetrieveEntity,
		},
		{
			desc:    "retrieve orgs by owner without owner id",
			ownerID: "",
			pageMetadata: auth.PageMetadata{
				Offset: 0,
				Limit:  n,
				Total:  0,
			},
			size: 0,
			err:  errors.ErrRetrieveEntity,
		},
		{
			desc:    "retrieve orgs by owner with unknown owner id",
			ownerID: unknownID,
			pageMetadata: auth.PageMetadata{
				Offset: 0,
				Limit:  n,
				Total:  0,
			},
			size: 0,
			err:  nil,
		},
	}

	for desc, tc := range cases {
		page, err := repo.RetrieveByOwner(context.Background(), tc.ownerID, tc.pageMetadata)
		size := len(page.Orgs)
		assert.Equal(t, tc.size, uint64(size), fmt.Sprintf("%v: expected size %d got %d\n", desc, tc.size, size))
		assert.Equal(t, tc.pageMetadata.Total, page.Total, fmt.Sprintf("%v: expected total %d got %d\n", desc, tc.pageMetadata.Total, page.Total))
		assert.True(t, errors.Contains(err, tc.err), fmt.Sprintf("%s: expected %s got %s\n", tc.desc, tc.err, err))
	}
}

func TestRetrieveAll(t *testing.T) {
	dbMiddleware := postgres.NewDatabase(db)
	repo := postgres.NewOrgRepo(dbMiddleware)

	_, err := db.Exec(fmt.Sprintf("DELETE FROM %s", orgsTable))
	require.Nil(t, err, fmt.Sprintf("got unexpected error: %s", err))

	ownerID, err := idProvider.ID()
	require.Nil(t, err, fmt.Sprintf("got unexpected error: %s", err))

	for i := uint64(0); i < n; i++ {
		orgID, err := idProvider.ID()
		require.Nil(t, err, fmt.Sprintf("got unexpected error: %s", err))

		org := auth.Org{
			ID:          orgID,
			OwnerID:     ownerID,
			Name:        fmt.Sprintf("%s-%d", orgName, i),
			Description: fmt.Sprintf("%s-%d", orgDesc, i),
			Metadata:    map[string]interface{}{fmt.Sprintf("key-%d", i): fmt.Sprintf("value-%d", i)},
		}

		err = repo.Save(context.Background(), org)
		require.Nil(t, err, fmt.Sprintf("got unexpected error: %s", err))
	}

	cases := []struct {
		desc string
		size uint64
		err  error
	}{
		{
			desc: "retrieve all orgs",
			size: n,
			err:  nil,
		},
	}

	for desc, tc := range cases {
		orgs, err := repo.RetrieveAll(context.Background())
		size := len(orgs)
		assert.Equal(t, tc.size, uint64(size), fmt.Sprintf("%v: expected size %d got %d\n", desc, tc.size, size))
		assert.True(t, errors.Contains(err, tc.err), fmt.Sprintf("%s: expected %s got %s\n", tc.desc, tc.err, err))
	}
}

func TestRetrieveMemberships(t *testing.T) {
	dbMiddleware := postgres.NewDatabase(db)
	repo := postgres.NewOrgRepo(dbMiddleware)

	ownerID, err := idProvider.ID()
	require.Nil(t, err, fmt.Sprintf("got unexpected error: %s", err))
	memberID, err := idProvider.ID()
	require.Nil(t, err, fmt.Sprintf("got unexpected error: %s", err))
	unknownID, err := idProvider.ID()
	require.Nil(t, err, fmt.Sprintf("got unexpected error: %s", err))

	for i := uint64(0); i < n; i++ {
		orgID, err := idProvider.ID()
		require.Nil(t, err, fmt.Sprintf("got unexpected error: %s", err))

		org := auth.Org{
			ID:          orgID,
			OwnerID:     ownerID,
			Name:        fmt.Sprintf("%s-%d", orgName, i),
			Description: orgDesc,
			Metadata:    map[string]interface{}{fmt.Sprintf("key-%d", i): fmt.Sprintf("value-%d", i)},
		}

		err = repo.Save(context.Background(), org)
		require.Nil(t, err, fmt.Sprintf("got unexpected error: %s", err))

		memberRelation := auth.MemberRelation{
			OrgID:     orgID,
			MemberID:  memberID,
			Role:      auth.EditorRole,
			CreatedAt: time.Now(),
			UpdatedAt: time.Now(),
		}

		err = repo.AssignMembers(context.Background(), memberRelation)
		require.Nil(t, err, fmt.Sprintf("got unexpected error: %s", err))
	}

	cases := []struct {
		desc         string
		memberID     string
		pageMetadata auth.PageMetadata
		size         uint64
		err          error
	}{
		{
			desc:     "retrieve memberships",
			memberID: memberID,
			pageMetadata: auth.PageMetadata{
				Offset: 0,
				Limit:  n,
				Total:  n,
			},
			size: n,
			err:  nil,
		},
		{
			desc:     "retrieve memberships filtered by metadata",
			memberID: memberID,
			pageMetadata: auth.PageMetadata{
				Offset:   0,
				Limit:    n,
				Total:    1,
				Metadata: map[string]interface{}{"key-1": "value-1"},
			},
			size: 1,
			err:  nil,
		},
		{
			desc:     "retrieve memberships filter by name",
			memberID: memberID,
			pageMetadata: auth.PageMetadata{
				Offset: 0,
				Limit:  n,
				Total:  1,
				Name:   orgName + "-1",
			},
			size: 1,
			err:  nil,
		},
		{
			desc:     "retrieve memberships filter by part of the name",
			memberID: memberID,
			pageMetadata: auth.PageMetadata{
				Offset: 0,
				Limit:  n,
				Total:  n,
				Name:   orgName,
			},
			size: n,
			err:  nil,
		},
		{
			desc:     "retrieve memberships with unknown member id",
			memberID: unknownID,
			pageMetadata: auth.PageMetadata{
				Offset: 0,
				Limit:  n,
				Total:  0,
			},
			size: 0,
			err:  nil,
		},
		{
			desc:     "retrieve memberships with invalid member id",
			memberID: invalidID,
			pageMetadata: auth.PageMetadata{
				Offset: 0,
				Limit:  n,
				Total:  0,
			},
			size: 0,
			err:  auth.ErrFailedToRetrieveMembership,
		},
		{
			desc:     "retrieve memberships without member id",
			memberID: "",
			pageMetadata: auth.PageMetadata{
				Offset: 0,
				Limit:  n,
				Total:  0,
			},
			size: 0,
			err:  auth.ErrFailedToRetrieveMembership,
		},
	}

	for desc, tc := range cases {
		page, err := repo.RetrieveMemberships(context.Background(), tc.memberID, tc.pageMetadata)
		size := len(page.Orgs)
		assert.Equal(t, tc.size, uint64(size), fmt.Sprintf("%v: expected size %d got %d\n", desc, tc.size, size))
		assert.Equal(t, tc.pageMetadata.Total, page.Total, fmt.Sprintf("%v: expected total %d got %d\n", desc, tc.pageMetadata.Total, page.Total))
		assert.True(t, errors.Contains(err, tc.err), fmt.Sprintf("%s: expected %s got %s\n", tc.desc, tc.err, err))
	}
}

func TestAssignMembers(t *testing.T) {
	dbMiddleware := postgres.NewDatabase(db)
	repo := postgres.NewOrgRepo(dbMiddleware)

	orgID, err := idProvider.ID()
	require.Nil(t, err, fmt.Sprintf("got unexpected error: %s", err))
	ownerID, err := idProvider.ID()
	require.Nil(t, err, fmt.Sprintf("got unexpected error: %s", err))

	org := auth.Org{
		ID:          orgID,
		OwnerID:     ownerID,
		Name:        orgName,
		Description: orgDesc,
		Metadata:    map[string]interface{}{"key": "value"},
	}

	err = repo.Save(context.Background(), org)
	require.Nil(t, err, fmt.Sprintf("got unexpected error: %s", err))

	var memberRelations []auth.MemberRelation
	for i := uint64(0); i < n; i++ {
		memberID, err := idProvider.ID()
		require.Nil(t, err, fmt.Sprintf("got unexpected error: %s", err))

		memberRelation := auth.MemberRelation{
			OrgID:     orgID,
			MemberID:  memberID,
			Role:      auth.EditorRole,
			CreatedAt: time.Now(),
			UpdatedAt: time.Now(),
		}

		memberRelations = append(memberRelations, memberRelation)
	}

	var invalidOrgIDmRel []auth.MemberRelation
	for _, m := range memberRelations {
		m.OrgID = invalidID
		invalidOrgIDmRel = append(invalidOrgIDmRel, m)
	}

	var emptyOrgIDmRel []auth.MemberRelation
	for _, m := range memberRelations {
		m.OrgID = ""
		emptyOrgIDmRel = append(emptyOrgIDmRel, m)
	}

	var noMemberIDmRel []auth.MemberRelation
	for _, m := range memberRelations {
		m.MemberID = ""
		noMemberIDmRel = append(noMemberIDmRel, m)
	}

	var invalidMemberIDmRel []auth.MemberRelation
	for _, m := range memberRelations {
		m.MemberID = invalidID
		invalidMemberIDmRel = append(invalidMemberIDmRel, m)
	}

	cases := []struct {
		desc            string
		memberRelations []auth.MemberRelation
		err             error
	}{
		{
			desc:            "assign members to org",
			memberRelations: memberRelations,
			err:             nil,
		},
		{
			desc:            "assign already assigned members to org",
			memberRelations: memberRelations,
			err:             auth.ErrOrgMemberAlreadyAssigned,
		},
		{
			desc:            "assign members to org with invalid org id",
			memberRelations: invalidOrgIDmRel,
			err:             errors.ErrMalformedEntity,
		},
		{
			desc:            "assign members to org without org id",
			memberRelations: emptyOrgIDmRel,
			err:             errors.ErrMalformedEntity,
		},
		{
			desc:            "assign members to org with empty member ids",
			memberRelations: noMemberIDmRel,
			err:             errors.ErrMalformedEntity,
		},
		{
			desc:            "assign members to org with invalid member ids",
			memberRelations: invalidMemberIDmRel,
			err:             errors.ErrMalformedEntity,
		},
	}

	for _, tc := range cases {
		err := repo.AssignMembers(context.Background(), tc.memberRelations...)
		assert.True(t, errors.Contains(err, tc.err), fmt.Sprintf("%s: expected %s got %s\n", tc.desc, tc.err, err))
	}
}

func TestUnassignMembers(t *testing.T) {
	dbMiddleware := postgres.NewDatabase(db)
	repo := postgres.NewOrgRepo(dbMiddleware)

	orgID, err := idProvider.ID()
	require.Nil(t, err, fmt.Sprintf("got unexpected error: %s", err))
	ownerID, err := idProvider.ID()
	require.Nil(t, err, fmt.Sprintf("got unexpected error: %s", err))

	org := auth.Org{
		ID:          orgID,
		OwnerID:     ownerID,
		Name:        orgName,
		Description: orgDesc,
		Metadata:    map[string]interface{}{"key": "value"},
	}

	err = repo.Save(context.Background(), org)
	require.Nil(t, err, fmt.Sprintf("got unexpected error: %s", err))

	var memberRelations []auth.MemberRelation
	var memberIDs []string
	for i := uint64(0); i < n; i++ {
		memberID, err := idProvider.ID()
		require.Nil(t, err, fmt.Sprintf("got unexpected error: %s", err))

		memberRelation := auth.MemberRelation{
			OrgID:     orgID,
			MemberID:  memberID,
			Role:      auth.EditorRole,
			CreatedAt: time.Now(),
			UpdatedAt: time.Now(),
		}

		memberRelations = append(memberRelations, memberRelation)
		memberIDs = append(memberIDs, memberID)
	}

	err = repo.AssignMembers(context.Background(), memberRelations...)
	require.Nil(t, err, fmt.Sprintf("got unexpected error: %s", err))

	cases := []struct {
		desc      string
		orgID     string
		memberIDs []string
		err       error
	}{
		{
			desc:      "unassign members from org with invalid org id",
			orgID:     invalidID,
			memberIDs: memberIDs,
			err:       errors.ErrMalformedEntity,
		},
		{
			desc:      "unassign members from org without org id",
			orgID:     "",
			memberIDs: memberIDs,
			err:       errors.ErrMalformedEntity,
		},
		{
			desc:      "unassign members from org without members",
			orgID:     orgID,
			memberIDs: []string{},
			err:       nil,
		},
		{
			desc:      "unassign members from org with invalid member id",
			orgID:     orgID,
			memberIDs: []string{invalidID},
			err:       errors.ErrMalformedEntity,
		},

		{
			desc:      "unassign members from org",
			orgID:     orgID,
			memberIDs: memberIDs,
			err:       nil,
		},
		{
			desc:      "unassign already unassigned members from org",
			orgID:     orgID,
			memberIDs: memberIDs,
			err:       nil,
		},
	}

	for _, tc := range cases {
		err := repo.UnassignMembers(context.Background(), tc.orgID, tc.memberIDs...)
		assert.True(t, errors.Contains(err, tc.err), fmt.Sprintf("%s: expected %s got %s\n", tc.desc, tc.err, err))
	}
}

func TestRetrieveRole(t *testing.T) {
	dbMiddleware := postgres.NewDatabase(db)
	repo := postgres.NewOrgRepo(dbMiddleware)

	id, err := idProvider.ID()
	require.Nil(t, err, fmt.Sprintf("got unexpected error: %s", err))
	ownerID, err := idProvider.ID()
	require.Nil(t, err, fmt.Sprintf("got unexpected error: %s", err))
	memberID, err := idProvider.ID()
	require.Nil(t, err, fmt.Sprintf("got unexpected error: %s", err))

	org := auth.Org{
		ID:          id,
		OwnerID:     ownerID,
		Name:        orgName,
		Description: orgDesc,
	}
	err = repo.Save(context.Background(), org)
	require.Nil(t, err, fmt.Sprintf("got unexpected error: %s", err))

	memberRelation := auth.MemberRelation{
		OrgID:     org.ID,
		MemberID:  memberID,
		Role:      auth.AdminRole,
		CreatedAt: time.Now(),
		UpdatedAt: time.Now(),
	}

	err = repo.AssignMembers(context.Background(), memberRelation)
	require.Nil(t, err, fmt.Sprintf("got unexpected error: %s", err))

	cases := []struct {
		desc     string
		orgID    string
		memberID string
		role     string
		err      error
	}{
		{
			desc:     "retrieve role",
			orgID:    org.ID,
			memberID: memberID,
			role:     auth.AdminRole,
			err:      nil,
		},
		{
			desc:     "retrieve role with invalid member id",
			orgID:    org.ID,
			memberID: invalidID,
			role:     "",
			err:      nil,
		},
		{
			desc:     "retrieve role without member id",
			orgID:    org.ID,
			memberID: "",
			role:     "",
			err:      nil,
		},
		{
			desc:     "retrieve role with invalid org id",
			orgID:    invalidID,
			memberID: memberID,
			role:     "",
			err:      nil,
		},
		{
			desc:     "retrieve role without org id",
			orgID:    "",
			memberID: memberID,
			role:     "",
			err:      nil,
		},
	}

	for _, tc := range cases {
		role, _ := repo.RetrieveRole(context.Background(), tc.memberID, tc.orgID)
		require.Equal(t, tc.role, role, fmt.Sprintf("%s: expected %s got %s", tc.desc, tc.role, role))
		assert.True(t, errors.Contains(err, tc.err), fmt.Sprintf("%s: expected %s got %s\n", tc.desc, tc.err, err))
	}
}

func TestUpdateMembers(t *testing.T) {
	dbMiddleware := postgres.NewDatabase(db)
	repo := postgres.NewOrgRepo(dbMiddleware)

	id, err := idProvider.ID()
	require.Nil(t, err, fmt.Sprintf("got unexpected error: %s", err))
	ownerID, err := idProvider.ID()
	require.Nil(t, err, fmt.Sprintf("got unexpected error: %s", err))
	memberID, err := idProvider.ID()
	require.Nil(t, err, fmt.Sprintf("got unexpected error: %s", err))
	unknownID, err := idProvider.ID()
	require.Nil(t, err, fmt.Sprintf("got unexpected error: %s", err))

	org := auth.Org{
		ID:          id,
		OwnerID:     ownerID,
		Name:        orgName,
		Description: orgDesc,
	}
	err = repo.Save(context.Background(), org)
	require.Nil(t, err, fmt.Sprintf("got unexpected error: %s", err))

	memberRelation := auth.MemberRelation{
		OrgID:     org.ID,
		MemberID:  memberID,
		Role:      auth.EditorRole,
		CreatedAt: time.Now(),
		UpdatedAt: time.Now(),
	}

	err = repo.AssignMembers(context.Background(), memberRelation)
	require.Nil(t, err, fmt.Sprintf("got unexpected error: %s", err))

	updateMrel := auth.MemberRelation{
		OrgID:    org.ID,
		MemberID: memberID,
		Role:     auth.ViewerRole,
	}

	invalidOrgIDmRel := auth.MemberRelation{
		OrgID:    invalidID,
		MemberID: memberID,
		Role:     auth.ViewerRole,
	}

	unknownOrgIDmRel := auth.MemberRelation{
		OrgID:    unknownID,
		MemberID: memberID,
		Role:     auth.ViewerRole,
	}

	emptyOrgIDmRel := auth.MemberRelation{
		OrgID:    "",
		MemberID: memberID,
		Role:     auth.ViewerRole,
	}

	invalidMemberIDmRel := auth.MemberRelation{
		OrgID:    org.ID,
		MemberID: invalidID,
		Role:     auth.ViewerRole,
	}

	unknownMemberIDmRel := auth.MemberRelation{
		OrgID:    org.ID,
		MemberID: unknownID,
		Role:     auth.ViewerRole,
	}

	emptyMemberIDmRel := auth.MemberRelation{
		OrgID:    org.ID,
		MemberID: "",
		Role:     auth.ViewerRole,
	}

	cases := []struct {
		desc           string
		memberRelation auth.MemberRelation
		err            error
	}{
		{
			desc:           "update member role",
			memberRelation: updateMrel,
			err:            nil,
		}, {
			desc:           "update role with invalid org id",
			memberRelation: invalidOrgIDmRel,
			err:            errors.ErrMalformedEntity,
		}, {
			desc:           "update role with unknown org id",
			memberRelation: unknownOrgIDmRel,
			err:            errors.ErrNotFound,
		}, {
			desc:           "update role without org id",
			memberRelation: emptyOrgIDmRel,
			err:            errors.ErrMalformedEntity,
		}, {
			desc:           "update role with invalid member id",
			memberRelation: invalidMemberIDmRel,
			err:            errors.ErrMalformedEntity,
		}, {
			desc:           "update role with unknown member id",
			memberRelation: unknownMemberIDmRel,
			err:            errors.ErrNotFound,
		}, {
			desc:           "update role with empty member",
			memberRelation: emptyMemberIDmRel,
			err:            errors.ErrMalformedEntity,
		},
	}

	for _, tc := range cases {
		err := repo.UpdateMembers(context.Background(), tc.memberRelation)
		assert.True(t, errors.Contains(err, tc.err), fmt.Sprintf("%s: expected %s got %s\n", tc.desc, tc.err, err))
	}
}

func TestRetrieveMembers(t *testing.T) {
	dbMiddleware := postgres.NewDatabase(db)
	repo := postgres.NewOrgRepo(dbMiddleware)

	orgID, err := idProvider.ID()
	require.Nil(t, err, fmt.Sprintf("got unexpected error: %s", err))
	ownerID, err := idProvider.ID()
	require.Nil(t, err, fmt.Sprintf("got unexpected error: %s", err))
	unknownID, err := idProvider.ID()
	require.Nil(t, err, fmt.Sprintf("got unexpected error: %s", err))

	org := auth.Org{
		ID:          orgID,
		OwnerID:     ownerID,
		Name:        orgName,
		Description: orgDesc,
		Metadata:    map[string]interface{}{"key": "value"},
	}

	err = repo.Save(context.Background(), org)
	require.Nil(t, err, fmt.Sprintf("got unexpected error: %s", err))

	var memberRelations []auth.MemberRelation
	for i := uint64(0); i < n; i++ {
		memberID, err := idProvider.ID()
		require.Nil(t, err, fmt.Sprintf("got unexpected error: %s", err))

		memberRelation := auth.MemberRelation{
			OrgID:    orgID,
			MemberID: memberID,
			Role:     auth.EditorRole,
		}

		memberRelations = append(memberRelations, memberRelation)
	}

	err = repo.AssignMembers(context.Background(), memberRelations...)
	require.Nil(t, err, fmt.Sprintf("got unexpected error: %s", err))

	cases := []struct {
		desc         string
		orgID        string
		pageMetadata auth.PageMetadata
		size         uint64
		err          error
	}{
		{
			desc:  "retrieve org members",
			orgID: orgID,
			pageMetadata: auth.PageMetadata{
				Offset: 0,
				Limit:  n,
				Total:  n,
			},
			size: n,
			err:  nil,
		},
		{
			desc:  "retrieve org members with unknown org id",
			orgID: unknownID,
			pageMetadata: auth.PageMetadata{
				Offset: 0,
				Limit:  n,
				Total:  0,
			},
			size: 0,
			err:  nil,
		},
		{
			desc:  "retrieve org members with invalid org id",
			orgID: invalidID,
			pageMetadata: auth.PageMetadata{
				Offset: 0,
				Limit:  n,
				Total:  0,
			},
			size: 0,
			err:  auth.ErrFailedToRetrieveMembers,
		},
		{
			desc:  "retrieve org members without org id",
			orgID: "",
			pageMetadata: auth.PageMetadata{
				Offset: 0,
				Limit:  n,
				Total:  0,
			},
			size: 0,
			err:  auth.ErrFailedToRetrieveMembers,
		},
	}

	for desc, tc := range cases {
		page, err := repo.RetrieveMembers(context.Background(), tc.orgID, tc.pageMetadata)
		size := len(page.Members)
		assert.Equal(t, tc.size, uint64(size), fmt.Sprintf("%v: expected size %d got %d\n", desc, tc.size, size))
		assert.Equal(t, tc.pageMetadata.Total, page.Total, fmt.Sprintf("%v: expected total %d got %d\n", desc, tc.pageMetadata.Total, page.Total))
		assert.True(t, errors.Contains(err, tc.err), fmt.Sprintf("%s: expected %s got %s\n", tc.desc, tc.err, err))
	}
}

func TestAssignGroups(t *testing.T) {
	dbMiddleware := postgres.NewDatabase(db)
	repo := postgres.NewOrgRepo(dbMiddleware)

	orgID, err := idProvider.ID()
	require.Nil(t, err, fmt.Sprintf("got unexpected error: %s", err))
	ownerID, err := idProvider.ID()
	require.Nil(t, err, fmt.Sprintf("got unexpected error: %s", err))
	unknownID, err := idProvider.ID()
	require.Nil(t, err, fmt.Sprintf("got unexpected error: %s", err))

	org := auth.Org{
		ID:          orgID,
		OwnerID:     ownerID,
		Name:        orgName,
		Description: orgDesc,
		Metadata:    map[string]interface{}{"key": "value"},
	}

	err = repo.Save(context.Background(), org)
	require.Nil(t, err, fmt.Sprintf("got unexpected error: %s", err))

	var groupRelations []auth.GroupRelation
	for i := uint64(0); i < n; i++ {
		groupID, err := idProvider.ID()
		require.Nil(t, err, fmt.Sprintf("got unexpected error: %s", err))

		groupRelation := auth.GroupRelation{
			OrgID:     orgID,
			GroupID:   groupID,
			CreatedAt: time.Now(),
			UpdatedAt: time.Now(),
		}

		groupRelations = append(groupRelations, groupRelation)
	}

	var invalidOrgIDgRel []auth.GroupRelation
	for _, g := range groupRelations {
		g.OrgID = invalidID
		invalidOrgIDgRel = append(invalidOrgIDgRel, g)
	}

	var emptyOrgIDgRel []auth.GroupRelation
	for _, g := range groupRelations {
		g.OrgID = ""
		emptyOrgIDgRel = append(emptyOrgIDgRel, g)
	}

	var unknownOrgIDgRel []auth.GroupRelation
	for _, g := range groupRelations {
		g.OrgID = unknownID
		unknownOrgIDgRel = append(unknownOrgIDgRel, g)
	}

	var emptyGroupIDgRel []auth.GroupRelation
	for _, g := range groupRelations {
		g.GroupID = ""
		emptyGroupIDgRel = append(emptyGroupIDgRel, g)
	}

	var invalidGroupIDgRel []auth.GroupRelation
	for _, g := range groupRelations {
		g.GroupID = invalidID
		invalidGroupIDgRel = append(invalidGroupIDgRel, g)
	}

	cases := []struct {
		desc           string
		groupRelations []auth.GroupRelation
		err            error
	}{
		{
			desc:           "assign groups to org",
			groupRelations: groupRelations,
			err:            nil,
		},
		{
			desc:           "assign already assigned groups to org",
			groupRelations: groupRelations,
			err:            auth.ErrOrgGroupAlreadyAssigned,
		},
		{
			desc:           "assign groups to org with invalid org id",
			groupRelations: invalidOrgIDgRel,
			err:            errors.ErrMalformedEntity,
		},
		{
			desc:           "assign groups to org without org id",
			groupRelations: emptyOrgIDgRel,
			err:            errors.ErrMalformedEntity,
		},
		{
			desc:           "assign groups to org with unknown org id",
			groupRelations: unknownOrgIDgRel,
			err:            auth.ErrOrgGroupAlreadyAssigned,
		},
		{
			desc:           "assign groups to org without group ids",
			groupRelations: emptyGroupIDgRel,
			err:            errors.ErrMalformedEntity,
		},
		{
			desc:           "assign groups to org with invalid group id",
			groupRelations: invalidGroupIDgRel,
			err:            errors.ErrMalformedEntity,
		},
	}

	for _, tc := range cases {
		err := repo.AssignGroups(context.Background(), tc.groupRelations...)
		assert.True(t, errors.Contains(err, tc.err), fmt.Sprintf("%s: expected %s got %s\n", tc.desc, tc.err, err))
	}
}

func TestUnassignGroups(t *testing.T) {
	dbMiddleware := postgres.NewDatabase(db)
	repo := postgres.NewOrgRepo(dbMiddleware)

	orgID, err := idProvider.ID()
	require.Nil(t, err, fmt.Sprintf("got unexpected error: %s", err))
	ownerID, err := idProvider.ID()
	require.Nil(t, err, fmt.Sprintf("got unexpected error: %s", err))
	unknownID, err := idProvider.ID()
	require.Nil(t, err, fmt.Sprintf("got unexpected error: %s", err))

	org := auth.Org{
		ID:          orgID,
		OwnerID:     ownerID,
		Name:        orgName,
		Description: orgDesc,
		Metadata:    map[string]interface{}{"key": "value"},
	}

	err = repo.Save(context.Background(), org)
	require.Nil(t, err, fmt.Sprintf("got unexpected error: %s", err))

	var groupRelations []auth.GroupRelation
	var groupIDs []string
	for i := uint64(0); i < n; i++ {
		groupID, err := idProvider.ID()
		require.Nil(t, err, fmt.Sprintf("got unexpected error: %s", err))
		groupRelation := auth.GroupRelation{
			OrgID:     orgID,
			GroupID:   groupID,
			CreatedAt: time.Now(),
			UpdatedAt: time.Now(),
		}
		groupRelations = append(groupRelations, groupRelation)
		groupIDs = append(groupIDs, groupID)
	}

	err = repo.AssignGroups(context.Background(), groupRelations...)
	require.Nil(t, err, fmt.Sprintf("got unexpected error: %s", err))

	cases := []struct {
		desc     string
		orgID    string
		groupIDs []string
		err      error
	}{
		{
			desc:     "unassign groups from org with invalid org id",
			orgID:    invalidID,
			groupIDs: groupIDs,
			err:      errors.ErrMalformedEntity,
		},
		{
			desc:     "unassign groups from org without org id",
			orgID:    "",
			groupIDs: groupIDs,
			err:      errors.ErrMalformedEntity,
		},
		{
			desc:     "unassign empty group list from org",
			orgID:    orgID,
			groupIDs: []string{},
			err:      nil,
		},
		{
			desc:     "unassign groups from org with invalid group id",
			orgID:    orgID,
			groupIDs: []string{invalidID},
			err:      errors.ErrMalformedEntity,
		},
		{
			desc:     "unassign groups from org with unknown org id",
			orgID:    unknownID,
			groupIDs: groupIDs,
			err:      nil,
		},
		{
			desc:     "unassign groups from org",
			orgID:    orgID,
			groupIDs: groupIDs,
			err:      nil,
		},
		{
			desc:     "unassign already unassigned groups from org",
			orgID:    orgID,
			groupIDs: groupIDs,
			err:      nil,
		},
	}

	for _, tc := range cases {
		err := repo.UnassignGroups(context.Background(), tc.orgID, tc.groupIDs...)
		assert.True(t, errors.Contains(err, tc.err), fmt.Sprintf("%s: expected %s got %s\n", tc.desc, tc.err, err))
	}
}

func TestRetrieveGroups(t *testing.T) {
	dbMiddleware := postgres.NewDatabase(db)
	repo := postgres.NewOrgRepo(dbMiddleware)

	orgID, err := idProvider.ID()
	require.Nil(t, err, fmt.Sprintf("got unexpected error: %s", err))
	ownerID, err := idProvider.ID()
	require.Nil(t, err, fmt.Sprintf("got unexpected error: %s", err))
	unknownID, err := idProvider.ID()
	require.Nil(t, err, fmt.Sprintf("got unexpected error: %s", err))

	org := auth.Org{
		ID:          orgID,
		OwnerID:     ownerID,
		Name:        orgName,
		Description: orgDesc,
		Metadata:    map[string]interface{}{"key": "value"},
	}

	err = repo.Save(context.Background(), org)
	require.Nil(t, err, fmt.Sprintf("got unexpected error: %s", err))

	var groupIDs []string
	var groupRelations []auth.GroupRelation
	for i := uint64(0); i < n; i++ {
		groupID, err := idProvider.ID()
		require.Nil(t, err, fmt.Sprintf("got unexpected error: %s", err))

		groupRelation := auth.GroupRelation{
			OrgID:     orgID,
			GroupID:   groupID,
			CreatedAt: time.Now(),
			UpdatedAt: time.Now(),
		}

		groupIDs = append(groupIDs, groupID)
		groupRelations = append(groupRelations, groupRelation)
	}

	err = repo.AssignGroups(context.Background(), groupRelations...)
	require.Nil(t, err, fmt.Sprintf("got unexpected error: %s", err))

	cases := []struct {
		desc         string
		orgID        string
		pageMetadata auth.PageMetadata
		groupIDs     []string
		size         uint64
		err          error
	}{
		{
			desc:  "retrieve groups",
			orgID: orgID,
			pageMetadata: auth.PageMetadata{
				Offset: 0,
				Limit:  n,
				Total:  n,
			},
			groupIDs: groupIDs,
			size:     n,
			err:      nil,
		},
		{
			desc:  "retrieve groups with invalid org id",
			orgID: invalidID,
			pageMetadata: auth.PageMetadata{
				Offset: 0,
				Limit:  n,
				Total:  0,
			},
			groupIDs: nil,
			size:     0,
			err:      errors.ErrRetrieveEntity,
		},
		{
			desc:  "retrieve groups without org id",
			orgID: "",
			pageMetadata: auth.PageMetadata{
				Offset: 0,
				Limit:  n,
				Total:  0,
			},
			groupIDs: nil,
			size:     0,
			err:      errors.ErrRetrieveEntity,
		},
		{
			desc:  "retrieve groups with unknown org id",
			orgID: unknownID,
			pageMetadata: auth.PageMetadata{
				Offset: 0,
				Limit:  n,
				Total:  0,
			},
			groupIDs: nil,
			size:     0,
			err:      nil,
		},
	}

	for _, tc := range cases {
		page, err := repo.RetrieveGroups(context.Background(), tc.orgID, tc.pageMetadata)
		size := len(page.GroupRelations)
		assert.Equal(t, tc.pageMetadata.Total, uint64(size), fmt.Sprintf("%v: expected size %v got %v\n", tc.desc, tc.pageMetadata.Total, size))
		assert.True(t, errors.Contains(err, tc.err), fmt.Sprintf("%s: expected %s got %s\n", tc.desc, tc.err, err))
	}
}

func TestRetrieveByGroupID(t *testing.T) {
	dbMiddleware := postgres.NewDatabase(db)
	repo := postgres.NewOrgRepo(dbMiddleware)

	ownerID, err := idProvider.ID()
	require.Nil(t, err, fmt.Sprintf("got unexpected error: %s", err))
	groupID, err := idProvider.ID()
	require.Nil(t, err, fmt.Sprintf("got unexpected error: %s", err))
	unknownID, err := idProvider.ID()
	require.Nil(t, err, fmt.Sprintf("got unexpected error: %s", err))

	orgID, err := idProvider.ID()
	require.Nil(t, err, fmt.Sprintf("got unexpected error: %s", err))

	org := auth.Org{
		ID:          orgID,
		OwnerID:     ownerID,
		Name:        orgName,
		Description: orgDesc,
		Metadata:    map[string]interface{}{"key": "value"},
	}

	err = repo.Save(context.Background(), org)
	require.Nil(t, err, fmt.Sprintf("got unexpected error: %s", err))

	gr := auth.GroupRelation{
		OrgID:     orgID,
		GroupID:   groupID,
		CreatedAt: time.Now(),
		UpdatedAt: time.Now(),
	}

	err = repo.AssignGroups(context.Background(), gr)
	require.Nil(t, err, fmt.Sprintf("got unexpected error: %s", err))

	cases := []struct {
		desc    string
		groupID string
		org     auth.Org
		err     error
	}{
		{
			desc:    "retrieve org by group",
			groupID: groupID,
			org:     org,
			err:     nil,
		},
		{
			desc:    "retrieve org by invalid group id",
			groupID: invalidID,
			org:     auth.Org{},
			err:     errors.ErrRetrieveEntity,
		},
		{
			desc:    "retrieve org by empty group id",
			groupID: "",
			org:     auth.Org{},
			err:     errors.ErrRetrieveEntity,
		},
		{
			desc:    "retrieve org by unknown group id",
			groupID: unknownID,
			org:     auth.Org{},
			err:     nil,
		},
	}

	for _, tc := range cases {
		or, err := repo.RetrieveByGroupID(context.Background(), tc.groupID)
		assert.Equal(t, tc.org, or, fmt.Sprintf("%s: expected %v got %v\n", tc.desc, tc.org, or))
		assert.True(t, errors.Contains(err, tc.err), fmt.Sprintf("%s: expected %s got %s\n", tc.desc, tc.err, err))
	}
}

func TestRetrieveAllMemberRelations(t *testing.T) {
	dbMiddleware := postgres.NewDatabase(db)
	repo := postgres.NewOrgRepo(dbMiddleware)

	_, err := db.Exec(fmt.Sprintf("DELETE FROM %s", memberRelationsTable))
	require.Nil(t, err, fmt.Sprintf("got unexpected error: %s", err))

	orgID, err := idProvider.ID()
	require.Nil(t, err, fmt.Sprintf("got unexpected error: %s", err))
	ownerID, err := idProvider.ID()
	require.Nil(t, err, fmt.Sprintf("got unexpected error: %s", err))

	org := auth.Org{
		ID:          orgID,
		OwnerID:     ownerID,
		Name:        orgName,
		Description: orgDesc,
		Metadata:    map[string]interface{}{"key": "value"},
	}

	err = repo.Save(context.Background(), org)
	require.Nil(t, err, fmt.Sprintf("got unexpected error: %s", err))

	var memberRelations []auth.MemberRelation
	for i := uint64(0); i < n; i++ {
		memberID, err := idProvider.ID()
		require.Nil(t, err, fmt.Sprintf("got unexpected error: %s", err))

		memberRelation := auth.MemberRelation{
			OrgID:    org.ID,
			MemberID: memberID,
			Role:     auth.EditorRole,
		}

		memberRelations = append(memberRelations, memberRelation)
	}

	err = repo.AssignMembers(context.Background(), memberRelations...)
	require.Nil(t, err, fmt.Sprintf("got unexpected error: %s", err))

	cases := []struct {
		desc string
		size uint64
		err  error
	}{
		{
			desc: "retrieve all member relations",
			size: n,
			err:  nil,
		},
	}

	for desc, tc := range cases {
		page, err := repo.RetrieveAllMemberRelations(context.Background())
		size := len(page)
		assert.Equal(t, tc.size, uint64(size), fmt.Sprintf("%v: expected size %v got %v\n", desc, tc.size, size))
		assert.True(t, errors.Contains(err, tc.err), fmt.Sprintf("%s: expected %s got %s\n", tc.desc, tc.err, err))
	}
}

func TestRetrieveAllGroupRelations(t *testing.T) {
	dbMiddleware := postgres.NewDatabase(db)
	repo := postgres.NewOrgRepo(dbMiddleware)

	_, err := db.Exec(fmt.Sprintf("DELETE FROM %s", groupRelationsTable))
	require.Nil(t, err, fmt.Sprintf("got unexpected error: %s", err))

	orgID, err := idProvider.ID()
	require.Nil(t, err, fmt.Sprintf("got unexpected error: %s", err))
	ownerID, err := idProvider.ID()
	require.Nil(t, err, fmt.Sprintf("got unexpected error: %s", err))

	org := auth.Org{
		ID:          orgID,
		OwnerID:     ownerID,
		Name:        orgName,
		Description: orgDesc,
		Metadata:    map[string]interface{}{"key": "value"},
	}

	err = repo.Save(context.Background(), org)
	require.Nil(t, err, fmt.Sprintf("got unexpected error: %s", err))

	var groupRelations []auth.GroupRelation
	for i := uint64(0); i < n; i++ {
		groupID, err := idProvider.ID()
		require.Nil(t, err, fmt.Sprintf("got unexpected error: %s", err))

		groupRelation := auth.GroupRelation{
			OrgID:     org.ID,
			GroupID:   groupID,
			CreatedAt: time.Now(),
			UpdatedAt: time.Now(),
		}

		groupRelations = append(groupRelations, groupRelation)

	}

	err = repo.AssignGroups(context.Background(), groupRelations...)
	require.Nil(t, err, fmt.Sprintf("got unexpected error: %s", err))

	cases := []struct {
		desc string
		size uint64
		err  error
	}{
		{
			desc: "retrieve all group relations",
			size: n,
			err:  nil,
		},
	}

	for desc, tc := range cases {
		page, err := repo.RetrieveAllGroupRelations(context.Background())
		size := len(page)
		assert.Equal(t, tc.size, uint64(size), fmt.Sprintf("%v: expected size %v got %v\n", desc, tc.size, size))
		assert.True(t, errors.Contains(err, tc.err), fmt.Sprintf("%s: expected %s got %s\n", tc.desc, tc.err, err))
	}
}

func TestSavePolicies(t *testing.T) {
	dbMiddleware := postgres.NewDatabase(db)
	repo := postgres.NewOrgRepo(dbMiddleware)

	_, err := db.Exec(fmt.Sprintf("DELETE FROM %s", groupRelationsTable))
	require.Nil(t, err, fmt.Sprintf("got unexpected error: %s", err))

	memberID, err := idProvider.ID()
	require.Nil(t, err, fmt.Sprintf("got unexpected error: %s", err))
	memberID1, err := idProvider.ID()
	require.Nil(t, err, fmt.Sprintf("got unexpected error: %s", err))
	orgID, err := idProvider.ID()
	require.Nil(t, err, fmt.Sprintf("got unexpected error: %s", err))

	org := auth.Org{
		ID:          orgID,
		OwnerID:     memberID,
		Name:        orgName,
		Description: orgDesc,
		Metadata:    map[string]interface{}{"key": "value"},
	}

	err = repo.Save(context.Background(), org)
	require.Nil(t, err, fmt.Sprintf("got unexpected error: %s", err))

	groupID, err := idProvider.ID()
	require.Nil(t, err, fmt.Sprintf("got unexpected error: %s", err))

	gr := auth.GroupRelation{
		OrgID:   orgID,
		GroupID: groupID,
	}
	err = repo.AssignGroups(context.Background(), gr)
	require.Nil(t, err, fmt.Sprintf("got unexpected error: %s", err))

	mp := []auth.MemberPolicy{
		{
			MemberID: memberID,
			Policy:   auth.RwPolicy,
		},
		{
			MemberID: memberID1,
			Policy:   auth.RPolicy,
		},
	}

	mpWithoutMemberIDs := []auth.MemberPolicy{
		{
			MemberID: "",
			Policy:   auth.RwPolicy,
		},
		{
			MemberID: "",
			Policy:   auth.RPolicy,
		},
	}

	cases := []struct {
		desc         string
		groupID      string
		memberPolicy []auth.MemberPolicy
		err          error
	}{
		{
			desc:         "save group policies",
			memberPolicy: mp,
			groupID:      groupID,
			err:          nil,
		},
		{
			desc:         "save group policies without group ids",
			memberPolicy: mpWithoutMemberIDs,
			groupID:      "",
			err:          errors.ErrMalformedEntity,
		},
		{
			desc:         "save group policies without member id",
			memberPolicy: mpWithoutMemberIDs,
			groupID:      groupID,
			err:          errors.ErrMalformedEntity,
		},
		{
			desc:         "save existing group policies",
			memberPolicy: mp,
			groupID:      groupID,
			err:          errors.ErrConflict,
		},
	}

	for _, tc := range cases {
		err := repo.SavePolicies(context.Background(), tc.groupID, tc.memberPolicy...)
		assert.True(t, errors.Contains(err, tc.err), fmt.Sprintf("%s: expected %s got %s\n", tc.desc, tc.err, err))
	}
}

func TestRetrievePolicy(t *testing.T) {
	dbMiddleware := postgres.NewDatabase(db)
	repo := postgres.NewOrgRepo(dbMiddleware)

	_, err := db.Exec(fmt.Sprintf("DELETE FROM %s", groupRelationsTable))
	require.Nil(t, err, fmt.Sprintf("got unexpected error: %s", err))

	groupID, err := idProvider.ID()
	require.Nil(t, err, fmt.Sprintf("got unexpected error: %s", err))
	memberID, err := idProvider.ID()
	require.Nil(t, err, fmt.Sprintf("got unexpected error: %s", err))
	orgID, err := idProvider.ID()
	require.Nil(t, err, fmt.Sprintf("got unexpected error: %s", err))

	org := auth.Org{
		ID:          orgID,
		OwnerID:     memberID,
		Name:        orgName,
		Description: orgDesc,
		Metadata:    map[string]interface{}{"key": "value"},
	}

	err = repo.Save(context.Background(), org)
	require.Nil(t, err, fmt.Sprintf("got unexpected error: %s", err))

	gr := auth.GroupRelation{
		OrgID:   orgID,
		GroupID: groupID,
	}
	err = repo.AssignGroups(context.Background(), gr)
	require.Nil(t, err, fmt.Sprintf("got unexpected error: %s", err))

	gp := auth.GroupsPolicy{
		GroupID:  groupID,
		Policy:   auth.RwPolicy,
		MemberID: memberID,
	}

	mp := auth.MemberPolicy{
		MemberID: memberID,
		Policy:   auth.RwPolicy,
	}

	err = repo.SavePolicies(context.Background(), groupID, mp)
	require.Nil(t, err, fmt.Sprintf("got unexpected error: %s", err))

	cases := []struct {
		desc   string
		gp     auth.GroupsPolicy
		policy string
		err    error
	}{
		{
			desc:   "retrieve policy",
			gp:     gp,
			policy: auth.RwPolicy,
			err:    nil,
		},
		{
			desc: "retrieve policy without group id",
			gp: auth.GroupsPolicy{
				GroupID:  "",
				MemberID: memberID,
			},
			policy: "",
			err:    errors.ErrRetrieveEntity,
		},
		{
			desc: "retrieve policy without member id",
			gp: auth.GroupsPolicy{
				GroupID:  groupID,
				MemberID: "",
			},
			policy: "",
			err:    errors.ErrRetrieveEntity,
		},
	}

	for _, tc := range cases {
		policy, err := repo.RetrievePolicy(context.Background(), tc.gp)
		assert.Equal(t, tc.policy, policy, fmt.Sprintf("%s: expected %s got %s\n", tc.desc, tc.policy, policy))
		assert.True(t, errors.Contains(err, tc.err), fmt.Sprintf("%s: expected %s got %s\n", tc.desc, tc.err, err))
	}
}

func TestRemovePolicy(t *testing.T) {
	dbMiddleware := postgres.NewDatabase(db)
	repo := postgres.NewOrgRepo(dbMiddleware)

	_, err := db.Exec(fmt.Sprintf("DELETE FROM %s", groupRelationsTable))
	require.Nil(t, err, fmt.Sprintf("got unexpected error: %s", err))

	groupID, err := idProvider.ID()
	require.Nil(t, err, fmt.Sprintf("got unexpected error: %s", err))
	ownerID, err := idProvider.ID()
	require.Nil(t, err, fmt.Sprintf("got unexpected error: %s", err))
	orgID, err := idProvider.ID()
	require.Nil(t, err, fmt.Sprintf("got unexpected error: %s", err))

	org := auth.Org{
		ID:          orgID,
		OwnerID:     ownerID,
		Name:        orgName,
		Description: orgDesc,
		Metadata:    map[string]interface{}{"key": "value"},
	}

	err = repo.Save(context.Background(), org)
	require.Nil(t, err, fmt.Sprintf("got unexpected error: %s", err))

	gr := auth.GroupRelation{
		OrgID:   orgID,
		GroupID: groupID,
	}
	err = repo.AssignGroups(context.Background(), gr)
	require.Nil(t, err, fmt.Sprintf("got unexpected error: %s", err))

<<<<<<< HEAD
	gp := auth.GroupsPolicy{
		GroupID:  groupID,
		Policy:   auth.RwPolicy,
		MemberID: memberID,
	}
	mp := auth.MemberPolicy{
		MemberID: memberID,
		Policy:   auth.RwPolicy,
	}
	err = repo.SavePolicies(context.Background(), groupID, mp)
	require.Nil(t, err, fmt.Sprintf("got unexpected error: %s", err))
=======
	var memberIDs []string
	for i := uint64(0); i < n; i++ {
		memberID, err := idProvider.ID()
		require.Nil(t, err, fmt.Sprintf("got unexpected error: %s", err))

		err = repo.SavePolicy(context.Background(), memberID, auth.RwPolicy, groupID)
		require.Nil(t, err, fmt.Sprintf("got unexpected error: %s", err))

		memberIDs = append(memberIDs, memberID)
	}
>>>>>>> d274fd3a

	cases := []struct {
		desc      string
		groupID   string
		memberIDs []string
		err       error
	}{
		{
			desc:      "remove policies without group id",
			groupID:   "",
			memberIDs: memberIDs,
			err:       errors.ErrRemoveEntity,
		},
		{
			desc:      "remove policies without member id",
			groupID:   groupID,
			memberIDs: []string{""},
			err:       errors.ErrRemoveEntity,
		},
		{
			desc:      "remove policies",
			groupID:   groupID,
			memberIDs: memberIDs,
			err:       nil,
		},
	}

	for _, tc := range cases {
		err := repo.RemovePolicies(context.Background(), tc.groupID, tc.memberIDs...)
		assert.True(t, errors.Contains(err, tc.err), fmt.Sprintf("%s: expected %s got %s\n", tc.desc, tc.err, err))
	}
}

func TestUpdatePolicies(t *testing.T) {
	dbMiddleware := postgres.NewDatabase(db)
	repo := postgres.NewOrgRepo(dbMiddleware)

	_, err := db.Exec(fmt.Sprintf("DELETE FROM %s", groupRelationsTable))
	require.Nil(t, err, fmt.Sprintf("got unexpected error: %s", err))

	groupID, err := idProvider.ID()
	require.Nil(t, err, fmt.Sprintf("got unexpected error: %s", err))
	memberID, err := idProvider.ID()
	require.Nil(t, err, fmt.Sprintf("got unexpected error: %s", err))
	memberID1, err := idProvider.ID()
	require.Nil(t, err, fmt.Sprintf("got unexpected error: %s", err))
	orgID, err := idProvider.ID()
	require.Nil(t, err, fmt.Sprintf("got unexpected error: %s", err))

	org := auth.Org{
		ID:          orgID,
		OwnerID:     memberID,
		Name:        orgName,
		Description: orgDesc,
		Metadata:    map[string]interface{}{"key": "value"},
	}

	err = repo.Save(context.Background(), org)
	require.Nil(t, err, fmt.Sprintf("got unexpected error: %s", err))

	gr := auth.GroupRelation{
		OrgID:   orgID,
		GroupID: groupID,
	}
	err = repo.AssignGroups(context.Background(), gr)
	require.Nil(t, err, fmt.Sprintf("got unexpected error: %s", err))

	mp := []auth.MemberPolicy{
		{
			MemberID: memberID,
			Policy:   auth.RwPolicy,
		},
		{
			MemberID: memberID1,
			Policy:   auth.RPolicy,
		},
	}

	err = repo.SavePolicies(context.Background(), groupID, mp...)
	require.Nil(t, err, fmt.Sprintf("got unexpected error: %s", err))

	cases := []struct {
		desc         string
		groupID      string
		memberPolicy auth.MemberPolicy
		err          error
	}{
		{
			desc:    "update policy without group id",
			groupID: "",
			memberPolicy: auth.MemberPolicy{
				MemberID: "",
				Policy:   auth.RPolicy,
			},
			err: errors.ErrMalformedEntity,
		},
		{
			desc:    "update policy without member id",
			groupID: groupID,
			memberPolicy: auth.MemberPolicy{
				MemberID: "",
				Policy:   auth.RPolicy,
			},
			err: errors.ErrMalformedEntity,
		},
		{
			desc:    "update policy",
			groupID: groupID,
			memberPolicy: auth.MemberPolicy{
				MemberID: memberID,
				Policy:   auth.RPolicy,
			},
			err: nil,
		},
	}

	for _, tc := range cases {
		err := repo.UpdatePolicies(context.Background(), tc.groupID, tc.memberPolicy)
		assert.True(t, errors.Contains(err, tc.err), fmt.Sprintf("%s: expected %s got %s\n", tc.desc, tc.err, err))
	}
}<|MERGE_RESOLUTION|>--- conflicted
+++ resolved
@@ -1805,7 +1805,7 @@
 	}
 }
 
-func TestRemovePolicy(t *testing.T) {
+func TestRemovePolicies(t *testing.T) {
 	dbMiddleware := postgres.NewDatabase(db)
 	repo := postgres.NewOrgRepo(dbMiddleware)
 
@@ -1837,30 +1837,21 @@
 	err = repo.AssignGroups(context.Background(), gr)
 	require.Nil(t, err, fmt.Sprintf("got unexpected error: %s", err))
 
-<<<<<<< HEAD
-	gp := auth.GroupsPolicy{
-		GroupID:  groupID,
-		Policy:   auth.RwPolicy,
-		MemberID: memberID,
-	}
-	mp := auth.MemberPolicy{
-		MemberID: memberID,
-		Policy:   auth.RwPolicy,
-	}
-	err = repo.SavePolicies(context.Background(), groupID, mp)
-	require.Nil(t, err, fmt.Sprintf("got unexpected error: %s", err))
-=======
 	var memberIDs []string
 	for i := uint64(0); i < n; i++ {
 		memberID, err := idProvider.ID()
 		require.Nil(t, err, fmt.Sprintf("got unexpected error: %s", err))
 
-		err = repo.SavePolicy(context.Background(), memberID, auth.RwPolicy, groupID)
+		mp := auth.MemberPolicy{
+			MemberID: memberID,
+			Policy:   auth.RwPolicy,
+		}
+
+		err = repo.SavePolicies(context.Background(), groupID, mp)
 		require.Nil(t, err, fmt.Sprintf("got unexpected error: %s", err))
 
 		memberIDs = append(memberIDs, memberID)
 	}
->>>>>>> d274fd3a
 
 	cases := []struct {
 		desc      string
