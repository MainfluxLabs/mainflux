package postgres_test

import (
	"context"
	"fmt"
	"testing"
	"time"

	"github.com/MainfluxLabs/mainflux/auth"
	"github.com/MainfluxLabs/mainflux/auth/postgres"
	"github.com/MainfluxLabs/mainflux/pkg/errors"
	"github.com/stretchr/testify/assert"
	"github.com/stretchr/testify/require"
)

const (
	orgName              = "test"
	orgDesc              = "test_description"
	invalidID            = "invalid"
	n                    = uint64(10)
	orgsTable            = "orgs"
	memberRelationsTable = "member_relations"
	groupRelationsTable  = "group_relations"
)

func TestSave(t *testing.T) {
	dbMiddleware := postgres.NewDatabase(db)
	repo := postgres.NewOrgRepo(dbMiddleware)

	id, err := idProvider.ID()
	require.Nil(t, err, fmt.Sprintf("got unexpected error: %s", err))
	ownerID, err := idProvider.ID()
	require.Nil(t, err, fmt.Sprintf("got unexpected error: %s", err))

	org := auth.Org{
		ID:          id,
		OwnerID:     ownerID,
		Name:        orgName,
		Description: orgDesc,
	}

	invalidOwnerOrg := auth.Org{
		ID:          id,
		OwnerID:     invalidID,
		Name:        orgName,
		Description: orgDesc,
	}

	invalidIDOrg := auth.Org{
		ID:          invalidID,
		OwnerID:     ownerID,
		Name:        orgName,
		Description: orgDesc,
	}

	cases := []struct {
		desc string
		org  auth.Org
		err  error
	}{
		{
			desc: "save org with invalid owner id",
			org:  invalidOwnerOrg,
			err:  errors.ErrMalformedEntity,
		},
		{
			desc: "save org with invalid org id",
			org:  invalidIDOrg,
			err:  errors.ErrMalformedEntity,
		},
		{
			desc: "save empty org",
			org:  auth.Org{},
			err:  errors.ErrMalformedEntity,
		},
		{
			desc: "save org",
			org:  org,
			err:  nil,
		},
		{
			desc: "save existing org",
			org:  org,
			err:  errors.ErrConflict,
		},
	}

	for _, tc := range cases {
		err := repo.Save(context.Background(), tc.org)
		assert.True(t, errors.Contains(err, tc.err), fmt.Sprintf("%s: expected %s got %s\n", tc.desc, tc.err, err))
	}
}

func TestUpdate(t *testing.T) {
	dbMiddleware := postgres.NewDatabase(db)
	repo := postgres.NewOrgRepo(dbMiddleware)

	orgID, err := idProvider.ID()
	require.Nil(t, err, fmt.Sprintf("got unexpected error: %s", err))
	ownerID, err := idProvider.ID()
	require.Nil(t, err, fmt.Sprintf("got unexpected error: %s", err))
	unknownID, err := idProvider.ID()
	require.Nil(t, err, fmt.Sprintf("got unexpected error: %s", err))

	org := auth.Org{
		ID:          orgID,
		OwnerID:     ownerID,
		Name:        orgName,
		Description: orgDesc,
		Metadata:    map[string]interface{}{"key": "value"},
	}

	err = repo.Save(context.Background(), org)
	require.Nil(t, err, fmt.Sprintf("got unexpected error: %s", err))

	updateOrg := auth.Org{
		ID:          orgID,
		Name:        "updated-name",
		Description: "updated-description",
		Metadata:    map[string]interface{}{"updated": "metadata"},
	}
	updateOwnerOrg := auth.Org{ID: orgID, OwnerID: unknownID}
	nonExistingOrg := auth.Org{ID: unknownID}
	invalidIDOrg := auth.Org{ID: invalidID}

	cases := []struct {
		desc string
		org  auth.Org
		err  error
	}{
		{
			desc: "update org owner",
			org:  updateOwnerOrg,
			err:  nil,
		},
		{
			desc: "update non existing org",
			org:  nonExistingOrg,
			err:  nil,
		},
		{
			desc: "update org with invalid org id",
			org:  invalidIDOrg,
			err:  errors.ErrMalformedEntity,
		},
		{
			desc: "update with empty org",
			org:  auth.Org{},
			err:  errors.ErrMalformedEntity,
		},
		{
			desc: "update org",
			org:  updateOrg,
			err:  nil,
		},
	}

	for _, tc := range cases {
		err := repo.Update(context.Background(), tc.org)
		assert.True(t, errors.Contains(err, tc.err), fmt.Sprintf("%s: expected %s got %s\n", tc.desc, tc.err, err))
	}
}

func TestDelete(t *testing.T) {
	dbMiddleware := postgres.NewDatabase(db)
	repo := postgres.NewOrgRepo(dbMiddleware)

	orgID, err := idProvider.ID()
	require.Nil(t, err, fmt.Sprintf("got unexpected error: %s", err))
	ownerID, err := idProvider.ID()
	require.Nil(t, err, fmt.Sprintf("got unexpected error: %s", err))
	unknownID, err := idProvider.ID()
	require.Nil(t, err, fmt.Sprintf("got unexpected error: %s", err))

	org := auth.Org{
		ID:          orgID,
		OwnerID:     ownerID,
		Name:        orgName,
		Description: orgDesc,
		Metadata:    map[string]interface{}{"key": "value"},
	}

	err = repo.Save(context.Background(), org)
	require.Nil(t, err, fmt.Sprintf("got unexpected error: %s", err))

	cases := []struct {
		desc    string
		orgID   string
		ownerID string
		err     error
	}{
		{
			desc:    "remove org with invalid org id",
			orgID:   invalidID,
			ownerID: ownerID,
			err:     errors.ErrMalformedEntity,
		},
		{
			desc:    "remove org with unknown org id",
			orgID:   unknownID,
			ownerID: ownerID,
			err:     errors.ErrRemoveEntity,
		},
		{
			desc:    "remove org with invalid owner id",
			orgID:   orgID,
			ownerID: invalidID,
			err:     errors.ErrMalformedEntity,
		},
		{
			desc:    "remove org with unknown owner id",
			orgID:   orgID,
			ownerID: unknownID,
			err:     errors.ErrRemoveEntity,
		},
		{
			desc:    "remove org",
			orgID:   orgID,
			ownerID: ownerID,
			err:     nil,
		},
		{
			desc:    "remove removed org",
			orgID:   orgID,
			ownerID: ownerID,
			err:     errors.ErrRemoveEntity,
		},
	}

	for _, tc := range cases {
		err := repo.Delete(context.Background(), tc.ownerID, tc.orgID)
		assert.True(t, errors.Contains(err, tc.err), fmt.Sprintf("%s: expected %s got %s\n", tc.desc, tc.err, err))
	}
}

func TestRetrieveByID(t *testing.T) {
	dbMiddleware := postgres.NewDatabase(db)
	repo := postgres.NewOrgRepo(dbMiddleware)

	orgID, err := idProvider.ID()
	require.Nil(t, err, fmt.Sprintf("got unexpected error: %s", err))
	ownerID, err := idProvider.ID()
	require.Nil(t, err, fmt.Sprintf("got unexpected error: %s", err))
	unknownID, err := idProvider.ID()
	require.Nil(t, err, fmt.Sprintf("got unexpected error: %s", err))

	org := auth.Org{
		ID:          orgID,
		OwnerID:     ownerID,
		Name:        orgName,
		Description: orgDesc,
		Metadata:    map[string]interface{}{"key": "value"},
	}

	err = repo.Save(context.Background(), org)
	require.Nil(t, err, fmt.Sprintf("got unexpected error: %s", err))

	cases := []struct {
		desc  string
		orgID string
		err   error
	}{
		{
			desc:  "retrieve org by id",
			orgID: orgID,
			err:   nil,
		},
		{
			desc:  "retrieve org with unknown org id",
			orgID: unknownID,
			err:   errors.ErrNotFound,
		},
		{
			desc:  "retrieve org with invalid org id",
			orgID: invalidID,
			err:   errors.ErrRetrieveEntity,
		},
		{
			desc:  "retrieve org without org id",
			orgID: "",
			err:   errors.ErrRetrieveEntity,
		},
	}

	for _, tc := range cases {
		_, err := repo.RetrieveByID(context.Background(), tc.orgID)
		assert.True(t, errors.Contains(err, tc.err), fmt.Sprintf("%s: expected %s got %s\n", tc.desc, tc.err, err))
	}
}

func TestRetrieveByOwner(t *testing.T) {
	dbMiddleware := postgres.NewDatabase(db)
	repo := postgres.NewOrgRepo(dbMiddleware)

	ownerID, err := idProvider.ID()
	require.Nil(t, err, fmt.Sprintf("got unexpected error: %s", err))
	unknownID, err := idProvider.ID()
	require.Nil(t, err, fmt.Sprintf("got unexpected error: %s", err))

	for i := uint64(0); i < n; i++ {
		orgID, err := idProvider.ID()
		require.Nil(t, err, fmt.Sprintf("got unexpected error: %s", err))

		org := auth.Org{
			ID:          orgID,
			OwnerID:     ownerID,
			Name:        fmt.Sprintf("%s-%d", orgName, i),
			Description: fmt.Sprintf("%s-%d", orgDesc, i),
			Metadata:    map[string]interface{}{fmt.Sprintf("key-%d", i): fmt.Sprintf("value-%d", i)},
		}

		err = repo.Save(context.Background(), org)
		require.Nil(t, err, fmt.Sprintf("got unexpected error: %s", err))
	}

	cases := []struct {
		desc         string
		ownerID      string
		pageMetadata auth.PageMetadata
		size         uint64
		err          error
	}{
		{
			desc:    "retrieve orgs by owner",
			ownerID: ownerID,
			pageMetadata: auth.PageMetadata{
				Offset: 0,
				Limit:  n,
				Total:  n,
			},
			size: n,
			err:  nil,
		},
		{
			desc:    "retrieve orgs by owner filtered by name",
			ownerID: ownerID,
			pageMetadata: auth.PageMetadata{
				Offset: 0,
				Limit:  n,
				Total:  1,
				Name:   orgName + "-1",
			},
			size: 1,
			err:  nil,
		},
		{
			desc:    "retrieve orgs by owner filtered by part of name",
			ownerID: ownerID,
			pageMetadata: auth.PageMetadata{
				Offset: 0,
				Limit:  n,
				Total:  n,
				Name:   orgName,
			},
			size: n,
			err:  nil,
		},
		{
			desc:    "retrieve orgs by owner filtered by metadata",
			ownerID: ownerID,
			pageMetadata: auth.PageMetadata{
				Offset:   0,
				Limit:    n,
				Total:    1,
				Metadata: map[string]interface{}{"key-1": "value-1"},
			},
			size: 1,
			err:  nil,
		},
		{
			desc:    "retrieve orgs by owner with invalid owner id",
			ownerID: invalidID,
			pageMetadata: auth.PageMetadata{
				Offset: 0,
				Limit:  n,
				Total:  0,
			},
			size: 0,
			err:  errors.ErrRetrieveEntity,
		},
		{
			desc:    "retrieve orgs by owner without owner id",
			ownerID: "",
			pageMetadata: auth.PageMetadata{
				Offset: 0,
				Limit:  n,
				Total:  0,
			},
			size: 0,
			err:  errors.ErrRetrieveEntity,
		},
		{
			desc:    "retrieve orgs by owner with unknown owner id",
			ownerID: unknownID,
			pageMetadata: auth.PageMetadata{
				Offset: 0,
				Limit:  n,
				Total:  0,
			},
			size: 0,
			err:  nil,
		},
	}

	for desc, tc := range cases {
		page, err := repo.RetrieveByOwner(context.Background(), tc.ownerID, tc.pageMetadata)
		size := len(page.Orgs)
		assert.Equal(t, tc.size, uint64(size), fmt.Sprintf("%v: expected size %d got %d\n", desc, tc.size, size))
		assert.Equal(t, tc.pageMetadata.Total, page.Total, fmt.Sprintf("%v: expected total %d got %d\n", desc, tc.pageMetadata.Total, page.Total))
		assert.True(t, errors.Contains(err, tc.err), fmt.Sprintf("%s: expected %s got %s\n", tc.desc, tc.err, err))
	}
}

func TestRetrieveAll(t *testing.T) {
	dbMiddleware := postgres.NewDatabase(db)
	repo := postgres.NewOrgRepo(dbMiddleware)

	_, err := db.Exec(fmt.Sprintf("DELETE FROM %s", orgsTable))
	require.Nil(t, err, fmt.Sprintf("got unexpected error: %s", err))

	ownerID, err := idProvider.ID()
	require.Nil(t, err, fmt.Sprintf("got unexpected error: %s", err))

	for i := uint64(0); i < n; i++ {
		orgID, err := idProvider.ID()
		require.Nil(t, err, fmt.Sprintf("got unexpected error: %s", err))

		org := auth.Org{
			ID:          orgID,
			OwnerID:     ownerID,
			Name:        fmt.Sprintf("%s-%d", orgName, i),
			Description: fmt.Sprintf("%s-%d", orgDesc, i),
			Metadata:    map[string]interface{}{fmt.Sprintf("key-%d", i): fmt.Sprintf("value-%d", i)},
		}

		err = repo.Save(context.Background(), org)
		require.Nil(t, err, fmt.Sprintf("got unexpected error: %s", err))
	}

	cases := []struct {
		desc string
		size uint64
		err  error
	}{
		{
			desc: "retrieve all orgs",
			size: n,
			err:  nil,
		},
	}

	for desc, tc := range cases {
		orgs, err := repo.RetrieveAll(context.Background())
		size := len(orgs)
		assert.Equal(t, tc.size, uint64(size), fmt.Sprintf("%v: expected size %d got %d\n", desc, tc.size, size))
		assert.True(t, errors.Contains(err, tc.err), fmt.Sprintf("%s: expected %s got %s\n", tc.desc, tc.err, err))
	}
}

func TestRetrieveMemberships(t *testing.T) {
	dbMiddleware := postgres.NewDatabase(db)
	repo := postgres.NewOrgRepo(dbMiddleware)

	ownerID, err := idProvider.ID()
	require.Nil(t, err, fmt.Sprintf("got unexpected error: %s", err))
	memberID, err := idProvider.ID()
	require.Nil(t, err, fmt.Sprintf("got unexpected error: %s", err))
	unknownID, err := idProvider.ID()
	require.Nil(t, err, fmt.Sprintf("got unexpected error: %s", err))

	for i := uint64(0); i < n; i++ {
		orgID, err := idProvider.ID()
		require.Nil(t, err, fmt.Sprintf("got unexpected error: %s", err))

		org := auth.Org{
			ID:          orgID,
			OwnerID:     ownerID,
			Name:        fmt.Sprintf("%s-%d", orgName, i),
			Description: orgDesc,
			Metadata:    map[string]interface{}{fmt.Sprintf("key-%d", i): fmt.Sprintf("value-%d", i)},
		}

		err = repo.Save(context.Background(), org)
		require.Nil(t, err, fmt.Sprintf("got unexpected error: %s", err))

		memberRelation := auth.MemberRelation{
			OrgID:     orgID,
			MemberID:  memberID,
			Role:      auth.EditorRole,
			CreatedAt: time.Now(),
			UpdatedAt: time.Now(),
		}

		err = repo.AssignMembers(context.Background(), memberRelation)
		require.Nil(t, err, fmt.Sprintf("got unexpected error: %s", err))
	}

	cases := []struct {
		desc         string
		memberID     string
		pageMetadata auth.PageMetadata
		size         uint64
		err          error
	}{
		{
			desc:     "retrieve memberships",
			memberID: memberID,
			pageMetadata: auth.PageMetadata{
				Offset: 0,
				Limit:  n,
				Total:  n,
			},
			size: n,
			err:  nil,
		},
		{
			desc:     "retrieve memberships filtered by metadata",
			memberID: memberID,
			pageMetadata: auth.PageMetadata{
				Offset:   0,
				Limit:    n,
				Total:    1,
				Metadata: map[string]interface{}{"key-1": "value-1"},
			},
			size: 1,
			err:  nil,
		},
		{
			desc:     "retrieve memberships filter by name",
			memberID: memberID,
			pageMetadata: auth.PageMetadata{
				Offset: 0,
				Limit:  n,
				Total:  1,
				Name:   orgName + "-1",
			},
			size: 1,
			err:  nil,
		},
		{
			desc:     "retrieve memberships filter by part of the name",
			memberID: memberID,
			pageMetadata: auth.PageMetadata{
				Offset: 0,
				Limit:  n,
				Total:  n,
				Name:   orgName,
			},
			size: n,
			err:  nil,
		},
		{
			desc:     "retrieve memberships with unknown member id",
			memberID: unknownID,
			pageMetadata: auth.PageMetadata{
				Offset: 0,
				Limit:  n,
				Total:  0,
			},
			size: 0,
			err:  nil,
		},
		{
			desc:     "retrieve memberships with invalid member id",
			memberID: invalidID,
			pageMetadata: auth.PageMetadata{
				Offset: 0,
				Limit:  n,
				Total:  0,
			},
			size: 0,
			err:  auth.ErrFailedToRetrieveMembership,
		},
		{
			desc:     "retrieve memberships without member id",
			memberID: "",
			pageMetadata: auth.PageMetadata{
				Offset: 0,
				Limit:  n,
				Total:  0,
			},
			size: 0,
			err:  auth.ErrFailedToRetrieveMembership,
		},
	}

	for desc, tc := range cases {
		page, err := repo.RetrieveMemberships(context.Background(), tc.memberID, tc.pageMetadata)
		size := len(page.Orgs)
		assert.Equal(t, tc.size, uint64(size), fmt.Sprintf("%v: expected size %d got %d\n", desc, tc.size, size))
		assert.Equal(t, tc.pageMetadata.Total, page.Total, fmt.Sprintf("%v: expected total %d got %d\n", desc, tc.pageMetadata.Total, page.Total))
		assert.True(t, errors.Contains(err, tc.err), fmt.Sprintf("%s: expected %s got %s\n", tc.desc, tc.err, err))
	}
}

func TestAssignMembers(t *testing.T) {
	dbMiddleware := postgres.NewDatabase(db)
	repo := postgres.NewOrgRepo(dbMiddleware)

	orgID, err := idProvider.ID()
	require.Nil(t, err, fmt.Sprintf("got unexpected error: %s", err))
	ownerID, err := idProvider.ID()
	require.Nil(t, err, fmt.Sprintf("got unexpected error: %s", err))

	org := auth.Org{
		ID:          orgID,
		OwnerID:     ownerID,
		Name:        orgName,
		Description: orgDesc,
		Metadata:    map[string]interface{}{"key": "value"},
	}

	err = repo.Save(context.Background(), org)
	require.Nil(t, err, fmt.Sprintf("got unexpected error: %s", err))

	var memberRelations []auth.MemberRelation
	for i := uint64(0); i < n; i++ {
		memberID, err := idProvider.ID()
		require.Nil(t, err, fmt.Sprintf("got unexpected error: %s", err))

		memberRelation := auth.MemberRelation{
			OrgID:     orgID,
			MemberID:  memberID,
			Role:      auth.EditorRole,
			CreatedAt: time.Now(),
			UpdatedAt: time.Now(),
		}

		memberRelations = append(memberRelations, memberRelation)
	}

	var invalidOrgIDmRel []auth.MemberRelation
	for _, m := range memberRelations {
		m.OrgID = invalidID
		invalidOrgIDmRel = append(invalidOrgIDmRel, m)
	}

	var emptyOrgIDmRel []auth.MemberRelation
	for _, m := range memberRelations {
		m.OrgID = ""
		emptyOrgIDmRel = append(emptyOrgIDmRel, m)
	}

	var noMemberIDmRel []auth.MemberRelation
	for _, m := range memberRelations {
		m.MemberID = ""
		noMemberIDmRel = append(noMemberIDmRel, m)
	}

	var invalidMemberIDmRel []auth.MemberRelation
	for _, m := range memberRelations {
		m.MemberID = invalidID
		invalidMemberIDmRel = append(invalidMemberIDmRel, m)
	}

	cases := []struct {
		desc            string
		memberRelations []auth.MemberRelation
		err             error
	}{
		{
			desc:            "assign members to org",
			memberRelations: memberRelations,
			err:             nil,
		},
		{
			desc:            "assign already assigned members to org",
			memberRelations: memberRelations,
			err:             auth.ErrOrgMemberAlreadyAssigned,
		},
		{
			desc:            "assign members to org with invalid org id",
			memberRelations: invalidOrgIDmRel,
			err:             errors.ErrMalformedEntity,
		},
		{
			desc:            "assign members to org without org id",
			memberRelations: emptyOrgIDmRel,
			err:             errors.ErrMalformedEntity,
		},
		{
			desc:            "assign members to org with empty member ids",
			memberRelations: noMemberIDmRel,
			err:             errors.ErrMalformedEntity,
		},
		{
			desc:            "assign members to org with invalid member ids",
			memberRelations: invalidMemberIDmRel,
			err:             errors.ErrMalformedEntity,
		},
	}

	for _, tc := range cases {
		err := repo.AssignMembers(context.Background(), tc.memberRelations...)
		assert.True(t, errors.Contains(err, tc.err), fmt.Sprintf("%s: expected %s got %s\n", tc.desc, tc.err, err))
	}
}

func TestUnassignMembers(t *testing.T) {
	dbMiddleware := postgres.NewDatabase(db)
	repo := postgres.NewOrgRepo(dbMiddleware)

	orgID, err := idProvider.ID()
	require.Nil(t, err, fmt.Sprintf("got unexpected error: %s", err))
	ownerID, err := idProvider.ID()
	require.Nil(t, err, fmt.Sprintf("got unexpected error: %s", err))

	org := auth.Org{
		ID:          orgID,
		OwnerID:     ownerID,
		Name:        orgName,
		Description: orgDesc,
		Metadata:    map[string]interface{}{"key": "value"},
	}

	err = repo.Save(context.Background(), org)
	require.Nil(t, err, fmt.Sprintf("got unexpected error: %s", err))

	var memberRelations []auth.MemberRelation
	var memberIDs []string
	for i := uint64(0); i < n; i++ {
		memberID, err := idProvider.ID()
		require.Nil(t, err, fmt.Sprintf("got unexpected error: %s", err))

		memberRelation := auth.MemberRelation{
			OrgID:     orgID,
			MemberID:  memberID,
			Role:      auth.EditorRole,
			CreatedAt: time.Now(),
			UpdatedAt: time.Now(),
		}

		memberRelations = append(memberRelations, memberRelation)
		memberIDs = append(memberIDs, memberID)
	}

	err = repo.AssignMembers(context.Background(), memberRelations...)
	require.Nil(t, err, fmt.Sprintf("got unexpected error: %s", err))

	cases := []struct {
		desc      string
		orgID     string
		memberIDs []string
		err       error
	}{
		{
			desc:      "unassign members from org with invalid org id",
			orgID:     invalidID,
			memberIDs: memberIDs,
			err:       errors.ErrMalformedEntity,
		},
		{
			desc:      "unassign members from org without org id",
			orgID:     "",
			memberIDs: memberIDs,
			err:       errors.ErrMalformedEntity,
		},
		{
			desc:      "unassign members from org without members",
			orgID:     orgID,
			memberIDs: []string{},
			err:       nil,
		},
		{
			desc:      "unassign members from org with invalid member id",
			orgID:     orgID,
			memberIDs: []string{invalidID},
			err:       errors.ErrMalformedEntity,
		},

		{
			desc:      "unassign members from org",
			orgID:     orgID,
			memberIDs: memberIDs,
			err:       nil,
		},
		{
			desc:      "unassign already unassigned members from org",
			orgID:     orgID,
			memberIDs: memberIDs,
			err:       nil,
		},
	}

	for _, tc := range cases {
		err := repo.UnassignMembers(context.Background(), tc.orgID, tc.memberIDs...)
		assert.True(t, errors.Contains(err, tc.err), fmt.Sprintf("%s: expected %s got %s\n", tc.desc, tc.err, err))
	}
}

func TestRetrieveRole(t *testing.T) {
	dbMiddleware := postgres.NewDatabase(db)
	repo := postgres.NewOrgRepo(dbMiddleware)

	id, err := idProvider.ID()
	require.Nil(t, err, fmt.Sprintf("got unexpected error: %s", err))
	ownerID, err := idProvider.ID()
	require.Nil(t, err, fmt.Sprintf("got unexpected error: %s", err))
	memberID, err := idProvider.ID()
	require.Nil(t, err, fmt.Sprintf("got unexpected error: %s", err))

	org := auth.Org{
		ID:          id,
		OwnerID:     ownerID,
		Name:        orgName,
		Description: orgDesc,
	}
	err = repo.Save(context.Background(), org)
	require.Nil(t, err, fmt.Sprintf("got unexpected error: %s", err))

	memberRelation := auth.MemberRelation{
		OrgID:     org.ID,
		MemberID:  memberID,
		Role:      auth.AdminRole,
		CreatedAt: time.Now(),
		UpdatedAt: time.Now(),
	}

	err = repo.AssignMembers(context.Background(), memberRelation)
	require.Nil(t, err, fmt.Sprintf("got unexpected error: %s", err))

	cases := []struct {
		desc     string
		orgID    string
		memberID string
		role     string
		err      error
	}{
		{
			desc:     "retrieve role",
			orgID:    org.ID,
			memberID: memberID,
			role:     auth.AdminRole,
			err:      nil,
		},
		{
			desc:     "retrieve role with invalid member id",
			orgID:    org.ID,
			memberID: invalidID,
			role:     "",
			err:      nil,
		},
		{
			desc:     "retrieve role without member id",
			orgID:    org.ID,
			memberID: "",
			role:     "",
			err:      nil,
		},
		{
			desc:     "retrieve role with invalid org id",
			orgID:    invalidID,
			memberID: memberID,
			role:     "",
			err:      nil,
		},
		{
			desc:     "retrieve role without org id",
			orgID:    "",
			memberID: memberID,
			role:     "",
			err:      nil,
		},
	}

	for _, tc := range cases {
		role, _ := repo.RetrieveRole(context.Background(), tc.memberID, tc.orgID)
		require.Equal(t, tc.role, role, fmt.Sprintf("%s: expected %s got %s", tc.desc, tc.role, role))
		assert.True(t, errors.Contains(err, tc.err), fmt.Sprintf("%s: expected %s got %s\n", tc.desc, tc.err, err))
	}
}

func TestUpdateMembers(t *testing.T) {
	dbMiddleware := postgres.NewDatabase(db)
	repo := postgres.NewOrgRepo(dbMiddleware)

	id, err := idProvider.ID()
	require.Nil(t, err, fmt.Sprintf("got unexpected error: %s", err))
	ownerID, err := idProvider.ID()
	require.Nil(t, err, fmt.Sprintf("got unexpected error: %s", err))
	memberID, err := idProvider.ID()
	require.Nil(t, err, fmt.Sprintf("got unexpected error: %s", err))
	unknownID, err := idProvider.ID()
	require.Nil(t, err, fmt.Sprintf("got unexpected error: %s", err))

	org := auth.Org{
		ID:          id,
		OwnerID:     ownerID,
		Name:        orgName,
		Description: orgDesc,
	}
	err = repo.Save(context.Background(), org)
	require.Nil(t, err, fmt.Sprintf("got unexpected error: %s", err))

	memberRelation := auth.MemberRelation{
		OrgID:     org.ID,
		MemberID:  memberID,
		Role:      auth.EditorRole,
		CreatedAt: time.Now(),
		UpdatedAt: time.Now(),
	}

	err = repo.AssignMembers(context.Background(), memberRelation)
	require.Nil(t, err, fmt.Sprintf("got unexpected error: %s", err))

	updateMrel := auth.MemberRelation{
		OrgID:    org.ID,
		MemberID: memberID,
		Role:     auth.ViewerRole,
	}

	invalidOrgIDmRel := auth.MemberRelation{
		OrgID:    invalidID,
		MemberID: memberID,
		Role:     auth.ViewerRole,
	}

	unknownOrgIDmRel := auth.MemberRelation{
		OrgID:    unknownID,
		MemberID: memberID,
		Role:     auth.ViewerRole,
	}

	emptyOrgIDmRel := auth.MemberRelation{
		OrgID:    "",
		MemberID: memberID,
		Role:     auth.ViewerRole,
	}

	invalidMemberIDmRel := auth.MemberRelation{
		OrgID:    org.ID,
		MemberID: invalidID,
		Role:     auth.ViewerRole,
	}

	unknownMemberIDmRel := auth.MemberRelation{
		OrgID:    org.ID,
		MemberID: unknownID,
		Role:     auth.ViewerRole,
	}

	emptyMemberIDmRel := auth.MemberRelation{
		OrgID:    org.ID,
		MemberID: "",
		Role:     auth.ViewerRole,
	}

	cases := []struct {
		desc           string
		memberRelation auth.MemberRelation
		err            error
	}{
		{
			desc:           "update member role",
			memberRelation: updateMrel,
			err:            nil,
		}, {
			desc:           "update role with invalid org id",
			memberRelation: invalidOrgIDmRel,
			err:            errors.ErrMalformedEntity,
		}, {
			desc:           "update role with unknown org id",
			memberRelation: unknownOrgIDmRel,
			err:            errors.ErrNotFound,
		}, {
			desc:           "update role without org id",
			memberRelation: emptyOrgIDmRel,
			err:            errors.ErrMalformedEntity,
		}, {
			desc:           "update role with invalid member id",
			memberRelation: invalidMemberIDmRel,
			err:            errors.ErrMalformedEntity,
		}, {
			desc:           "update role with unknown member id",
			memberRelation: unknownMemberIDmRel,
			err:            errors.ErrNotFound,
		}, {
			desc:           "update role with empty member",
			memberRelation: emptyMemberIDmRel,
			err:            errors.ErrMalformedEntity,
		},
	}

	for _, tc := range cases {
		err := repo.UpdateMembers(context.Background(), tc.memberRelation)
		assert.True(t, errors.Contains(err, tc.err), fmt.Sprintf("%s: expected %s got %s\n", tc.desc, tc.err, err))
	}
}

func TestRetrieveMembers(t *testing.T) {
	dbMiddleware := postgres.NewDatabase(db)
	repo := postgres.NewOrgRepo(dbMiddleware)

	orgID, err := idProvider.ID()
	require.Nil(t, err, fmt.Sprintf("got unexpected error: %s", err))
	ownerID, err := idProvider.ID()
	require.Nil(t, err, fmt.Sprintf("got unexpected error: %s", err))
	unknownID, err := idProvider.ID()
	require.Nil(t, err, fmt.Sprintf("got unexpected error: %s", err))

	org := auth.Org{
		ID:          orgID,
		OwnerID:     ownerID,
		Name:        orgName,
		Description: orgDesc,
		Metadata:    map[string]interface{}{"key": "value"},
	}

	err = repo.Save(context.Background(), org)
	require.Nil(t, err, fmt.Sprintf("got unexpected error: %s", err))

	var memberRelations []auth.MemberRelation
	for i := uint64(0); i < n; i++ {
		memberID, err := idProvider.ID()
		require.Nil(t, err, fmt.Sprintf("got unexpected error: %s", err))

		memberRelation := auth.MemberRelation{
			OrgID:    orgID,
			MemberID: memberID,
			Role:     auth.EditorRole,
		}

		memberRelations = append(memberRelations, memberRelation)
	}

	err = repo.AssignMembers(context.Background(), memberRelations...)
	require.Nil(t, err, fmt.Sprintf("got unexpected error: %s", err))

	cases := []struct {
		desc         string
		orgID        string
		pageMetadata auth.PageMetadata
		size         uint64
		err          error
	}{
		{
			desc:  "retrieve org members",
			orgID: orgID,
			pageMetadata: auth.PageMetadata{
				Offset: 0,
				Limit:  n,
				Total:  n,
			},
			size: n,
			err:  nil,
		},
		{
			desc:  "retrieve org members with unknown org id",
			orgID: unknownID,
			pageMetadata: auth.PageMetadata{
				Offset: 0,
				Limit:  n,
				Total:  0,
			},
			size: 0,
			err:  nil,
		},
		{
			desc:  "retrieve org members with invalid org id",
			orgID: invalidID,
			pageMetadata: auth.PageMetadata{
				Offset: 0,
				Limit:  n,
				Total:  0,
			},
			size: 0,
			err:  auth.ErrFailedToRetrieveMembers,
		},
		{
			desc:  "retrieve org members without org id",
			orgID: "",
			pageMetadata: auth.PageMetadata{
				Offset: 0,
				Limit:  n,
				Total:  0,
			},
			size: 0,
			err:  auth.ErrFailedToRetrieveMembers,
		},
	}

	for desc, tc := range cases {
		page, err := repo.RetrieveMembers(context.Background(), tc.orgID, tc.pageMetadata)
		size := len(page.Members)
		assert.Equal(t, tc.size, uint64(size), fmt.Sprintf("%v: expected size %d got %d\n", desc, tc.size, size))
		assert.Equal(t, tc.pageMetadata.Total, page.Total, fmt.Sprintf("%v: expected total %d got %d\n", desc, tc.pageMetadata.Total, page.Total))
		assert.True(t, errors.Contains(err, tc.err), fmt.Sprintf("%s: expected %s got %s\n", tc.desc, tc.err, err))
	}
}

func TestAssignGroups(t *testing.T) {
	dbMiddleware := postgres.NewDatabase(db)
	repo := postgres.NewOrgRepo(dbMiddleware)

	orgID, err := idProvider.ID()
	require.Nil(t, err, fmt.Sprintf("got unexpected error: %s", err))
	ownerID, err := idProvider.ID()
	require.Nil(t, err, fmt.Sprintf("got unexpected error: %s", err))
	unknownID, err := idProvider.ID()
	require.Nil(t, err, fmt.Sprintf("got unexpected error: %s", err))

	org := auth.Org{
		ID:          orgID,
		OwnerID:     ownerID,
		Name:        orgName,
		Description: orgDesc,
		Metadata:    map[string]interface{}{"key": "value"},
	}

	err = repo.Save(context.Background(), org)
	require.Nil(t, err, fmt.Sprintf("got unexpected error: %s", err))

	var groupRelations []auth.GroupRelation
	for i := uint64(0); i < n; i++ {
		groupID, err := idProvider.ID()
		require.Nil(t, err, fmt.Sprintf("got unexpected error: %s", err))

		groupRelation := auth.GroupRelation{
			OrgID:     orgID,
			GroupID:   groupID,
			CreatedAt: time.Now(),
			UpdatedAt: time.Now(),
		}

		groupRelations = append(groupRelations, groupRelation)
	}

	var invalidOrgIDgRel []auth.GroupRelation
	for _, g := range groupRelations {
		g.OrgID = invalidID
		invalidOrgIDgRel = append(invalidOrgIDgRel, g)
	}

	var emptyOrgIDgRel []auth.GroupRelation
	for _, g := range groupRelations {
		g.OrgID = ""
		emptyOrgIDgRel = append(emptyOrgIDgRel, g)
	}

	var unknownOrgIDgRel []auth.GroupRelation
	for _, g := range groupRelations {
		g.OrgID = unknownID
		unknownOrgIDgRel = append(unknownOrgIDgRel, g)
	}

	var emptyGroupIDgRel []auth.GroupRelation
	for _, g := range groupRelations {
		g.GroupID = ""
		emptyGroupIDgRel = append(emptyGroupIDgRel, g)
	}

	var invalidGroupIDgRel []auth.GroupRelation
	for _, g := range groupRelations {
		g.GroupID = invalidID
		invalidGroupIDgRel = append(invalidGroupIDgRel, g)
	}

	cases := []struct {
		desc           string
		groupRelations []auth.GroupRelation
		err            error
	}{
		{
			desc:           "assign groups to org",
			groupRelations: groupRelations,
			err:            nil,
		},
		{
<<<<<<< HEAD
			desc:     "assign already assigned groups to org",
			orgID:    orgID,
			groupIDs: groupIDs,
			err:      auth.ErrOrgGgroupAlreadyAssigned,
=======
			desc:           "assign already assigned groups to org",
			groupRelations: groupRelations,
			err:            auth.ErrOrgMemberAlreadyAssigned,
>>>>>>> 3d41c14f
		},
		{
			desc:           "assign groups to org with invalid org id",
			groupRelations: invalidOrgIDgRel,
			err:            errors.ErrMalformedEntity,
		},
		{
			desc:           "assign groups to org without org id",
			groupRelations: emptyOrgIDgRel,
			err:            errors.ErrMalformedEntity,
		},
		{
<<<<<<< HEAD
			desc:     "assign groups to org with unknown org id",
			orgID:    unknownID,
			groupIDs: groupIDs,
			err:      auth.ErrOrgGgroupAlreadyAssigned,
=======
			desc:           "assign groups to org with unknown org id",
			groupRelations: unknownOrgIDgRel,
			err:            nil,
>>>>>>> 3d41c14f
		},
		{
			desc:           "assign groups to org without group ids",
			groupRelations: emptyGroupIDgRel,
			err:            errors.ErrMalformedEntity,
		},
		{
			desc:           "assign groups to org with invalid group id",
			groupRelations: invalidGroupIDgRel,
			err:            errors.ErrMalformedEntity,
		},
	}

	for _, tc := range cases {
		err := repo.AssignGroups(context.Background(), tc.groupRelations...)
		assert.True(t, errors.Contains(err, tc.err), fmt.Sprintf("%s: expected %s got %s\n", tc.desc, tc.err, err))
	}
}

func TestUnassignGroups(t *testing.T) {
	dbMiddleware := postgres.NewDatabase(db)
	repo := postgres.NewOrgRepo(dbMiddleware)

	orgID, err := idProvider.ID()
	require.Nil(t, err, fmt.Sprintf("got unexpected error: %s", err))
	ownerID, err := idProvider.ID()
	require.Nil(t, err, fmt.Sprintf("got unexpected error: %s", err))
	unknownID, err := idProvider.ID()
	require.Nil(t, err, fmt.Sprintf("got unexpected error: %s", err))

	org := auth.Org{
		ID:          orgID,
		OwnerID:     ownerID,
		Name:        orgName,
		Description: orgDesc,
		Metadata:    map[string]interface{}{"key": "value"},
	}

	err = repo.Save(context.Background(), org)
	require.Nil(t, err, fmt.Sprintf("got unexpected error: %s", err))

	var groupRelations []auth.GroupRelation
	var groupIDs []string
	for i := uint64(0); i < n; i++ {
		groupID, err := idProvider.ID()
		require.Nil(t, err, fmt.Sprintf("got unexpected error: %s", err))
		groupRelation := auth.GroupRelation{
			OrgID:     orgID,
			GroupID:   groupID,
			CreatedAt: time.Now(),
			UpdatedAt: time.Now(),
		}
		groupRelations = append(groupRelations, groupRelation)
		groupIDs = append(groupIDs, groupID)
	}

	err = repo.AssignGroups(context.Background(), groupRelations...)
	require.Nil(t, err, fmt.Sprintf("got unexpected error: %s", err))

	cases := []struct {
		desc     string
		orgID    string
		groupIDs []string
		err      error
	}{
		{
			desc:     "unassign groups from org with invalid org id",
			orgID:    invalidID,
			groupIDs: groupIDs,
			err:      errors.ErrMalformedEntity,
		},
		{
			desc:     "unassign groups from org without org id",
			orgID:    "",
			groupIDs: groupIDs,
			err:      errors.ErrMalformedEntity,
		},
		{
			desc:     "unassign empty group list from org",
			orgID:    orgID,
			groupIDs: []string{},
			err:      nil,
		},
		{
			desc:     "unassign groups from org with invalid group id",
			orgID:    orgID,
			groupIDs: []string{invalidID},
			err:      errors.ErrMalformedEntity,
		},
		{
			desc:     "unassign groups from org with unknown org id",
			orgID:    unknownID,
			groupIDs: groupIDs,
			err:      nil,
		},
		{
			desc:     "unassign groups from org",
			orgID:    orgID,
			groupIDs: groupIDs,
			err:      nil,
		},
		{
			desc:     "unassign already unassigned groups from org",
			orgID:    orgID,
			groupIDs: groupIDs,
			err:      nil,
		},
	}

	for _, tc := range cases {
		err := repo.UnassignGroups(context.Background(), tc.orgID, tc.groupIDs...)
		assert.True(t, errors.Contains(err, tc.err), fmt.Sprintf("%s: expected %s got %s\n", tc.desc, tc.err, err))
	}
}

func TestRetrieveGroups(t *testing.T) {
	dbMiddleware := postgres.NewDatabase(db)
	repo := postgres.NewOrgRepo(dbMiddleware)

	orgID, err := idProvider.ID()
	require.Nil(t, err, fmt.Sprintf("got unexpected error: %s", err))
	ownerID, err := idProvider.ID()
	require.Nil(t, err, fmt.Sprintf("got unexpected error: %s", err))
	unknownID, err := idProvider.ID()
	require.Nil(t, err, fmt.Sprintf("got unexpected error: %s", err))

	org := auth.Org{
		ID:          orgID,
		OwnerID:     ownerID,
		Name:        orgName,
		Description: orgDesc,
		Metadata:    map[string]interface{}{"key": "value"},
	}

	err = repo.Save(context.Background(), org)
	require.Nil(t, err, fmt.Sprintf("got unexpected error: %s", err))

	var groupIDs []string
	var groupRelations []auth.GroupRelation
	for i := uint64(0); i < n; i++ {
		groupID, err := idProvider.ID()
		require.Nil(t, err, fmt.Sprintf("got unexpected error: %s", err))

		groupRelation := auth.GroupRelation{
			OrgID:     orgID,
			GroupID:   groupID,
			CreatedAt: time.Now(),
			UpdatedAt: time.Now(),
		}

		groupIDs = append(groupIDs, groupID)
		groupRelations = append(groupRelations, groupRelation)
	}

	err = repo.AssignGroups(context.Background(), groupRelations...)
	require.Nil(t, err, fmt.Sprintf("got unexpected error: %s", err))

	cases := []struct {
		desc         string
		orgID        string
		pageMetadata auth.PageMetadata
		groupIDs     []string
		size         uint64
		err          error
	}{
		{
			desc:  "retrieve groups",
			orgID: orgID,
			pageMetadata: auth.PageMetadata{
				Offset: 0,
				Limit:  n,
				Total:  n,
			},
			groupIDs: groupIDs,
			size:     n,
			err:      nil,
		},
		{
			desc:  "retrieve groups with invalid org id",
			orgID: invalidID,
			pageMetadata: auth.PageMetadata{
				Offset: 0,
				Limit:  n,
				Total:  0,
			},
			groupIDs: nil,
			size:     0,
			err:      errors.ErrRetrieveEntity,
		},
		{
			desc:  "retrieve groups without org id",
			orgID: "",
			pageMetadata: auth.PageMetadata{
				Offset: 0,
				Limit:  n,
				Total:  0,
			},
			groupIDs: nil,
			size:     0,
			err:      errors.ErrRetrieveEntity,
		},
		{
			desc:  "retrieve groups with unknown org id",
			orgID: unknownID,
			pageMetadata: auth.PageMetadata{
				Offset: 0,
				Limit:  n,
				Total:  0,
			},
			groupIDs: nil,
			size:     0,
			err:      nil,
		},
	}

	for desc, tc := range cases {
		page, err := repo.RetrieveGroups(context.Background(), tc.orgID, tc.pageMetadata)
		size := len(page.GroupIDs)
		assert.Equal(t, tc.pageMetadata.Total, uint64(size), fmt.Sprintf("%v: expected size %v got %v\n", desc, tc.pageMetadata.Total, size))
		assert.Equal(t, tc.groupIDs, page.GroupIDs, fmt.Sprintf("%v: expected size %v got %v\n", desc, tc.groupIDs, page.GroupIDs))
		assert.True(t, errors.Contains(err, tc.err), fmt.Sprintf("%s: expected %s got %s\n", tc.desc, tc.err, err))
	}
}

func TestRetrieveByGroupID(t *testing.T) {
	dbMiddleware := postgres.NewDatabase(db)
	repo := postgres.NewOrgRepo(dbMiddleware)

	ownerID, err := idProvider.ID()
	require.Nil(t, err, fmt.Sprintf("got unexpected error: %s", err))
	groupID, err := idProvider.ID()
	require.Nil(t, err, fmt.Sprintf("got unexpected error: %s", err))
	unknownID, err := idProvider.ID()
	require.Nil(t, err, fmt.Sprintf("got unexpected error: %s", err))

	orgID, err := idProvider.ID()
	require.Nil(t, err, fmt.Sprintf("got unexpected error: %s", err))

	org := auth.Org{
		ID:          orgID,
		OwnerID:     ownerID,
		Name:        orgName,
		Description: orgDesc,
		Metadata:    map[string]interface{}{"key": "value"},
	}

	err = repo.Save(context.Background(), org)
	require.Nil(t, err, fmt.Sprintf("got unexpected error: %s", err))

<<<<<<< HEAD
	err = repo.AssignGroups(context.Background(), orgID, groupID)
	require.Nil(t, err, fmt.Sprintf("got unexpected error: %s", err))
=======
		groupRelation := auth.GroupRelation{
			OrgID:     orgID,
			GroupID:   groupID,
			CreatedAt: time.Now(),
			UpdatedAt: time.Now(),
		}
		err = repo.AssignGroups(context.Background(), groupRelation)
		require.Nil(t, err, fmt.Sprintf("got unexpected error: %s", err))
	}
>>>>>>> 3d41c14f

	cases := []struct {
		desc    string
		groupID string
		org     auth.Org
		err     error
	}{
		{
			desc:    "retrieve org by group",
			groupID: groupID,
			org:     org,
			err:     nil,
		},
		{
			desc:    "retrieve org by invalid group id",
			groupID: invalidID,
			org:     auth.Org{},
			err:     errors.ErrRetrieveEntity,
		},
		{
			desc:    "retrieve org by empty group id",
			groupID: "",
			org:     auth.Org{},
			err:     errors.ErrRetrieveEntity,
		},
		{
			desc:    "retrieve org by unknown group id",
			groupID: unknownID,
			org:     auth.Org{},
			err:     nil,
		},
	}

	for _, tc := range cases {
		or, err := repo.RetrieveByGroupID(context.Background(), tc.groupID)
		assert.Equal(t, tc.org, or, fmt.Sprintf("%s: expected %v got %v\n", tc.desc, tc.org, or))
		assert.True(t, errors.Contains(err, tc.err), fmt.Sprintf("%s: expected %s got %s\n", tc.desc, tc.err, err))
	}
}

func TestRetrieveAllMemberRelations(t *testing.T) {
	dbMiddleware := postgres.NewDatabase(db)
	repo := postgres.NewOrgRepo(dbMiddleware)

	_, err := db.Exec(fmt.Sprintf("DELETE FROM %s", memberRelationsTable))
	require.Nil(t, err, fmt.Sprintf("got unexpected error: %s", err))

	orgID, err := idProvider.ID()
	require.Nil(t, err, fmt.Sprintf("got unexpected error: %s", err))
	ownerID, err := idProvider.ID()
	require.Nil(t, err, fmt.Sprintf("got unexpected error: %s", err))

	org := auth.Org{
		ID:          orgID,
		OwnerID:     ownerID,
		Name:        orgName,
		Description: orgDesc,
		Metadata:    map[string]interface{}{"key": "value"},
	}

	err = repo.Save(context.Background(), org)
	require.Nil(t, err, fmt.Sprintf("got unexpected error: %s", err))

	var memberRelations []auth.MemberRelation
	for i := uint64(0); i < n; i++ {
		memberID, err := idProvider.ID()
		require.Nil(t, err, fmt.Sprintf("got unexpected error: %s", err))

		memberRelation := auth.MemberRelation{
			OrgID:    org.ID,
			MemberID: memberID,
			Role:     auth.EditorRole,
		}

		memberRelations = append(memberRelations, memberRelation)
	}

	err = repo.AssignMembers(context.Background(), memberRelations...)
	require.Nil(t, err, fmt.Sprintf("got unexpected error: %s", err))

	cases := []struct {
		desc string
		size uint64
		err  error
	}{
		{
			desc: "retrieve all member relations",
			size: n,
			err:  nil,
		},
	}

	for desc, tc := range cases {
		page, err := repo.RetrieveAllMemberRelations(context.Background())
		size := len(page)
		assert.Equal(t, tc.size, uint64(size), fmt.Sprintf("%v: expected size %v got %v\n", desc, tc.size, size))
		assert.True(t, errors.Contains(err, tc.err), fmt.Sprintf("%s: expected %s got %s\n", tc.desc, tc.err, err))
	}
}

func TestRetrieveAllGroupRelations(t *testing.T) {
	dbMiddleware := postgres.NewDatabase(db)
	repo := postgres.NewOrgRepo(dbMiddleware)

	_, err := db.Exec(fmt.Sprintf("DELETE FROM %s", groupRelationsTable))
	require.Nil(t, err, fmt.Sprintf("got unexpected error: %s", err))

	orgID, err := idProvider.ID()
	require.Nil(t, err, fmt.Sprintf("got unexpected error: %s", err))
	ownerID, err := idProvider.ID()
	require.Nil(t, err, fmt.Sprintf("got unexpected error: %s", err))

	org := auth.Org{
		ID:          orgID,
		OwnerID:     ownerID,
		Name:        orgName,
		Description: orgDesc,
		Metadata:    map[string]interface{}{"key": "value"},
	}

	err = repo.Save(context.Background(), org)
	require.Nil(t, err, fmt.Sprintf("got unexpected error: %s", err))

	var groupRelations []auth.GroupRelation
	for i := uint64(0); i < n; i++ {
		groupID, err := idProvider.ID()
		require.Nil(t, err, fmt.Sprintf("got unexpected error: %s", err))

		groupRelation := auth.GroupRelation{
			OrgID:     org.ID,
			GroupID:   groupID,
			CreatedAt: time.Now(),
			UpdatedAt: time.Now(),
		}

		groupRelations = append(groupRelations, groupRelation)

	}

	err = repo.AssignGroups(context.Background(), groupRelations...)
	require.Nil(t, err, fmt.Sprintf("got unexpected error: %s", err))

	cases := []struct {
		desc string
		size uint64
		err  error
	}{
		{
			desc: "retrieve all group relations",
			size: n,
			err:  nil,
		},
	}

	for desc, tc := range cases {
		page, err := repo.RetrieveAllGroupRelations(context.Background())
		size := len(page)
		assert.Equal(t, tc.size, uint64(size), fmt.Sprintf("%v: expected size %v got %v\n", desc, tc.size, size))
		assert.True(t, errors.Contains(err, tc.err), fmt.Sprintf("%s: expected %s got %s\n", tc.desc, tc.err, err))
	}
}<|MERGE_RESOLUTION|>--- conflicted
+++ resolved
@@ -1166,16 +1166,9 @@
 			err:            nil,
 		},
 		{
-<<<<<<< HEAD
-			desc:     "assign already assigned groups to org",
-			orgID:    orgID,
-			groupIDs: groupIDs,
-			err:      auth.ErrOrgGgroupAlreadyAssigned,
-=======
 			desc:           "assign already assigned groups to org",
 			groupRelations: groupRelations,
-			err:            auth.ErrOrgMemberAlreadyAssigned,
->>>>>>> 3d41c14f
+			err:            auth.ErrOrgGgroupAlreadyAssigned,
 		},
 		{
 			desc:           "assign groups to org with invalid org id",
@@ -1188,16 +1181,9 @@
 			err:            errors.ErrMalformedEntity,
 		},
 		{
-<<<<<<< HEAD
-			desc:     "assign groups to org with unknown org id",
-			orgID:    unknownID,
-			groupIDs: groupIDs,
-			err:      auth.ErrOrgGgroupAlreadyAssigned,
-=======
 			desc:           "assign groups to org with unknown org id",
 			groupRelations: unknownOrgIDgRel,
-			err:            nil,
->>>>>>> 3d41c14f
+			err:            auth.ErrOrgGgroupAlreadyAssigned,
 		},
 		{
 			desc:           "assign groups to org without group ids",
@@ -1447,20 +1433,15 @@
 	err = repo.Save(context.Background(), org)
 	require.Nil(t, err, fmt.Sprintf("got unexpected error: %s", err))
 
-<<<<<<< HEAD
-	err = repo.AssignGroups(context.Background(), orgID, groupID)
-	require.Nil(t, err, fmt.Sprintf("got unexpected error: %s", err))
-=======
-		groupRelation := auth.GroupRelation{
-			OrgID:     orgID,
-			GroupID:   groupID,
-			CreatedAt: time.Now(),
-			UpdatedAt: time.Now(),
-		}
-		err = repo.AssignGroups(context.Background(), groupRelation)
-		require.Nil(t, err, fmt.Sprintf("got unexpected error: %s", err))
-	}
->>>>>>> 3d41c14f
+	gr := auth.GroupRelation{
+		OrgID:     orgID,
+		GroupID:   groupID,
+		CreatedAt: time.Now(),
+		UpdatedAt: time.Now(),
+	}
+
+	err = repo.AssignGroups(context.Background(), gr)
+	require.Nil(t, err, fmt.Sprintf("got unexpected error: %s", err))
 
 	cases := []struct {
 		desc    string
