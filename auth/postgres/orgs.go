--- conflicted
+++ resolved
@@ -578,11 +578,7 @@
 	return page, nil
 }
 
-<<<<<<< HEAD
-func (gr orgRepository) RetrieveByGroupID(ctx context.Context, groupID string) (auth.Org, error) {
-=======
-func (or orgRepository) RetrieveByGroupID(ctx context.Context, groupID string) (auth.OrgsPage, error) {
->>>>>>> 3d41c14f
+func (or orgRepository) RetrieveByGroupID(ctx context.Context, groupID string) (auth.Org, error) {
 	q := `SELECT o.id, o.owner_id, o.name, o.description, o.metadata
 		FROM group_relations gre, orgs o
 		WHERE gre.org_id = o.id and gre.group_id = :group_id;`
@@ -601,42 +597,15 @@
 
 	var org auth.Org
 	for rows.Next() {
-<<<<<<< HEAD
 		dbg := dbOrg{}
 		if err := rows.StructScan(&dbg); err != nil {
 			return auth.Org{}, errors.Wrap(errors.ErrRetrieveEntity, err)
 		}
 
 		org, err = toOrg(dbg)
-=======
-		dbo := dbOrg{}
-		if err := rows.StructScan(&dbo); err != nil {
-			return auth.OrgsPage{}, errors.Wrap(errors.ErrRetrieveEntity, err)
-		}
-		or, err := toOrg(dbo)
->>>>>>> 3d41c14f
 		if err != nil {
 			return auth.Org{}, err
 		}
-<<<<<<< HEAD
-=======
-		items = append(items, or)
-	}
-
-	cq := `SELECT COUNT(*) FROM group_relations gre, orgs o
-		WHERE gre.org_id = o.id and gre.group_id = :group_id;`
-
-	total, err := total(ctx, or.db, cq, dbgr)
-	if err != nil {
-		return auth.OrgsPage{}, errors.Wrap(errors.ErrRetrieveEntity, err)
-	}
-
-	page := auth.OrgsPage{
-		Orgs: items,
-		PageMetadata: auth.PageMetadata{
-			Total: total,
-		},
->>>>>>> 3d41c14f
 	}
 
 	return org, nil
