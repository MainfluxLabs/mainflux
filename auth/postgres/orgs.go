// Copyright (c) Mainflux
// SPDX-License-Identifier: Apache-2.0

package postgres

import (
	"context"
	"database/sql"
	"database/sql/driver"
	"encoding/json"
	"fmt"
	"strings"
	"time"

	"github.com/jackc/pgerrcode"
	"github.com/jackc/pgx/v5/pgconn"
	"github.com/jmoiron/sqlx"

	"github.com/MainfluxLabs/mainflux/auth"
	"github.com/MainfluxLabs/mainflux/pkg/errors"
)

var _ auth.OrgRepository = (*orgRepository)(nil)

type orgRepository struct {
	db Database
}

var (
	errCreateMetadataQuery = errors.New("failed to create query for metadata")
	errGetTotal            = errors.New("failed to get total number of groups")
	membersIDFkey          = "member_relations_org_id_fkey"
)

// NewOrgRepo instantiates a PostgreSQL implementation of org
// repository.
func NewOrgRepo(db Database) auth.OrgRepository {
	return &orgRepository{
		db: db,
	}
}

<<<<<<< HEAD
func (or orgRepository) Save(ctx context.Context, o ...auth.Org) error {
=======
func (or orgRepository) Save(ctx context.Context, orgs ...auth.Org) error {
>>>>>>> 3d41c14f
	// For root org path is initialized with id
	q := `INSERT INTO orgs (name, description, id, owner_id, metadata, created_at, updated_at)
		  VALUES (:name, :description, :id, :owner_id, :metadata, :created_at, :updated_at)`

<<<<<<< HEAD
	for _, org := range o {
		dbg, err := toDBOrg(org)
=======
	for _, org := range orgs {
		dbo, err := toDBOrg(org)
>>>>>>> 3d41c14f
		if err != nil {
			return err
		}

<<<<<<< HEAD
		_, err = or.db.NamedExecContext(ctx, q, dbg)
=======
		_, err = or.db.NamedExecContext(ctx, q, dbo)
>>>>>>> 3d41c14f
		if err != nil {
			pgErr, ok := err.(*pgconn.PgError)
			if ok {
				switch pgErr.Code {
				case pgerrcode.InvalidTextRepresentation:
					return errors.Wrap(errors.ErrMalformedEntity, err)
				case pgerrcode.ForeignKeyViolation:
					return errors.Wrap(errors.ErrCreateEntity, err)
				case pgerrcode.UniqueViolation:
					return errors.Wrap(errors.ErrConflict, err)
				case pgerrcode.StringDataRightTruncationDataException:
					return errors.Wrap(errors.ErrMalformedEntity, err)
				}
			}

			return errors.Wrap(errors.ErrCreateEntity, err)
		}
	}

	return nil
}

<<<<<<< HEAD
func (or orgRepository) Update(ctx context.Context, o auth.Org) error {
	q := `UPDATE orgs SET name = :name, description = :description, metadata = :metadata, updated_at = :updated_at WHERE id = :id
		  RETURNING id, name, owner_id, description, metadata, created_at, updated_at`

	dbu, err := toDBOrg(o)
=======
func (or orgRepository) Update(ctx context.Context, org auth.Org) error {
	q := `UPDATE orgs SET name = :name, description = :description, metadata = :metadata, updated_at = :updated_at WHERE id = :id
		  RETURNING id, name, owner_id, description, metadata, created_at, updated_at`

	dbo, err := toDBOrg(org)
>>>>>>> 3d41c14f
	if err != nil {
		return errors.Wrap(errors.ErrUpdateEntity, err)
	}

<<<<<<< HEAD
	row, err := or.db.NamedQueryContext(ctx, q, dbu)
=======
	row, err := or.db.NamedQueryContext(ctx, q, dbo)
>>>>>>> 3d41c14f
	if err != nil {
		pgErr, ok := err.(*pgconn.PgError)
		if ok {
			switch pgErr.Code {
			case pgerrcode.InvalidTextRepresentation:
				return errors.Wrap(errors.ErrMalformedEntity, err)
			case pgerrcode.UniqueViolation:
				return errors.Wrap(errors.ErrConflict, err)
			case pgerrcode.StringDataRightTruncationDataException:
				return errors.Wrap(errors.ErrMalformedEntity, err)
			}
		}
		return errors.Wrap(errors.ErrUpdateEntity, err)
	}
	defer row.Close()

	return nil
}

func (or orgRepository) Delete(ctx context.Context, owner, orgID string) error {
	qd := `DELETE FROM orgs WHERE id = :id AND owner_id = :owner_id;`
	org := auth.Org{
		ID:      orgID,
		OwnerID: owner,
	}
	dbo, err := toDBOrg(org)
	if err != nil {
		return errors.Wrap(errors.ErrUpdateEntity, err)
	}

<<<<<<< HEAD
	res, err := or.db.NamedExecContext(ctx, qd, dbg)
=======
	res, err := or.db.NamedExecContext(ctx, qd, dbo)
>>>>>>> 3d41c14f
	if err != nil {
		pqErr, ok := err.(*pgconn.PgError)
		if ok {
			switch pqErr.Code {
			case pgerrcode.InvalidTextRepresentation:
				return errors.Wrap(errors.ErrMalformedEntity, err)
			case pgerrcode.ForeignKeyViolation:
				switch pqErr.ConstraintName {
				case membersIDFkey:
					return errors.Wrap(auth.ErrOrgNotEmpty, err)
				}
				return errors.Wrap(errors.ErrConflict, err)
			}
		}
		return errors.Wrap(errors.ErrUpdateEntity, err)
	}

	cnt, err := res.RowsAffected()
	if err != nil {
		return errors.Wrap(errors.ErrRemoveEntity, err)
	}

	if cnt != 1 {
		return errors.Wrap(errors.ErrRemoveEntity, err)
	}
	return nil
}

func (or orgRepository) RetrieveByID(ctx context.Context, id string) (auth.Org, error) {
<<<<<<< HEAD
	dbu := dbOrg{
		ID: id,
	}
	q := `SELECT id, name, owner_id, description, metadata, created_at, updated_at FROM orgs WHERE id = $1`
	if err := or.db.QueryRowxContext(ctx, q, id).StructScan(&dbu); err != nil {
=======
	dbo := dbOrg{
		ID: id,
	}
	q := `SELECT id, name, owner_id, description, metadata, created_at, updated_at FROM orgs WHERE id = $1`
	if err := or.db.QueryRowxContext(ctx, q, id).StructScan(&dbo); err != nil {
>>>>>>> 3d41c14f
		if err == sql.ErrNoRows {
			return auth.Org{}, errors.Wrap(errors.ErrNotFound, err)

		}
		return auth.Org{}, errors.Wrap(errors.ErrRetrieveEntity, err)
	}
	return toOrg(dbo)
}

func (or orgRepository) RetrieveByOwner(ctx context.Context, ownerID string, pm auth.PageMetadata) (auth.OrgsPage, error) {
	if ownerID == "" {
		return auth.OrgsPage{}, errors.ErrRetrieveEntity
	}

	return or.retrieve(ctx, ownerID, pm)
}

func (or orgRepository) RetrieveByAdmin(ctx context.Context, pm auth.PageMetadata) (auth.OrgsPage, error) {
	return or.retrieve(ctx, "", pm)
}

func (or orgRepository) RetrieveAll(ctx context.Context) ([]auth.Org, error) {
	orPage, err := or.retrieve(ctx, "", auth.PageMetadata{})
	if err != nil {
		return nil, err
	}

	return orPage.Orgs, nil
}

func (or orgRepository) RetrieveMembers(ctx context.Context, orgID string, pm auth.PageMetadata) (auth.OrgMembersPage, error) {
	_, mq, err := getOrgsMetadataQuery("orgs", pm.Metadata)
	if err != nil {
		return auth.OrgMembersPage{}, errors.Wrap(auth.ErrFailedToRetrieveMembers, err)
	}

	q := fmt.Sprintf(`SELECT member_id, org_id, created_at, updated_at, role FROM member_relations
					  WHERE org_id = :org_id %s`, mq)

	dbmp, err := toDBOrgMemberPage("", orgID, pm)
	if err != nil {
		return auth.OrgMembersPage{}, err
	}

<<<<<<< HEAD
	rows, err := or.db.NamedQueryContext(ctx, q, params)
=======
	rows, err := or.db.NamedQueryContext(ctx, q, dbmp)
>>>>>>> 3d41c14f
	if err != nil {
		return auth.OrgMembersPage{}, errors.Wrap(auth.ErrFailedToRetrieveMembers, err)
	}
	defer rows.Close()

	var items []auth.Member
	for rows.Next() {
		dbmb := dbMember{}
		if err := rows.StructScan(&dbmb); err != nil {
			return auth.OrgMembersPage{}, errors.Wrap(auth.ErrFailedToRetrieveMembers, err)
		}

		mb, err := toMember(dbmb)
		if err != nil {
			return auth.OrgMembersPage{}, err
		}

		items = append(items, mb)
	}

	cq := fmt.Sprintf(`SELECT COUNT(*) FROM orgs o, member_relations ore
					   WHERE ore.org_id = :org_id AND ore.org_id = o.id %s;`, mq)

<<<<<<< HEAD
	total, err := total(ctx, or.db, cq, params)
=======
	total, err := total(ctx, or.db, cq, dbmp)
>>>>>>> 3d41c14f
	if err != nil {
		return auth.OrgMembersPage{}, errors.Wrap(auth.ErrFailedToRetrieveMembers, err)
	}

	page := auth.OrgMembersPage{
		Members: items,
		PageMetadata: auth.PageMetadata{
			Total:  total,
			Offset: pm.Offset,
			Limit:  pm.Limit,
		},
	}

	return page, nil
}

func toMember(dbmb dbMember) (auth.Member, error) {
	return auth.Member{
		ID:   dbmb.MemberID,
		Role: dbmb.Role,
	}, nil
}

func (or orgRepository) RetrieveMemberships(ctx context.Context, memberID string, pm auth.PageMetadata) (auth.OrgsPage, error) {
	_, mq, err := getOrgsMetadataQuery("o", pm.Metadata)
	if err != nil {
		return auth.OrgsPage{}, errors.Wrap(auth.ErrFailedToRetrieveMembership, err)
	}

	nq := getNameQuery(pm.Name)

	if mq != "" {
		mq = fmt.Sprintf("AND %s", mq)
	}

	if nq != "" {
		nq = fmt.Sprintf("AND %s", nq)
	}

	q := fmt.Sprintf(`SELECT o.id, o.owner_id, o.name, o.description, o.metadata
		FROM member_relations ore, orgs o
		WHERE ore.org_id = o.id and ore.member_id = :member_id
		%s %s ORDER BY id LIMIT :limit OFFSET :offset;`, mq, nq)

	dbmp, err := toDBOrgMemberPage(memberID, "", pm)
	if err != nil {
		return auth.OrgsPage{}, err
	}

<<<<<<< HEAD
	rows, err := or.db.NamedQueryContext(ctx, q, params)
=======
	rows, err := or.db.NamedQueryContext(ctx, q, dbmp)
>>>>>>> 3d41c14f
	if err != nil {
		return auth.OrgsPage{}, errors.Wrap(auth.ErrFailedToRetrieveMembership, err)
	}
	defer rows.Close()

	var items []auth.Org
	for rows.Next() {
		dbg := dbOrg{}
		if err := rows.StructScan(&dbg); err != nil {
			return auth.OrgsPage{}, errors.Wrap(auth.ErrFailedToRetrieveMembership, err)
		}
		gr, err := toOrg(dbg)
		if err != nil {
			return auth.OrgsPage{}, err
		}
		items = append(items, gr)
	}

	cq := fmt.Sprintf(`SELECT COUNT(*) FROM member_relations ore, orgs o
		WHERE ore.org_id = o.id and ore.member_id = :member_id %s %s`, mq, nq)

<<<<<<< HEAD
	total, err := total(ctx, or.db, cq, params)
=======
	total, err := total(ctx, or.db, cq, dbmp)
>>>>>>> 3d41c14f
	if err != nil {
		return auth.OrgsPage{}, errors.Wrap(auth.ErrFailedToRetrieveMembership, err)
	}

	page := auth.OrgsPage{
		Orgs: items,
		PageMetadata: auth.PageMetadata{
			Total:  total,
			Offset: pm.Offset,
			Limit:  pm.Limit,
		},
	}

	return page, nil
}

func (or orgRepository) RetrieveRole(ctx context.Context, memberID, orgID string) (string, error) {
	q := `SELECT role FROM member_relations WHERE member_id = $1 AND org_id = $2`

	member := auth.Member{}
	if err := or.db.QueryRowxContext(ctx, q, memberID, orgID).StructScan(&member); err != nil {
		pgErr, ok := err.(*pgconn.PgError)
		if err == sql.ErrNoRows || ok && pgerrcode.InvalidTextRepresentation == pgErr.Code {
			return "", errors.Wrap(errors.ErrNotFound, err)
		}

		return "", errors.Wrap(errors.ErrRetrieveEntity, err)
	}

	return member.Role, nil
}

<<<<<<< HEAD
func (or orgRepository) AssignMembers(ctx context.Context, orgID string, members ...auth.Member) error {
=======
func (or orgRepository) AssignMembers(ctx context.Context, mrs ...auth.MemberRelation) error {
>>>>>>> 3d41c14f
	tx, err := or.db.BeginTxx(ctx, nil)
	if err != nil {
		return errors.Wrap(auth.ErrAssignToOrg, err)
	}

	qIns := `INSERT INTO member_relations (org_id, member_id, role, created_at, updated_at)
			 VALUES(:org_id, :member_id, :role, :created_at, :updated_at)`

	for _, mr := range mrs {
		dbmr, err := toDBMemberRelation(mr)
		if err != nil {
			return errors.Wrap(auth.ErrAssignToOrg, err)
		}

		if _, err := tx.NamedExecContext(ctx, qIns, dbmr); err != nil {
			tx.Rollback()
			pgErr, ok := err.(*pgconn.PgError)
			if ok {
				switch pgErr.Code {
				case pgerrcode.InvalidTextRepresentation:
					return errors.Wrap(errors.ErrMalformedEntity, err)
				case pgerrcode.ForeignKeyViolation:
					return errors.Wrap(errors.ErrConflict, errors.New(pgErr.Detail))
				case pgerrcode.UniqueViolation:
					return errors.Wrap(auth.ErrOrgMemberAlreadyAssigned, errors.New(pgErr.Detail))
				}
			}

			return errors.Wrap(auth.ErrAssignToOrg, err)
		}
	}

	if err = tx.Commit(); err != nil {
		return errors.Wrap(auth.ErrAssignToOrg, err)
	}

	return nil
}

func (or orgRepository) UnassignMembers(ctx context.Context, orgID string, ids ...string) error {
	tx, err := or.db.BeginTxx(ctx, nil)
	if err != nil {
		return errors.Wrap(auth.ErrAssignToOrg, err)
	}

	qDel := `DELETE from member_relations WHERE org_id = :org_id AND member_id = :member_id`

	for _, id := range ids {
		mr := auth.MemberRelation{
			OrgID:    orgID,
			MemberID: id,
		}

		dbmr, err := toDBMemberRelation(mr)
		if err != nil {
			return errors.Wrap(auth.ErrAssignToOrg, err)
		}

		if _, err := tx.NamedExecContext(ctx, qDel, dbmr); err != nil {
			tx.Rollback()
			pgErr, ok := err.(*pgconn.PgError)
			if ok {
				switch pgErr.Code {
				case pgerrcode.InvalidTextRepresentation:
					return errors.Wrap(errors.ErrMalformedEntity, err)
				case pgerrcode.UniqueViolation:
					return errors.Wrap(errors.ErrConflict, err)
				}
			}

			return errors.Wrap(auth.ErrAssignToOrg, err)
		}
	}

	if err = tx.Commit(); err != nil {
		return errors.Wrap(auth.ErrAssignToOrg, err)
	}

	return nil
}

<<<<<<< HEAD
func (or orgRepository) UpdateMembers(ctx context.Context, orgID string, members ...auth.Member) error {
=======
func (or orgRepository) UpdateMembers(ctx context.Context, mrs ...auth.MemberRelation) error {
>>>>>>> 3d41c14f
	qUpd := `UPDATE member_relations SET role = :role, updated_at = :updated_at
			 WHERE org_id = :org_id AND member_id = :member_id`

	for _, mr := range mrs {
		dbmr, err := toDBMemberRelation(mr)
		if err != nil {
			return errors.Wrap(errors.ErrUpdateEntity, err)
		}

<<<<<<< HEAD
		row, err := or.db.NamedExecContext(ctx, qUpd, dbg)
=======
		row, err := or.db.NamedExecContext(ctx, qUpd, dbmr)
>>>>>>> 3d41c14f
		if err != nil {
			pgErr, ok := err.(*pgconn.PgError)
			if ok {
				switch pgErr.Code {
				case pgerrcode.InvalidTextRepresentation:
					return errors.Wrap(errors.ErrMalformedEntity, err)
				case pgerrcode.StringDataRightTruncationDataException:
					return errors.Wrap(errors.ErrMalformedEntity, err)
				}
			}

			return errors.Wrap(errors.ErrUpdateEntity, err)
		}

		cnt, errdb := row.RowsAffected()
		if errdb != nil {
			return errors.Wrap(errors.ErrUpdateEntity, errdb)
		}

		if cnt != 1 {
			return errors.Wrap(errors.ErrNotFound, err)
		}
	}

	return nil
}

<<<<<<< HEAD
func (or orgRepository) AssignGroups(ctx context.Context, orgID string, groupIDs ...string) error {
=======
func (or orgRepository) AssignGroups(ctx context.Context, grs ...auth.GroupRelation) error {
>>>>>>> 3d41c14f
	tx, err := or.db.BeginTxx(ctx, nil)
	if err != nil {
		return errors.Wrap(auth.ErrAssignToOrg, err)
	}

	qIns := `INSERT INTO group_relations (org_id, group_id, created_at, updated_at)
			 VALUES(:org_id, :group_id, :created_at, :updated_at)`

	for _, gr := range grs {
		dbgr, err := toDBGroupRelation(gr)
		if err != nil {
			return errors.Wrap(auth.ErrAssignToOrg, err)
		}

		if _, err := tx.NamedExecContext(ctx, qIns, dbgr); err != nil {
			tx.Rollback()
			pgErr, ok := err.(*pgconn.PgError)
			if ok {
				switch pgErr.Code {
				case pgerrcode.InvalidTextRepresentation:
					return errors.Wrap(errors.ErrMalformedEntity, err)
				case pgerrcode.ForeignKeyViolation:
					return errors.Wrap(errors.ErrConflict, errors.New(pgErr.Detail))
				case pgerrcode.UniqueViolation:
					return errors.Wrap(auth.ErrOrgMemberAlreadyAssigned, errors.New(pgErr.Detail))
				}
			}

			return errors.Wrap(auth.ErrAssignToOrg, err)
		}
	}

	if err = tx.Commit(); err != nil {
		return errors.Wrap(auth.ErrAssignToOrg, err)
	}

	return nil
}

func (or orgRepository) UnassignGroups(ctx context.Context, orgID string, groupIDs ...string) error {
	tx, err := or.db.BeginTxx(ctx, nil)
	if err != nil {
		return errors.Wrap(auth.ErrAssignToOrg, err)
	}

	qDel := `DELETE from group_relations WHERE org_id = :org_id AND group_id = :group_id`

	for _, id := range groupIDs {
		gr := auth.GroupRelation{
			OrgID:   orgID,
			GroupID: id,
		}

		dbgr, err := toDBGroupRelation(gr)
		if err != nil {
			return errors.Wrap(auth.ErrAssignToOrg, err)
		}

		if _, err := tx.NamedExecContext(ctx, qDel, dbgr); err != nil {
			tx.Rollback()
			pgErr, ok := err.(*pgconn.PgError)
			if ok {
				switch pgErr.Code {
				case pgerrcode.InvalidTextRepresentation:
					return errors.Wrap(errors.ErrMalformedEntity, err)
				case pgerrcode.UniqueViolation:
					return errors.Wrap(errors.ErrConflict, err)
				}
			}

			return errors.Wrap(auth.ErrAssignToOrg, err)
		}
	}

	if err = tx.Commit(); err != nil {
		return errors.Wrap(auth.ErrAssignToOrg, err)
	}

	return nil
}

<<<<<<< HEAD
func (or orgRepository) RetrieveGroups(ctx context.Context, orgID string, pm auth.PageMetadata) (auth.GroupRelationsPage, error) {
=======
func (or orgRepository) RetrieveGroups(ctx context.Context, orgID string, pm auth.PageMetadata) (auth.OrgGroupsPage, error) {
>>>>>>> 3d41c14f
	_, mq, err := getOrgsMetadataQuery("orgs", pm.Metadata)
	if err != nil {
		return auth.GroupRelationsPage{}, errors.Wrap(errors.ErrRetrieveEntity, err)
	}

	q := fmt.Sprintf(`SELECT gre.group_id, gre.org_id, gre.created_at, gre.updated_at FROM group_relations gre
					  WHERE gre.org_id = :org_id %s`, mq)

	dbmp, err := toDBOrgMemberPage("", orgID, pm)
	if err != nil {
		return auth.GroupRelationsPage{}, err
	}

<<<<<<< HEAD
	rows, err := or.db.NamedQueryContext(ctx, q, params)
=======
	rows, err := or.db.NamedQueryContext(ctx, q, dbmp)
>>>>>>> 3d41c14f
	if err != nil {
		return auth.GroupRelationsPage{}, errors.Wrap(errors.ErrRetrieveEntity, err)
	}
	defer rows.Close()

	var items []auth.GroupRelation
	for rows.Next() {
		dbgr := dbGroupRelation{}
		if err := rows.StructScan(&dbgr); err != nil {
			return auth.GroupRelationsPage{}, errors.Wrap(errors.ErrRetrieveEntity, err)
		}

		items = append(items, toGroupRelation(dbgr))
	}

	cq := fmt.Sprintf(`SELECT COUNT(*) FROM orgs o, group_relations gre
					   WHERE gre.org_id = :org_id AND gre.org_id = o.id %s;`, mq)

<<<<<<< HEAD
	total, err := total(ctx, or.db, cq, params)
=======
	total, err := total(ctx, or.db, cq, dbmp)
>>>>>>> 3d41c14f
	if err != nil {
		return auth.GroupRelationsPage{}, errors.Wrap(errors.ErrRetrieveEntity, err)
	}

	page := auth.GroupRelationsPage{
		GroupRelations: items,
		PageMetadata: auth.PageMetadata{
			Total:  total,
			Offset: pm.Offset,
			Limit:  pm.Limit,
		},
	}

	return page, nil
}

func (or orgRepository) RetrieveByGroupID(ctx context.Context, groupID string) (auth.OrgsPage, error) {
	q := `SELECT o.id, o.owner_id, o.name, o.description, o.metadata
		FROM group_relations gre, orgs o
		WHERE gre.org_id = o.id and gre.group_id = :group_id;`

	gr := auth.GroupRelation{GroupID: groupID}
	dbgr, err := toDBGroupRelation(gr)
	if err != nil {
		return auth.OrgsPage{}, err
	}

<<<<<<< HEAD
	rows, err := or.db.NamedQueryContext(ctx, q, params)
=======
	rows, err := or.db.NamedQueryContext(ctx, q, dbgr)
>>>>>>> 3d41c14f
	if err != nil {
		return auth.OrgsPage{}, errors.Wrap(errors.ErrRetrieveEntity, err)
	}
	defer rows.Close()

	var items []auth.Org
	for rows.Next() {
		dbo := dbOrg{}
		if err := rows.StructScan(&dbo); err != nil {
			return auth.OrgsPage{}, errors.Wrap(errors.ErrRetrieveEntity, err)
		}
		or, err := toOrg(dbo)
		if err != nil {
			return auth.OrgsPage{}, err
		}
		items = append(items, or)
	}

	cq := `SELECT COUNT(*) FROM group_relations gre, orgs o
		WHERE gre.org_id = o.id and gre.group_id = :group_id;`

<<<<<<< HEAD
	total, err := total(ctx, or.db, cq, params)
=======
	total, err := total(ctx, or.db, cq, dbgr)
>>>>>>> 3d41c14f
	if err != nil {
		return auth.OrgsPage{}, errors.Wrap(errors.ErrRetrieveEntity, err)
	}

	page := auth.OrgsPage{
		Orgs: items,
		PageMetadata: auth.PageMetadata{
			Total: total,
		},
	}

	return page, nil
}

func (or orgRepository) RetrieveAllMemberRelations(ctx context.Context) ([]auth.MemberRelation, error) {
	q := `SELECT org_id, member_id, role, created_at, updated_at FROM member_relations;`

	rows, err := or.db.NamedQueryContext(ctx, q, map[string]interface{}{})
	if err != nil {
		return []auth.MemberRelation{}, errors.Wrap(errors.ErrRetrieveEntity, err)
	}
	defer rows.Close()

	var mrs []auth.MemberRelation
	for rows.Next() {
		dbmr := dbMemberRelation{}
		if err := rows.StructScan(&dbmr); err != nil {
			return []auth.MemberRelation{}, errors.Wrap(errors.ErrRetrieveEntity, err)
		}

		mrs = append(mrs, toMemberRelation(dbmr))
	}

	return mrs, nil
}

func (or orgRepository) RetrieveAllGroupRelations(ctx context.Context) ([]auth.GroupRelation, error) {
	q := `SELECT org_id, group_id, created_at, updated_at FROM group_relations;`

	rows, err := or.db.NamedQueryContext(ctx, q, map[string]interface{}{})
	if err != nil {
		return []auth.GroupRelation{}, errors.Wrap(errors.ErrRetrieveEntity, err)
	}
	defer rows.Close()

	var grs []auth.GroupRelation
	for rows.Next() {
		dbgr := dbGroupRelation{}
		if err := rows.StructScan(&dbgr); err != nil {
			return []auth.GroupRelation{}, errors.Wrap(errors.ErrRetrieveEntity, err)
		}

		grs = append(grs, toGroupRelation(dbgr))
	}

	return grs, nil
}

func (or orgRepository) retrieve(ctx context.Context, ownerID string, pm auth.PageMetadata) (auth.OrgsPage, error) {
	var whereq string
	if ownerID != "" {
		whereq = "WHERE owner_id = :owner_id"
	}

	_, mq, err := getOrgsMetadataQuery("orgs", pm.Metadata)
	if err != nil {
		return auth.OrgsPage{}, errors.Wrap(errors.ErrRetrieveEntity, err)
	}

	nq := getNameQuery(pm.Name)

	var query []string
	if mq != "" {
		query = append(query, mq)
	}

	if nq != "" {
		query = append(query, nq)
	}

	if len(query) > 0 {
		whereq = fmt.Sprintf("%s AND %s", whereq, strings.Join(query, " AND "))
	}

	q := fmt.Sprintf(`SELECT id, owner_id, name, description, metadata, created_at, updated_at FROM orgs %s;`, whereq)

	dbop, err := toDBOrgsPage(ownerID, pm)
	if err != nil {
		return auth.OrgsPage{}, errors.Wrap(errors.ErrRetrieveEntity, err)
	}

<<<<<<< HEAD
	rows, err := or.db.NamedQueryContext(ctx, q, dbPage)
=======
	rows, err := or.db.NamedQueryContext(ctx, q, dbop)
>>>>>>> 3d41c14f
	if err != nil {
		return auth.OrgsPage{}, errors.Wrap(errors.ErrRetrieveEntity, err)
	}
	defer rows.Close()

	items, err := or.processRows(rows)
	if err != nil {
		return auth.OrgsPage{}, errors.Wrap(errors.ErrRetrieveEntity, err)
	}

	cq := fmt.Sprintf("SELECT COUNT(*) FROM orgs %s;", whereq)

<<<<<<< HEAD
	total, err := total(ctx, or.db, cq, dbPage)
=======
	total, err := total(ctx, or.db, cq, dbop)
>>>>>>> 3d41c14f
	if err != nil {
		return auth.OrgsPage{}, errors.Wrap(errors.ErrRetrieveEntity, err)
	}

	page := auth.OrgsPage{
		Orgs: items,
		PageMetadata: auth.PageMetadata{
			Total: total,
		},
	}

	return page, nil
}

type dbMember struct {
	MemberID  string    `db:"member_id"`
	OrgID     string    `db:"org_id"`
	Role      string    `db:"role"`
	CreatedAt time.Time `db:"created_at"`
	UpdatedAt time.Time `db:"updated_at"`
}

type dbGroup struct {
	GroupID   string    `db:"group_id"`
	OrgID     string    `db:"org_id"`
	CreatedAt time.Time `db:"created_at"`
	UpdatedAt time.Time `db:"updated_at"`
}

type dbOrg struct {
	ID          string        `db:"id"`
	OwnerID     string        `db:"owner_id"`
	Name        string        `db:"name"`
	Description string        `db:"description"`
	Metadata    dbOrgMetadata `db:"metadata"`
	CreatedAt   time.Time     `db:"created_at"`
	UpdatedAt   time.Time     `db:"updated_at"`
}

type dbOrgsPage struct {
	ID       string        `db:"id"`
	OwnerID  string        `db:"owner_id"`
	Metadata dbOrgMetadata `db:"metadata"`
	Total    uint64        `db:"total"`
	Limit    uint64        `db:"limit"`
	Offset   uint64        `db:"offset"`
}

type dbOrgMemberPage struct {
	OrgID    string        `db:"org_id"`
	MemberID string        `db:"member_id"`
	Metadata dbOrgMetadata `db:"metadata"`
	Limit    uint64        `db:"limit"`
	Offset   uint64        `db:"offset"`
}

func toDBOrg(o auth.Org) (dbOrg, error) {
	return dbOrg{
		ID:          o.ID,
		Name:        o.Name,
		OwnerID:     o.OwnerID,
		Description: o.Description,
		Metadata:    dbOrgMetadata(o.Metadata),
		CreatedAt:   o.CreatedAt,
		UpdatedAt:   o.UpdatedAt,
	}, nil
}

func toDBOrgsPage(ownerID string, pm auth.PageMetadata) (dbOrgsPage, error) {
	return dbOrgsPage{
		Metadata: dbOrgMetadata(pm.Metadata),
		OwnerID:  ownerID,
		Total:    pm.Total,
		Offset:   pm.Offset,
		Limit:    pm.Limit,
	}, nil
}

func toDBOrgMemberPage(memberID, orgID string, pm auth.PageMetadata) (dbOrgMemberPage, error) {
	return dbOrgMemberPage{
		OrgID:    orgID,
		MemberID: memberID,
		Metadata: dbOrgMetadata(pm.Metadata),
		Offset:   pm.Offset,
		Limit:    pm.Limit,
	}, nil
}

func toOrg(dbo dbOrg) (auth.Org, error) {
	return auth.Org{
		ID:          dbo.ID,
		Name:        dbo.Name,
		OwnerID:     dbo.OwnerID,
		Description: dbo.Description,
		Metadata:    auth.OrgMetadata(dbo.Metadata),
		UpdatedAt:   dbo.UpdatedAt,
		CreatedAt:   dbo.CreatedAt,
	}, nil
}

type dbMemberRelation struct {
	OrgID     string    `db:"org_id"`
	MemberID  string    `db:"member_id"`
	Role      string    `db:"role"`
	CreatedAt time.Time `db:"created_at"`
	UpdatedAt time.Time `db:"updated_at"`
}

func toDBMemberRelation(mr auth.MemberRelation) (dbMemberRelation, error) {
	return dbMemberRelation{
		OrgID:     mr.OrgID,
		MemberID:  mr.MemberID,
		Role:      mr.Role,
		CreatedAt: mr.CreatedAt,
		UpdatedAt: mr.UpdatedAt,
	}, nil
}

func toMemberRelation(mr dbMemberRelation) auth.MemberRelation {
	return auth.MemberRelation{
		OrgID:     mr.OrgID,
		MemberID:  mr.MemberID,
		Role:      mr.Role,
		CreatedAt: mr.CreatedAt,
		UpdatedAt: mr.UpdatedAt,
	}
}

type dbGroupRelation struct {
	OrgID     string    `db:"org_id"`
	GroupID   string    `db:"group_id"`
	CreatedAt time.Time `db:"created_at"`
	UpdatedAt time.Time `db:"updated_at"`
}

func toDBGroupRelation(gr auth.GroupRelation) (dbGroupRelation, error) {
	return dbGroupRelation{
		OrgID:     gr.OrgID,
		GroupID:   gr.GroupID,
		CreatedAt: gr.CreatedAt,
		UpdatedAt: gr.UpdatedAt,
	}, nil
}

func toGroupRelation(gr dbGroupRelation) auth.GroupRelation {
	return auth.GroupRelation{
		OrgID:     gr.OrgID,
		GroupID:   gr.GroupID,
		CreatedAt: gr.CreatedAt,
		UpdatedAt: gr.UpdatedAt,
	}
}

func getOrgsMetadataQuery(db string, m auth.OrgMetadata) (mb []byte, mq string, err error) {
	if len(m) > 0 {
		mq = `metadata @> :metadata`
		if db != "" {
			mq = db + "." + mq
		}

		b, err := json.Marshal(m)
		if err != nil {
			return nil, "", errors.Wrap(err, errCreateMetadataQuery)
		}
		mb = b
	}
	return mb, mq, nil
}

func getNameQuery(name string) string {
	if name == "" {
		return ""
	}

	name = fmt.Sprintf(`%%%s%%`, strings.ToLower(name))
	nq := fmt.Sprintf("LOWER(name) LIKE '%s'", name)

	return nq
}

func (or orgRepository) processRows(rows *sqlx.Rows) ([]auth.Org, error) {
	var items []auth.Org
	for rows.Next() {
		dbo := dbOrg{}
		if err := rows.StructScan(&dbo); err != nil {
			return items, err
		}
		org, err := toOrg(dbo)
		if err != nil {
			return items, err
		}
		items = append(items, org)
	}
	return items, nil
}

func total(ctx context.Context, db Database, query string, params interface{}) (uint64, error) {
	rows, err := db.NamedQueryContext(ctx, query, params)
	if err != nil {
		return 0, errors.Wrap(errGetTotal, err)
	}
	defer rows.Close()
	total := uint64(0)
	if rows.Next() {
		if err := rows.Scan(&total); err != nil {
			return 0, errors.Wrap(errGetTotal, err)
		}
	}
	return total, nil
}

// dbOrgMetadata type for handling metadata properly in database/sql
type dbOrgMetadata map[string]interface{}

// Scan - Implement the database/sql scanner interface
func (m *dbOrgMetadata) Scan(value interface{}) error {
	if value == nil {
		return nil
	}

	b, ok := value.([]byte)
	if !ok {
		return errors.ErrScanMetadata
	}

	if err := json.Unmarshal(b, m); err != nil {
		return err
	}

	return nil
}

// Value Implements valuer
func (m dbOrgMetadata) Value() (driver.Value, error) {
	if len(m) == 0 {
		return nil, nil
	}

	b, err := json.Marshal(m)
	if err != nil {
		return nil, err
	}
	return b, err
}<|MERGE_RESOLUTION|>--- conflicted
+++ resolved
@@ -40,31 +40,18 @@
 	}
 }
 
-<<<<<<< HEAD
-func (or orgRepository) Save(ctx context.Context, o ...auth.Org) error {
-=======
 func (or orgRepository) Save(ctx context.Context, orgs ...auth.Org) error {
->>>>>>> 3d41c14f
 	// For root org path is initialized with id
 	q := `INSERT INTO orgs (name, description, id, owner_id, metadata, created_at, updated_at)
 		  VALUES (:name, :description, :id, :owner_id, :metadata, :created_at, :updated_at)`
 
-<<<<<<< HEAD
-	for _, org := range o {
-		dbg, err := toDBOrg(org)
-=======
 	for _, org := range orgs {
 		dbo, err := toDBOrg(org)
->>>>>>> 3d41c14f
 		if err != nil {
 			return err
 		}
 
-<<<<<<< HEAD
-		_, err = or.db.NamedExecContext(ctx, q, dbg)
-=======
 		_, err = or.db.NamedExecContext(ctx, q, dbo)
->>>>>>> 3d41c14f
 		if err != nil {
 			pgErr, ok := err.(*pgconn.PgError)
 			if ok {
@@ -87,28 +74,16 @@
 	return nil
 }
 
-<<<<<<< HEAD
-func (or orgRepository) Update(ctx context.Context, o auth.Org) error {
-	q := `UPDATE orgs SET name = :name, description = :description, metadata = :metadata, updated_at = :updated_at WHERE id = :id
-		  RETURNING id, name, owner_id, description, metadata, created_at, updated_at`
-
-	dbu, err := toDBOrg(o)
-=======
 func (or orgRepository) Update(ctx context.Context, org auth.Org) error {
 	q := `UPDATE orgs SET name = :name, description = :description, metadata = :metadata, updated_at = :updated_at WHERE id = :id
 		  RETURNING id, name, owner_id, description, metadata, created_at, updated_at`
 
 	dbo, err := toDBOrg(org)
->>>>>>> 3d41c14f
 	if err != nil {
 		return errors.Wrap(errors.ErrUpdateEntity, err)
 	}
 
-<<<<<<< HEAD
-	row, err := or.db.NamedQueryContext(ctx, q, dbu)
-=======
 	row, err := or.db.NamedQueryContext(ctx, q, dbo)
->>>>>>> 3d41c14f
 	if err != nil {
 		pgErr, ok := err.(*pgconn.PgError)
 		if ok {
@@ -139,11 +114,7 @@
 		return errors.Wrap(errors.ErrUpdateEntity, err)
 	}
 
-<<<<<<< HEAD
-	res, err := or.db.NamedExecContext(ctx, qd, dbg)
-=======
 	res, err := or.db.NamedExecContext(ctx, qd, dbo)
->>>>>>> 3d41c14f
 	if err != nil {
 		pqErr, ok := err.(*pgconn.PgError)
 		if ok {
@@ -173,19 +144,11 @@
 }
 
 func (or orgRepository) RetrieveByID(ctx context.Context, id string) (auth.Org, error) {
-<<<<<<< HEAD
-	dbu := dbOrg{
-		ID: id,
-	}
-	q := `SELECT id, name, owner_id, description, metadata, created_at, updated_at FROM orgs WHERE id = $1`
-	if err := or.db.QueryRowxContext(ctx, q, id).StructScan(&dbu); err != nil {
-=======
 	dbo := dbOrg{
 		ID: id,
 	}
 	q := `SELECT id, name, owner_id, description, metadata, created_at, updated_at FROM orgs WHERE id = $1`
 	if err := or.db.QueryRowxContext(ctx, q, id).StructScan(&dbo); err != nil {
->>>>>>> 3d41c14f
 		if err == sql.ErrNoRows {
 			return auth.Org{}, errors.Wrap(errors.ErrNotFound, err)
 
@@ -230,11 +193,7 @@
 		return auth.OrgMembersPage{}, err
 	}
 
-<<<<<<< HEAD
-	rows, err := or.db.NamedQueryContext(ctx, q, params)
-=======
 	rows, err := or.db.NamedQueryContext(ctx, q, dbmp)
->>>>>>> 3d41c14f
 	if err != nil {
 		return auth.OrgMembersPage{}, errors.Wrap(auth.ErrFailedToRetrieveMembers, err)
 	}
@@ -258,11 +217,7 @@
 	cq := fmt.Sprintf(`SELECT COUNT(*) FROM orgs o, member_relations ore
 					   WHERE ore.org_id = :org_id AND ore.org_id = o.id %s;`, mq)
 
-<<<<<<< HEAD
-	total, err := total(ctx, or.db, cq, params)
-=======
 	total, err := total(ctx, or.db, cq, dbmp)
->>>>>>> 3d41c14f
 	if err != nil {
 		return auth.OrgMembersPage{}, errors.Wrap(auth.ErrFailedToRetrieveMembers, err)
 	}
@@ -312,11 +267,7 @@
 		return auth.OrgsPage{}, err
 	}
 
-<<<<<<< HEAD
-	rows, err := or.db.NamedQueryContext(ctx, q, params)
-=======
 	rows, err := or.db.NamedQueryContext(ctx, q, dbmp)
->>>>>>> 3d41c14f
 	if err != nil {
 		return auth.OrgsPage{}, errors.Wrap(auth.ErrFailedToRetrieveMembership, err)
 	}
@@ -338,11 +289,7 @@
 	cq := fmt.Sprintf(`SELECT COUNT(*) FROM member_relations ore, orgs o
 		WHERE ore.org_id = o.id and ore.member_id = :member_id %s %s`, mq, nq)
 
-<<<<<<< HEAD
-	total, err := total(ctx, or.db, cq, params)
-=======
 	total, err := total(ctx, or.db, cq, dbmp)
->>>>>>> 3d41c14f
 	if err != nil {
 		return auth.OrgsPage{}, errors.Wrap(auth.ErrFailedToRetrieveMembership, err)
 	}
@@ -375,11 +322,7 @@
 	return member.Role, nil
 }
 
-<<<<<<< HEAD
-func (or orgRepository) AssignMembers(ctx context.Context, orgID string, members ...auth.Member) error {
-=======
 func (or orgRepository) AssignMembers(ctx context.Context, mrs ...auth.MemberRelation) error {
->>>>>>> 3d41c14f
 	tx, err := or.db.BeginTxx(ctx, nil)
 	if err != nil {
 		return errors.Wrap(auth.ErrAssignToOrg, err)
@@ -461,11 +404,7 @@
 	return nil
 }
 
-<<<<<<< HEAD
-func (or orgRepository) UpdateMembers(ctx context.Context, orgID string, members ...auth.Member) error {
-=======
 func (or orgRepository) UpdateMembers(ctx context.Context, mrs ...auth.MemberRelation) error {
->>>>>>> 3d41c14f
 	qUpd := `UPDATE member_relations SET role = :role, updated_at = :updated_at
 			 WHERE org_id = :org_id AND member_id = :member_id`
 
@@ -475,11 +414,7 @@
 			return errors.Wrap(errors.ErrUpdateEntity, err)
 		}
 
-<<<<<<< HEAD
-		row, err := or.db.NamedExecContext(ctx, qUpd, dbg)
-=======
 		row, err := or.db.NamedExecContext(ctx, qUpd, dbmr)
->>>>>>> 3d41c14f
 		if err != nil {
 			pgErr, ok := err.(*pgconn.PgError)
 			if ok {
@@ -507,11 +442,7 @@
 	return nil
 }
 
-<<<<<<< HEAD
-func (or orgRepository) AssignGroups(ctx context.Context, orgID string, groupIDs ...string) error {
-=======
 func (or orgRepository) AssignGroups(ctx context.Context, grs ...auth.GroupRelation) error {
->>>>>>> 3d41c14f
 	tx, err := or.db.BeginTxx(ctx, nil)
 	if err != nil {
 		return errors.Wrap(auth.ErrAssignToOrg, err)
@@ -593,11 +524,7 @@
 	return nil
 }
 
-<<<<<<< HEAD
 func (or orgRepository) RetrieveGroups(ctx context.Context, orgID string, pm auth.PageMetadata) (auth.GroupRelationsPage, error) {
-=======
-func (or orgRepository) RetrieveGroups(ctx context.Context, orgID string, pm auth.PageMetadata) (auth.OrgGroupsPage, error) {
->>>>>>> 3d41c14f
 	_, mq, err := getOrgsMetadataQuery("orgs", pm.Metadata)
 	if err != nil {
 		return auth.GroupRelationsPage{}, errors.Wrap(errors.ErrRetrieveEntity, err)
@@ -611,11 +538,7 @@
 		return auth.GroupRelationsPage{}, err
 	}
 
-<<<<<<< HEAD
-	rows, err := or.db.NamedQueryContext(ctx, q, params)
-=======
 	rows, err := or.db.NamedQueryContext(ctx, q, dbmp)
->>>>>>> 3d41c14f
 	if err != nil {
 		return auth.GroupRelationsPage{}, errors.Wrap(errors.ErrRetrieveEntity, err)
 	}
@@ -634,11 +557,7 @@
 	cq := fmt.Sprintf(`SELECT COUNT(*) FROM orgs o, group_relations gre
 					   WHERE gre.org_id = :org_id AND gre.org_id = o.id %s;`, mq)
 
-<<<<<<< HEAD
-	total, err := total(ctx, or.db, cq, params)
-=======
 	total, err := total(ctx, or.db, cq, dbmp)
->>>>>>> 3d41c14f
 	if err != nil {
 		return auth.GroupRelationsPage{}, errors.Wrap(errors.ErrRetrieveEntity, err)
 	}
@@ -666,11 +585,7 @@
 		return auth.OrgsPage{}, err
 	}
 
-<<<<<<< HEAD
-	rows, err := or.db.NamedQueryContext(ctx, q, params)
-=======
 	rows, err := or.db.NamedQueryContext(ctx, q, dbgr)
->>>>>>> 3d41c14f
 	if err != nil {
 		return auth.OrgsPage{}, errors.Wrap(errors.ErrRetrieveEntity, err)
 	}
@@ -692,11 +607,7 @@
 	cq := `SELECT COUNT(*) FROM group_relations gre, orgs o
 		WHERE gre.org_id = o.id and gre.group_id = :group_id;`
 
-<<<<<<< HEAD
-	total, err := total(ctx, or.db, cq, params)
-=======
 	total, err := total(ctx, or.db, cq, dbgr)
->>>>>>> 3d41c14f
 	if err != nil {
 		return auth.OrgsPage{}, errors.Wrap(errors.ErrRetrieveEntity, err)
 	}
@@ -788,11 +699,7 @@
 		return auth.OrgsPage{}, errors.Wrap(errors.ErrRetrieveEntity, err)
 	}
 
-<<<<<<< HEAD
-	rows, err := or.db.NamedQueryContext(ctx, q, dbPage)
-=======
 	rows, err := or.db.NamedQueryContext(ctx, q, dbop)
->>>>>>> 3d41c14f
 	if err != nil {
 		return auth.OrgsPage{}, errors.Wrap(errors.ErrRetrieveEntity, err)
 	}
@@ -805,11 +712,7 @@
 
 	cq := fmt.Sprintf("SELECT COUNT(*) FROM orgs %s;", whereq)
 
-<<<<<<< HEAD
-	total, err := total(ctx, or.db, cq, dbPage)
-=======
 	total, err := total(ctx, or.db, cq, dbop)
->>>>>>> 3d41c14f
 	if err != nil {
 		return auth.OrgsPage{}, errors.Wrap(errors.ErrRetrieveEntity, err)
 	}
