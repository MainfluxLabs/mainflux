--- conflicted
+++ resolved
@@ -4,66 +4,28 @@
 package postgres
 
 import (
+	"context"
+	"time"
+
 	"github.com/MainfluxLabs/mainflux/auth"
 	"github.com/MainfluxLabs/mainflux/pkg/dbutil"
+	"github.com/MainfluxLabs/mainflux/pkg/errors"
 	"github.com/MainfluxLabs/mainflux/pkg/invites"
+	"github.com/jackc/pgerrcode"
+	"github.com/jackc/pgx/v5/pgconn"
 )
 
-<<<<<<< HEAD
 type orgInviteRepository struct {
 	*invites.CommonInviteRepository[auth.OrgInvite]
-=======
-type invitesRepository struct {
-	db dbutil.Database
 }
 
-func NewOrgInvitesRepo(db dbutil.Database) auth.OrgInvitesRepository {
-	return &invitesRepository{
-		db: db,
+func NewOrgInviteRepository(db dbutil.Database) auth.OrgInviteRepository {
+	return &orgInviteRepository{
+		CommonInviteRepository: invites.NewCommonInviteRepository[auth.OrgInvite](db),
 	}
 }
 
-func (ir invitesRepository) SaveOrgInvite(ctx context.Context, invites ...auth.OrgInvite) error {
-	tx, err := ir.db.BeginTxx(ctx, nil)
-	if err != nil {
-		return errors.Wrap(dbutil.ErrCreateEntity, err)
-	}
-	defer tx.Rollback()
-
-	qIns := `
-		INSERT INTO org_invites (id, invitee_id, inviter_id, org_id, invitee_role, created_at, expires_at, state)	
-		VALUES (:id, :invitee_id, :inviter_id, :org_id, :invitee_role, :created_at, :expires_at, :state)
-	`
-
-	for _, invite := range invites {
-		if err := ir.syncOrgInviteStateByInvite(ctx, invite); err != nil {
-			return err
-		}
-
-		dbInvite := toDBOrgInvite(invite)
-		if _, err := tx.NamedExecContext(ctx, qIns, dbInvite); err != nil {
-			pgErr, ok := err.(*pgconn.PgError)
-			if ok {
-				switch pgErr.Code {
-				case pgerrcode.InvalidTextRepresentation:
-					return errors.Wrap(dbutil.ErrMalformedEntity, err)
-				case pgerrcode.UniqueViolation:
-					return errors.Wrap(dbutil.ErrConflict, err)
-				}
-			}
-
-			return errors.Wrap(dbutil.ErrCreateEntity, err)
-		}
-	}
-
-	if err = tx.Commit(); err != nil {
-		return errors.Wrap(dbutil.ErrCreateEntity, err)
-	}
-
-	return nil
-}
-
-func (ir invitesRepository) SaveDormantInviteRelation(ctx context.Context, orgInviteID, platformInviteID string) error {
+func (ir orgInviteRepository) SaveDormantInviteRelation(ctx context.Context, orgInviteID, platformInviteID string) error {
 	qIns := `
 		INSERT INTO dormant_org_invites (org_invite_id, platform_invite_id)	
 		VALUES (:org_invite_id, :platform_invite_id)
@@ -74,7 +36,7 @@
 		"platform_invite_id": platformInviteID,
 	}
 
-	if _, err := ir.db.NamedExecContext(ctx, qIns, params); err != nil {
+	if _, err := ir.Db.NamedExecContext(ctx, qIns, params); err != nil {
 		pgErr, ok := err.(*pgconn.PgError)
 		if ok {
 			switch pgErr.Code {
@@ -91,7 +53,7 @@
 	return nil
 }
 
-func (ir invitesRepository) ActivateOrgInvite(ctx context.Context, platformInviteID, userID string, expiresAt time.Time) ([]auth.OrgInvite, error) {
+func (ir orgInviteRepository) ActivateOrgInvite(ctx context.Context, platformInviteID, userID string, expiresAt time.Time) ([]auth.OrgInvite, error) {
 	queryUpdate := `
 		UPDATE org_invites AS oi
 		SET invitee_id = :invitee_id,
@@ -114,7 +76,7 @@
 		"expires_at":         expiresAt,
 	}
 
-	rows, err := ir.db.NamedQueryContext(ctx, queryUpdate, params)
+	rows, err := ir.Db.NamedQueryContext(ctx, queryUpdate, params)
 	if err != nil {
 		return nil, errors.Wrap(dbutil.ErrUpdateEntity, err)
 	}
@@ -123,17 +85,16 @@
 	var invites []auth.OrgInvite
 
 	for rows.Next() {
-		dbInv := dbOrgInvite{}
+		var inv auth.OrgInvite
 
-		if err := rows.StructScan(&dbInv); err != nil {
+		if err := rows.StructScan(&inv); err != nil {
 			return nil, errors.Wrap(dbutil.ErrRetrieveEntity, err)
 		}
 
-		inv := toOrgInvite(dbInv)
 		invites = append(invites, inv)
 	}
 
-	_, err = ir.db.NamedExecContext(ctx, queryDelete, params)
+	_, err = ir.Db.NamedExecContext(ctx, queryDelete, params)
 	if err != nil {
 		pqErr, ok := err.(*pgconn.PgError)
 		if ok {
@@ -146,320 +107,4 @@
 	}
 
 	return invites, nil
-}
-
-func (ir invitesRepository) RetrieveOrgInviteByID(ctx context.Context, inviteID string) (auth.OrgInvite, error) {
-	if err := ir.syncOrgInviteStateByID(ctx, inviteID); err != nil {
-		return auth.OrgInvite{}, err
-	}
-
-	q := `
-		SELECT invitee_id, inviter_id, org_id, invitee_role, created_at, expires_at, state
-		FROM org_invites
-		WHERE id = $1
-	`
-
-	dbI := dbOrgInvite{ID: inviteID}
-
-	if err := ir.db.QueryRowxContext(ctx, q, inviteID).StructScan(&dbI); err != nil {
-		if err == sql.ErrNoRows {
-			return auth.OrgInvite{}, errors.Wrap(dbutil.ErrNotFound, err)
-		}
-
-		pgErr, ok := err.(*pgconn.PgError)
-		if ok {
-			switch pgErr.Code {
-			case pgerrcode.InvalidTextRepresentation:
-				return auth.OrgInvite{}, errors.Wrap(dbutil.ErrMalformedEntity, err)
-			}
-		}
-
-		return auth.OrgInvite{}, errors.Wrap(dbutil.ErrRetrieveEntity, err)
-	}
-
-	return toOrgInvite(dbI), nil
-}
-
-func (ir invitesRepository) RemoveOrgInvite(ctx context.Context, inviteID string) error {
-	qDel := `DELETE FROM org_invites WHERE id = :id`
-	invite := dbOrgInvite{
-		ID: inviteID,
-	}
-
-	res, err := ir.db.NamedExecContext(ctx, qDel, invite)
-	if err != nil {
-		pqErr, ok := err.(*pgconn.PgError)
-		if ok {
-			switch pqErr.Code {
-			case pgerrcode.InvalidTextRepresentation:
-				return errors.Wrap(dbutil.ErrMalformedEntity, err)
-			}
-		}
-		return errors.Wrap(dbutil.ErrRemoveEntity, err)
-	}
-
-	cnt, err := res.RowsAffected()
-	if err != nil {
-		return errors.Wrap(dbutil.ErrRemoveEntity, err)
-	}
-
-	if cnt != 1 {
-		return errors.Wrap(dbutil.ErrRemoveEntity, err)
-	}
-
-	return nil
-}
-
-func (ir invitesRepository) UpdateOrgInviteState(ctx context.Context, inviteID, state string) error {
-	query := `
-		UPDATE org_invites
-		SET state = :state
-		WHERE id = :inviteID
-	`
-	_, err := ir.db.NamedExecContext(ctx, query, map[string]any{
-		"inviteID": inviteID,
-		"state":    state,
-	})
-
-	if err != nil {
-		pqErr, ok := err.(*pgconn.PgError)
-		if ok {
-			switch pqErr.Code {
-			case pgerrcode.InvalidTextRepresentation:
-				return errors.Wrap(dbutil.ErrMalformedEntity, err)
-			}
-		}
-		return errors.Wrap(dbutil.ErrUpdateEntity, err)
-	}
-
-	return nil
-}
-
-func (ir invitesRepository) RetrieveOrgInvitesByOrg(ctx context.Context, orgID string, pm auth.PageMetadataInvites) (auth.OrgInvitesPage, error) {
-	query := `
-		SELECT id, invitee_id, inviter_id, org_id, invitee_role, created_at, expires_at, state
-		FROM org_invites %s ORDER BY %s %s %s
-	`
-
-	queryCount := `SELECT COUNT(*) FROM org_invites %s`
-
-	filterOrgID := `org_id = :orgID`
-	filterState := ``
-	if pm.State != "" {
-		filterState = "state = :state"
-	}
-
-	whereClause := dbutil.BuildWhereClause(filterOrgID, filterState)
-	oq := dbutil.GetOrderQuery(pm.Order)
-	dq := dbutil.GetDirQuery(pm.Dir)
-	olq := dbutil.GetOffsetLimitQuery(pm.Limit)
-
-	query = fmt.Sprintf(query, whereClause, oq, dq, olq)
-	queryCount = fmt.Sprintf(queryCount, whereClause)
-
-	params := map[string]any{
-		"orgID":  orgID,
-		"limit":  pm.Limit,
-		"offset": pm.Offset,
-		"state":  pm.State,
-	}
-
-	rows, err := ir.db.NamedQueryContext(ctx, query, params)
-	if err != nil {
-		return auth.OrgInvitesPage{}, errors.Wrap(dbutil.ErrRetrieveEntity, err)
-	}
-	defer rows.Close()
-
-	var invites []auth.OrgInvite
-
-	for rows.Next() {
-		dbInv := dbOrgInvite{}
-
-		if err := rows.StructScan(&dbInv); err != nil {
-			return auth.OrgInvitesPage{}, errors.Wrap(dbutil.ErrRetrieveEntity, err)
-		}
-
-		inv := toOrgInvite(dbInv)
-		invites = append(invites, inv)
-	}
-
-	total, err := dbutil.Total(ctx, ir.db, queryCount, params)
-	if err != nil {
-		return auth.OrgInvitesPage{}, errors.Wrap(dbutil.ErrRetrieveEntity, err)
-	}
-
-	page := auth.OrgInvitesPage{
-		Invites: invites,
-		Total:   total,
-	}
-
-	return page, nil
->>>>>>> bcdbaf2e
-}
-
-func NewOrgInviteRepository(db dbutil.Database) auth.OrgInviteRepository {
-	return &orgInviteRepository{
-		CommonInviteRepository: invites.NewCommonInviteRepository[auth.OrgInvite](db),
-	}
-<<<<<<< HEAD
-=======
-
-	if err := ir.syncOrgInviteStateByUserID(ctx, userType, userID); err != nil {
-		return auth.OrgInvitesPage{}, errors.Wrap(dbutil.ErrRetrieveEntity, err)
-	}
-
-	rows, err := ir.db.NamedQueryContext(ctx, query, params)
-	if err != nil {
-		return auth.OrgInvitesPage{}, errors.Wrap(dbutil.ErrRetrieveEntity, err)
-	}
-	defer rows.Close()
-
-	var invites []auth.OrgInvite
-
-	for rows.Next() {
-		dbInv := dbOrgInvite{}
-
-		if err := rows.StructScan(&dbInv); err != nil {
-			return auth.OrgInvitesPage{}, errors.Wrap(dbutil.ErrRetrieveEntity, err)
-		}
-
-		inv := toOrgInvite(dbInv)
-		invites = append(invites, inv)
-	}
-
-	total, err := dbutil.Total(ctx, ir.db, queryCount, params)
-	if err != nil {
-		return auth.OrgInvitesPage{}, errors.Wrap(dbutil.ErrRetrieveEntity, err)
-	}
-
-	page := auth.OrgInvitesPage{
-		Invites: invites,
-		Total:   total,
-	}
-
-	return page, nil
-}
-
-// Syncs the state of all invites either sent by or sent to the user denoted by `userID`, depending on the value
-// of userType, which may be one of `inviter` or `invitee`. That is, sets state='expired' for all matching invites where
-// state='pending' and expires_at < now().
-func (ir invitesRepository) syncOrgInviteStateByUserID(ctx context.Context, userType, userID string) error {
-	query := `
-		UPDATE org_invites
-		SET state='expired'
-		WHERE %s=:userID AND state='pending' AND expires_at < NOW()
-	`
-
-	var col string
-	switch userType {
-	case auth.UserTypeInvitee:
-		col = "invitee_id"
-	case auth.UserTypeInviter:
-		col = "inviter_id"
-	default:
-		return errors.New("invalid invite user type")
-	}
-
-	query = fmt.Sprintf(query, col)
-
-	_, err := ir.db.NamedExecContext(ctx, query, map[string]any{"userID": userID})
-	if err != nil {
-		pqErr, ok := err.(*pgconn.PgError)
-		if ok {
-			switch pqErr.Code {
-			case pgerrcode.InvalidTextRepresentation:
-				return errors.Wrap(dbutil.ErrMalformedEntity, err)
-			}
-		}
-		return errors.Wrap(dbutil.ErrUpdateEntity, err)
-	}
-
-	return nil
-}
-
-// Syncs the state of all invites in the database that would prevent the passed `invite`
-// from being preserved. That is, sets state='expired' for invites where state='pending' and expires_at < now().
-func (ir invitesRepository) syncOrgInviteStateByInvite(ctx context.Context, invite auth.OrgInvite) error {
-	query := `
-		UPDATE org_invites
-		SET state='expired'
-		WHERE invitee_id=:invitee_id AND org_id=:org_id AND inviter_id=:inviter_id AND state='pending' AND expires_at < NOW()
-	`
-
-	dbInvite := toDBOrgInvite(invite)
-
-	_, err := ir.db.NamedExecContext(ctx, query, dbInvite)
-	if err != nil {
-		pqErr, ok := err.(*pgconn.PgError)
-		if ok {
-			switch pqErr.Code {
-			case pgerrcode.InvalidTextRepresentation:
-				return errors.Wrap(dbutil.ErrMalformedEntity, err)
-			}
-		}
-		return errors.Wrap(dbutil.ErrUpdateEntity, err)
-	}
-
-	return nil
-}
-
-// Syncs the state of the Invite with the passed inviteID. That is, sets state='expired' if state='pending' and expires_at < now().
-func (ir invitesRepository) syncOrgInviteStateByID(ctx context.Context, inviteID string) error {
-	query := `
-		UPDATE org_invites
-		SET state='expired'
-		WHERE id=:inviteID AND state='pending' AND expires_at < NOW()
-	`
-
-	_, err := ir.db.NamedExecContext(ctx, query, map[string]any{"inviteID": inviteID})
-	if err != nil {
-		pqErr, ok := err.(*pgconn.PgError)
-		if ok {
-			switch pqErr.Code {
-			case pgerrcode.InvalidTextRepresentation:
-				return errors.Wrap(dbutil.ErrMalformedEntity, err)
-			}
-		}
-		return errors.Wrap(dbutil.ErrUpdateEntity, err)
-	}
-
-	return nil
-}
-
-func toDBOrgInvite(invite auth.OrgInvite) dbOrgInvite {
-	return dbOrgInvite{
-		ID:          invite.ID,
-		InviteeID:   sql.NullString{String: invite.InviteeID, Valid: len(invite.InviteeID) > 0},
-		InviterID:   invite.InviterID,
-		OrgID:       invite.OrgID,
-		InviteeRole: invite.InviteeRole,
-		CreatedAt:   invite.CreatedAt,
-		ExpiresAt:   invite.ExpiresAt,
-		State:       invite.State,
-	}
-}
-
-func toOrgInvite(dbI dbOrgInvite) auth.OrgInvite {
-	return auth.OrgInvite{
-		ID:          dbI.ID,
-		InviteeID:   dbI.InviteeID.String,
-		InviterID:   dbI.InviterID,
-		OrgID:       dbI.OrgID,
-		InviteeRole: dbI.InviteeRole,
-		CreatedAt:   dbI.CreatedAt,
-		ExpiresAt:   dbI.ExpiresAt,
-		State:       dbI.State,
-	}
-}
-
-type dbOrgInvite struct {
-	ID          string         `db:"id"`
-	InviteeID   sql.NullString `db:"invitee_id"`
-	InviterID   string         `db:"inviter_id"`
-	OrgID       string         `db:"org_id"`
-	InviteeRole string         `db:"invitee_role"`
-	CreatedAt   time.Time      `db:"created_at"`
-	ExpiresAt   time.Time      `db:"expires_at"`
-	State       string         `db:"state"`
->>>>>>> bcdbaf2e
 }