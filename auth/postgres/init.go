// Copyright (c) Mainflux
// SPDX-License-Identifier: Apache-2.0

package postgres

import (
	"fmt"

	_ "github.com/jackc/pgx/v5/stdlib" // required for SQL access
	"github.com/jmoiron/sqlx"
	migrate "github.com/rubenv/sql-migrate"
)

// Config defines the options that are used when connecting to a PostgreSQL instance
type Config struct {
	Host        string
	Port        string
	User        string
	Pass        string
	Name        string
	SSLMode     string
	SSLCert     string
	SSLKey      string
	SSLRootCert string
}

// Connect creates a connection to the PostgreSQL instance and applies any
// unapplied database migrations. A non-nil error is returned to indicate failure.
func Connect(cfg Config) (*sqlx.DB, error) {
	url := fmt.Sprintf("host=%s port=%s user=%s dbname=%s password=%s sslmode=%s sslcert=%s sslkey=%s sslrootcert=%s", cfg.Host, cfg.Port, cfg.User, cfg.Name, cfg.Pass, cfg.SSLMode, cfg.SSLCert, cfg.SSLKey, cfg.SSLRootCert)

	db, err := sqlx.Open("pgx", url)
	if err != nil {
		return nil, err
	}

	if err := migrateDB(db); err != nil {
		return nil, err
	}
	return db, nil
}

func migrateDB(db *sqlx.DB) error {
	migrations := &migrate.MemoryMigrationSource{
		Migrations: []*migrate.Migration{
			{
				Id: "auth_1",
				Up: []string{
					`CREATE TABLE IF NOT EXISTS users_roles (
						role    VARCHAR(12) CHECK (role IN ('root', 'admin')),
						user_id UUID NOT NULL,
						PRIMARY KEY (user_id)
					)`,
					`CREATE TABLE IF NOT EXISTS keys (
						id          VARCHAR(254) NOT NULL,
						type        SMALLINT,
						subject     VARCHAR(254) NOT NULL,
						issuer_id   UUID NOT NULL,
						issued_at   TIMESTAMP NOT NULL,
						expires_at  TIMESTAMP,
						PRIMARY KEY (id, issuer_id)
					)`,
					`CREATE TABLE IF NOT EXISTS orgs (
						id          UUID UNIQUE NOT NULL,
						owner_id    UUID,
						name        VARCHAR(254) NOT NULL,
						description VARCHAR(1024),
						metadata    JSONB,
						created_at  TIMESTAMPTZ,
						updated_at  TIMESTAMPTZ,
						PRIMARY KEY (id, owner_id)
					)`,
					`CREATE TABLE IF NOT EXISTS member_relations (
						member_id   UUID NOT NULL,
						org_id      UUID NOT NULL,
						role        VARCHAR(10) NOT NULL,
						created_at  TIMESTAMPTZ,
						updated_at  TIMESTAMPTZ,
						FOREIGN KEY (org_id) REFERENCES orgs (id) ON DELETE CASCADE,
						PRIMARY KEY (member_id, org_id)
					)`,
				},
				Down: []string{
					`DROP TABLE IF EXISTS users_roles`,
					`DROP TABLE IF EXISTS keys`,
					`DROP TABLE IF EXISTS orgs`,
					`DROP TABLE IF EXISTS member_relations`,
				},
			},
			{
				Id: "auth_2",
				Up: []string{
<<<<<<< HEAD
					`CREATE TABLE IF NOT EXISTS invites (
						id UUID NOT NULL,
						invitee_id UUID NOT NULL,
						inviter_id UUID NOT NULL,
						org_id UUID NOT NULL,
						invitee_role VARCHAR(12) NOT NULL,
						created_at TIMESTAMPTZ,
						expires_at TIMESTAMPTZ,
						FOREIGN KEY (org_id) REFERENCES orgs (id) ON DELETE CASCADE,
						PRIMARY KEY (id),
						UNIQUE (invitee_id, org_id)
					)`,
				},
				Down: []string{
					`DROP TABLE IF EXISTS invites`,
				},
=======
					`ALTER TABLE member_relations RENAME TO org_memberships`,
					`ALTER TABLE org_memberships RENAME CONSTRAINT member_relations_org_id_fkey TO org_memberships_org_id_fkey`,
					`ALTER TABLE org_memberships RENAME CONSTRAINT member_relations_pkey TO org_memberships_pkey`,
				},
				Down: []string{},
>>>>>>> 7c664b66
			},
		},
	}

	_, err := migrate.Exec(db.DB, "postgres", migrations, migrate.Up)
	return err
}<|MERGE_RESOLUTION|>--- conflicted
+++ resolved
@@ -90,7 +90,16 @@
 			{
 				Id: "auth_2",
 				Up: []string{
-<<<<<<< HEAD
+					`ALTER TABLE member_relations RENAME TO org_memberships`,
+					`ALTER TABLE org_memberships RENAME CONSTRAINT member_relations_org_id_fkey TO org_memberships_org_id_fkey`,
+					`ALTER TABLE org_memberships RENAME CONSTRAINT member_relations_pkey TO org_memberships_pkey`,
+				},
+				Down: []string{
+				},
+			},
+			{
+				Id: "auth_3",
+				Up: []string{
 					`CREATE TABLE IF NOT EXISTS invites (
 						id UUID NOT NULL,
 						invitee_id UUID NOT NULL,
@@ -107,13 +116,6 @@
 				Down: []string{
 					`DROP TABLE IF EXISTS invites`,
 				},
-=======
-					`ALTER TABLE member_relations RENAME TO org_memberships`,
-					`ALTER TABLE org_memberships RENAME CONSTRAINT member_relations_org_id_fkey TO org_memberships_org_id_fkey`,
-					`ALTER TABLE org_memberships RENAME CONSTRAINT member_relations_pkey TO org_memberships_pkey`,
-				},
-				Down: []string{},
->>>>>>> 7c664b66
 			},
 		},
 	}
