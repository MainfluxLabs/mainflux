package mocks

import (
	"context"
	"sort"
	"sync"
	"time"

	"github.com/MainfluxLabs/mainflux/auth"
	"github.com/MainfluxLabs/mainflux/pkg/dbutil"
	"github.com/MainfluxLabs/mainflux/pkg/invites"
)

var _ auth.OrgInviteRepository = (*invitesRepositoryMock)(nil)

type invitesRepositoryMock struct {
	mu                                sync.Mutex
	orgInvites                        map[string]auth.OrgInvite
	dormantOrgInvitesByPlatformInvite map[string][]string
}

func NewInvitesRepository() auth.OrgInviteRepository {
	return &invitesRepositoryMock{
		orgInvites:                        make(map[string]auth.OrgInvite),
		dormantOrgInvitesByPlatformInvite: make(map[string][]string),
	}
}

func (irm *invitesRepositoryMock) SaveInvites(ctx context.Context, invites ...auth.OrgInvite) error {
	irm.mu.Lock()
	defer irm.mu.Unlock()

	for _, invite := range invites {
		if _, ok := irm.orgInvites[invite.ID]; ok {
			return dbutil.ErrConflict
		}

		for _, existingInvite := range irm.orgInvites {
			if existingInvite.InviteeID == invite.InviteeID &&
				existingInvite.OrgID == invite.OrgID &&
				existingInvite.InviterID == invite.InviterID &&
				existingInvite.State == "pending" &&
				existingInvite.ExpiresAt.After(time.Now()) {
				return dbutil.ErrConflict
			}
		}

		irm.orgInvites[invite.ID] = invite
	}

	return nil
}

<<<<<<< HEAD
func (irm *invitesRepositoryMock) RetrieveInviteByID(ctx context.Context, inviteID string) (auth.OrgInvite, error) {
=======
func (irm *invitesRepositoryMock) SaveDormantInviteRelation(ctx context.Context, orgInviteID, platformInviteID string) error {
	irm.mu.Lock()
	defer irm.mu.Unlock()

	irm.dormantOrgInvitesByPlatformInvite[platformInviteID] = append(irm.dormantOrgInvitesByPlatformInvite[platformInviteID], orgInviteID)

	return nil
}

func (irm *invitesRepositoryMock) ActivateOrgInvite(ctx context.Context, platformInviteID, newUserID string, expiresAt time.Time) ([]auth.OrgInvite, error) {
	panic("not implemented")
}

func (irm *invitesRepositoryMock) RetrieveOrgInviteByID(ctx context.Context, inviteID string) (auth.OrgInvite, error) {
>>>>>>> bcdbaf2e
	irm.mu.Lock()
	defer irm.mu.Unlock()

	if _, ok := irm.orgInvites[inviteID]; !ok {
		return auth.OrgInvite{}, dbutil.ErrNotFound
	}

	return irm.orgInvites[inviteID], nil
}

func (irm *invitesRepositoryMock) RemoveInvite(ctx context.Context, inviteID string) error {
	irm.mu.Lock()
	defer irm.mu.Unlock()

	if _, ok := irm.orgInvites[inviteID]; !ok {
		return dbutil.ErrNotFound
	}

	delete(irm.orgInvites, inviteID)

	return nil
}

func (irm *invitesRepositoryMock) RetrieveInvitesByDestination(ctx context.Context, orgID string, pm invites.PageMetadataInvites) (auth.OrgInvitesPage, error) {
	irm.mu.Lock()
	defer irm.mu.Unlock()

	keys := make([]string, 0)
	for k := range irm.orgInvites {
		keys = append(keys, k)
	}

	sort.Strings(keys)

	invites := make([]auth.OrgInvite, 0)
	idxEnd := pm.Offset + pm.Limit
	if idxEnd > uint64(len(keys)) {
		idxEnd = uint64(len(keys))
	}

	for _, key := range keys[pm.Offset:idxEnd] {
		if irm.orgInvites[key].OrgID == orgID {
			invites = append(invites, irm.orgInvites[key])
		}
	}

	return auth.OrgInvitesPage{
		Invites: invites,
		Total:   uint64(len(irm.orgInvites)),
	}, nil
}

func (irm *invitesRepositoryMock) RetrieveInvitesByUser(ctx context.Context, userType, userID string, pm invites.PageMetadataInvites) (auth.OrgInvitesPage, error) {
	irm.mu.Lock()
	defer irm.mu.Unlock()

	keys := make([]string, 0)
	for k := range irm.orgInvites {
		keys = append(keys, k)
	}

	sort.Strings(keys)

	retInvites := make([]auth.OrgInvite, 0)
	idxEnd := pm.Offset + pm.Limit
	if idxEnd > uint64(len(keys)) {
		idxEnd = uint64(len(keys))
	}

	for _, key := range keys[pm.Offset:idxEnd] {
		switch userType {
		case invites.UserTypeInvitee:
			if irm.orgInvites[key].InviteeID.String == userID {
				retInvites = append(retInvites, irm.orgInvites[key])
			}
		case invites.UserTypeInviter:
			if irm.orgInvites[key].InviterID == userID {
				retInvites = append(retInvites, irm.orgInvites[key])
			}
		}
	}

	return auth.OrgInvitesPage{
		Invites: retInvites,
		Total:   uint64(len(irm.orgInvites)),
	}, nil
}

func (irm *invitesRepositoryMock) UpdateInviteState(ctx context.Context, inviteID, state string) error {
	irm.mu.Lock()
	defer irm.mu.Unlock()

	if _, ok := irm.orgInvites[inviteID]; !ok {
		return dbutil.ErrNotFound
	}

	inv := irm.orgInvites[inviteID]
	inv.State = state

	irm.orgInvites[inviteID] = inv
	return nil
}<|MERGE_RESOLUTION|>--- conflicted
+++ resolved
@@ -51,9 +51,6 @@
 	return nil
 }
 
-<<<<<<< HEAD
-func (irm *invitesRepositoryMock) RetrieveInviteByID(ctx context.Context, inviteID string) (auth.OrgInvite, error) {
-=======
 func (irm *invitesRepositoryMock) SaveDormantInviteRelation(ctx context.Context, orgInviteID, platformInviteID string) error {
 	irm.mu.Lock()
 	defer irm.mu.Unlock()
@@ -67,8 +64,7 @@
 	panic("not implemented")
 }
 
-func (irm *invitesRepositoryMock) RetrieveOrgInviteByID(ctx context.Context, inviteID string) (auth.OrgInvite, error) {
->>>>>>> bcdbaf2e
+func (irm *invitesRepositoryMock) RetrieveInviteByID(ctx context.Context, inviteID string) (auth.OrgInvite, error) {
 	irm.mu.Lock()
 	defer irm.mu.Unlock()
 
