--- conflicted
+++ resolved
@@ -276,16 +276,12 @@
 		}
 	}
 
-<<<<<<< HEAD
-	return auth.OrgsPage{Orgs: orgs}, nil
-=======
 	return auth.OrgsPage{
 		Orgs: orgs,
 		PageMetadata: auth.PageMetadata{
 			Total: uint64(len(orm.orgs)),
 		},
 	}, nil
->>>>>>> 513c2634
 }
 
 func (orm *orgRepositoryMock) RetrieveAll(ctx context.Context) ([]auth.Org, error) {
