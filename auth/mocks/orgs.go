--- conflicted
+++ resolved
@@ -111,11 +111,7 @@
 	orm.mu.Lock()
 	defer orm.mu.Unlock()
 
-<<<<<<< HEAD
-	members, _ := orm.members.BackupAll(ctx)
-=======
-	members, _ := orm.memberships.RetrieveAll(ctx)
->>>>>>> 3d39cee5
+	members, _ := orm.memberships.BackupAll(ctx)
 	orgs := []auth.Org{}
 
 	first := uint64(pm.Offset) + 1
@@ -155,11 +151,7 @@
 	}, nil
 }
 
-<<<<<<< HEAD
 func (orm *orgRepositoryMock) BackupAll(ctx context.Context) ([]auth.Org, error) {
-=======
-func (orm *orgRepositoryMock) RetrieveAll(_ context.Context) ([]auth.Org, error) {
->>>>>>> 3d39cee5
 	orm.mu.Lock()
 	defer orm.mu.Unlock()
 
@@ -171,11 +163,7 @@
 	return orgs, nil
 }
 
-<<<<<<< HEAD
 func (orm *orgRepositoryMock) RetrieveAll(ctx context.Context, pm apiutil.PageMetadata) (auth.OrgsPage, error) {
-=======
-func (orm *orgRepositoryMock) RetrieveByAdmin(_ context.Context, pm apiutil.PageMetadata) (auth.OrgsPage, error) {
->>>>>>> 3d39cee5
 	orm.mu.Lock()
 	defer orm.mu.Unlock()
 
