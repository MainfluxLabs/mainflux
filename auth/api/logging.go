// Copyright (c) Mainflux
// SPDX-License-Identifier: Apache-2.0

//go:build !test

package api

import (
	"context"
	"fmt"
	"time"

	"github.com/MainfluxLabs/mainflux/auth"
	log "github.com/MainfluxLabs/mainflux/logger"
)

var _ auth.Service = (*loggingMiddleware)(nil)

type loggingMiddleware struct {
	logger log.Logger
	svc    auth.Service
}

// LoggingMiddleware adds logging facilities to the core service.
func LoggingMiddleware(svc auth.Service, logger log.Logger) auth.Service {
	return &loggingMiddleware{logger, svc}
}

func (lm *loggingMiddleware) Issue(ctx context.Context, token string, newKey auth.Key) (key auth.Key, secret string, err error) {
	defer func(begin time.Time) {
		d := "infinite duration"
		if !key.ExpiresAt.IsZero() {
			d = fmt.Sprintf("the key with expiration date %v", key.ExpiresAt)
		}
		message := fmt.Sprintf("Method issue for %s took %s to complete", d, time.Since(begin))
		if err != nil {
			lm.logger.Warn(fmt.Sprintf("%s with error: %s.", message, err))
			return
		}
		lm.logger.Info(fmt.Sprintf("%s without errors.", message))
	}(time.Now())

	return lm.svc.Issue(ctx, token, newKey)
}

func (lm *loggingMiddleware) Revoke(ctx context.Context, token, id string) (err error) {
	defer func(begin time.Time) {
		message := fmt.Sprintf("Method revoke for key %s took %s to complete", id, time.Since(begin))
		if err != nil {
			lm.logger.Warn(fmt.Sprintf("%s with error: %s.", message, err))
			return
		}
		lm.logger.Info(fmt.Sprintf("%s without errors.", message))
	}(time.Now())

	return lm.svc.Revoke(ctx, token, id)
}

func (lm *loggingMiddleware) RetrieveKey(ctx context.Context, token, id string) (key auth.Key, err error) {
	defer func(begin time.Time) {
		message := fmt.Sprintf("Method retrieve for key %s took %s to complete", id, time.Since(begin))
		if err != nil {
			lm.logger.Warn(fmt.Sprintf("%s with error: %s.", message, err))
			return
		}
		lm.logger.Info(fmt.Sprintf("%s without errors.", message))
	}(time.Now())

	return lm.svc.RetrieveKey(ctx, token, id)
}

func (lm *loggingMiddleware) Identify(ctx context.Context, key string) (id auth.Identity, err error) {
	defer func(begin time.Time) {
		message := fmt.Sprintf("Method identify took %s to complete", time.Since(begin))
		if err != nil {
			lm.logger.Warn(fmt.Sprintf("%s with error: %s.", message, err))
			return
		}
		lm.logger.Info(fmt.Sprintf("%s without errors.", message))
	}(time.Now())

	return lm.svc.Identify(ctx, key)
}

func (lm *loggingMiddleware) Authorize(ctx context.Context, ar auth.AuthzReq) (err error) {
	defer func(begin time.Time) {
		message := fmt.Sprintf("Method authorize took %s to complete", time.Since(begin))
		if err != nil {
			lm.logger.Warn(fmt.Sprintf("%s with error: %s.", message, err))
			return
		}
		lm.logger.Info(fmt.Sprintf("%s without errors.", message))
	}(time.Now())
	return lm.svc.Authorize(ctx, ar)
}

func (lm *loggingMiddleware) CreateOrg(ctx context.Context, token string, org auth.Org) (o auth.Org, err error) {
	defer func(begin time.Time) {
		message := fmt.Sprintf("Method create_org for token %s and name %s took %s to complete", token, org.Name, time.Since(begin))
		if err != nil {
			lm.logger.Warn(fmt.Sprintf("%s with error: %s.", message, err))
			return
		}
		lm.logger.Info(fmt.Sprintf("%s without errors.", message))
	}(time.Now())

	return lm.svc.CreateOrg(ctx, token, org)
}

func (lm *loggingMiddleware) UpdateOrg(ctx context.Context, token string, org auth.Org) (o auth.Org, err error) {
	defer func(begin time.Time) {
		message := fmt.Sprintf("Method update_org for token %s and name %s took %s to complete", token, org.Name, time.Since(begin))
		if err != nil {
			lm.logger.Warn(fmt.Sprintf("%s with error: %s.", message, err))
			return
		}
		lm.logger.Info(fmt.Sprintf("%s without errors.", message))
	}(time.Now())

	return lm.svc.UpdateOrg(ctx, token, org)
}

func (lm *loggingMiddleware) RemoveOrg(ctx context.Context, token string, id string) (err error) {
	defer func(begin time.Time) {
		message := fmt.Sprintf("Method remove_org for token %s and id %s took %s to complete", token, id, time.Since(begin))
		if err != nil {
			lm.logger.Warn(fmt.Sprintf("%s with error: %s.", message, err))
			return
		}
		lm.logger.Info(fmt.Sprintf("%s without errors.", message))
	}(time.Now())

	return lm.svc.RemoveOrg(ctx, token, id)
}

func (lm *loggingMiddleware) ViewOrg(ctx context.Context, token, id string) (o auth.Org, err error) {
	defer func(begin time.Time) {
		message := fmt.Sprintf("Method view_org for token %s and id %s took %s to complete", token, id, time.Since(begin))
		if err != nil {
			lm.logger.Warn(fmt.Sprintf("%s with error: %s.", message, err))
			return
		}
		lm.logger.Info(fmt.Sprintf("%s without errors.", message))
	}(time.Now())

	return lm.svc.ViewOrg(ctx, token, id)
}

func (lm *loggingMiddleware) ListOrgs(ctx context.Context, token string, admin bool, pm auth.PageMetadata) (gp auth.OrgsPage, err error) {
	defer func(begin time.Time) {
		message := fmt.Sprintf("Method list_orgs for token %s took %s to complete", token, time.Since(begin))
		if err != nil {
			lm.logger.Warn(fmt.Sprintf("%s with error: %s.", message, err))
			return
		}
		lm.logger.Info(fmt.Sprintf("%s without errors.", message))
	}(time.Now())

	return lm.svc.ListOrgs(ctx, token, admin, pm)
}

func (lm *loggingMiddleware) ViewMember(ctx context.Context, token, orgID, memberID string) (m auth.Member, err error) {
	defer func(begin time.Time) {
		message := fmt.Sprintf("Method view_member for token %s and org id %s and member id %s took %s to complete", token, orgID, memberID, time.Since(begin))
		if err != nil {
			lm.logger.Warn(fmt.Sprintf("%s with error: %s.", message, err))
			return
		}
		lm.logger.Info(fmt.Sprintf("%s without errors.", message))
	}(time.Now())

	return lm.svc.ViewMember(ctx, token, orgID, memberID)
}

func (lm *loggingMiddleware) ListOrgMembers(ctx context.Context, token, orgID string, pm auth.PageMetadata) (op auth.MembersPage, err error) {
	defer func(begin time.Time) {
		message := fmt.Sprintf("Method list_org_members for token %s and org id %s took %s to complete", token, orgID, time.Since(begin))
		if err != nil {
			lm.logger.Warn(fmt.Sprintf("%s with error: %s.", message, err))
			return
		}
		lm.logger.Info(fmt.Sprintf("%s without errors.", message))
	}(time.Now())

	return lm.svc.ListOrgMembers(ctx, token, orgID, pm)
}

func (lm *loggingMiddleware) ListOrgMemberships(ctx context.Context, token, memberID string, pm auth.PageMetadata) (op auth.OrgsPage, err error) {
	defer func(begin time.Time) {
		message := fmt.Sprintf("Method list_org_memberships for token %s and member id %s took %s to complete", token, memberID, time.Since(begin))
		if err != nil {
			lm.logger.Warn(fmt.Sprintf("%s with error: %s.", message, err))
			return
		}
		lm.logger.Info(fmt.Sprintf("%s without errors.", message))
	}(time.Now())

	return lm.svc.ListOrgMemberships(ctx, token, memberID, pm)
}

func (lm *loggingMiddleware) AssignMembersByIDs(ctx context.Context, token, orgID string, memberIDs ...string) (err error) {
	defer func(begin time.Time) {
		message := fmt.Sprintf("Method assign_members_by_ids for token %s , member ids %s and org id %s took %s to complete", token, memberIDs, orgID, time.Since(begin))
		if err != nil {
			lm.logger.Warn(fmt.Sprintf("%s with error: %s.", message, err))
			return
		}
		lm.logger.Info(fmt.Sprintf("%s without errors.", message))
	}(time.Now())

	return lm.svc.AssignMembersByIDs(ctx, token, orgID, memberIDs...)
}

func (lm *loggingMiddleware) AssignMembers(ctx context.Context, token, orgID string, members ...auth.Member) (err error) {
	defer func(begin time.Time) {
		message := fmt.Sprintf("Method assign_members for token %s , members %s and org id %s took %s to complete", token, members, orgID, time.Since(begin))
		if err != nil {
			lm.logger.Warn(fmt.Sprintf("%s with error: %s.", message, err))
			return
		}
		lm.logger.Info(fmt.Sprintf("%s without errors.", message))
	}(time.Now())

	return lm.svc.AssignMembers(ctx, token, orgID, members...)
}

func (lm *loggingMiddleware) UnassignMembersByIDs(ctx context.Context, token string, orgID string, memberIDs ...string) (err error) {
	defer func(begin time.Time) {
		message := fmt.Sprintf("Method unassign_members_by_ids for token %s , member ids %s and org id %s took %s to complete", token, memberIDs, orgID, time.Since(begin))
		if err != nil {
			lm.logger.Warn(fmt.Sprintf("%s with error: %s.", message, err))
			return
		}
		lm.logger.Info(fmt.Sprintf("%s without errors.", message))
	}(time.Now())

	return lm.svc.UnassignMembersByIDs(ctx, token, orgID, memberIDs...)
}

func (lm *loggingMiddleware) UnassignMembers(ctx context.Context, token string, orgID string, memberIDs ...string) (err error) {
	defer func(begin time.Time) {
		message := fmt.Sprintf("Method unassign_members for token %s , member ids %s and org id %s took %s to complete", token, memberIDs, orgID, time.Since(begin))
		if err != nil {
			lm.logger.Warn(fmt.Sprintf("%s with error: %s.", message, err))
			return
		}
		lm.logger.Info(fmt.Sprintf("%s without errors.", message))
	}(time.Now())

	return lm.svc.UnassignMembers(ctx, token, orgID, memberIDs...)
}

func (lm *loggingMiddleware) UpdateMembers(ctx context.Context, token, orgID string, members ...auth.Member) (err error) {
	defer func(begin time.Time) {
		message := fmt.Sprintf("Method update_members for token %s , members %s and org id %s took %s to complete", token, members, orgID, time.Since(begin))
		if err != nil {
			lm.logger.Warn(fmt.Sprintf("%s with error: %s.", message, err))
			return
		}
		lm.logger.Info(fmt.Sprintf("%s without errors.", message))
	}(time.Now())

	return lm.svc.UpdateMembers(ctx, token, orgID, members...)
}

func (lm *loggingMiddleware) AssignGroups(ctx context.Context, token, orgID string, groupIDs ...string) (err error) {
	defer func(begin time.Time) {
		message := fmt.Sprintf("Method assign_groups for token %s , group ids %s and org id %s took %s to complete", token, groupIDs, orgID, time.Since(begin))
		if err != nil {
			lm.logger.Warn(fmt.Sprintf("%s with error: %s.", message, err))
			return
		}
		lm.logger.Info(fmt.Sprintf("%s without errors.", message))
	}(time.Now())

	return lm.svc.AssignGroups(ctx, token, orgID, groupIDs...)
}

func (lm *loggingMiddleware) UnassignGroups(ctx context.Context, token string, orgID string, groupIDs ...string) (err error) {
	defer func(begin time.Time) {
		message := fmt.Sprintf("Method unassign_groups for token %s, group ids %s and org id %s took %s to complete", token, groupIDs, orgID, time.Since(begin))
		if err != nil {
			lm.logger.Warn(fmt.Sprintf("%s with error: %s.", message, err))
			return
		}
		lm.logger.Info(fmt.Sprintf("%s without errors.", message))
	}(time.Now())

	return lm.svc.UnassignGroups(ctx, token, orgID, groupIDs...)
}

func (lm *loggingMiddleware) ListOrgGroups(ctx context.Context, token, orgID string, pm auth.PageMetadata) (op auth.GroupsPage, err error) {
	defer func(begin time.Time) {
		message := fmt.Sprintf("Method list_org_groups for token %s and org id %s took %s to complete", token, orgID, time.Since(begin))
		if err != nil {
			lm.logger.Warn(fmt.Sprintf("%s with error: %s.", message, err))
			return
		}
		lm.logger.Info(fmt.Sprintf("%s without errors.", message))
	}(time.Now())

	return lm.svc.ListOrgGroups(ctx, token, orgID, pm)
}

func (lm *loggingMiddleware) AddPolicy(ctx context.Context, token, groupID, policy string) (err error) {
	defer func(begin time.Time) {
		message := fmt.Sprintf("Method add_policy for token %s and took %s to complete", token, time.Since(begin))
		if err != nil {
			lm.logger.Warn(fmt.Sprintf("%s with error: %s.", message, err))
			return
		}
		lm.logger.Info(fmt.Sprintf("%s without errors.", message))
	}(time.Now())

	return lm.svc.AddPolicy(ctx, token, groupID, policy)
}

func (lm *loggingMiddleware) Backup(ctx context.Context, token string) (backup auth.Backup, err error) {
	defer func(begin time.Time) {
		message := fmt.Sprintf("Method backup for token %s took %s to complete", token, time.Since(begin))
		if err != nil {
			lm.logger.Warn(fmt.Sprintf("%s with error: %s.", message, err))
			return
		}
		lm.logger.Info(fmt.Sprintf("%s without errors.", message))
	}(time.Now())

	return lm.svc.Backup(ctx, token)
}

func (lm *loggingMiddleware) Restore(ctx context.Context, token string, backup auth.Backup) (err error) {
	defer func(begin time.Time) {
		message := fmt.Sprintf("Method restore for token %s took %s to complete", token, time.Since(begin))
		if err != nil {
			lm.logger.Warn(fmt.Sprintf("%s with error: %s.", message, err))
			return
		}
		lm.logger.Info(fmt.Sprintf("%s without errors.", message))
	}(time.Now())

	return lm.svc.Restore(ctx, token, backup)
}

func (lm *loggingMiddleware) AssignRole(ctx context.Context, id, role string) (err error) {
	defer func(begin time.Time) {
		message := fmt.Sprintf("Method assign_role for id %s and role %s took %s to complete", id, role, time.Since(begin))
		if err != nil {
			lm.logger.Warn(fmt.Sprintf("%s with error: %s.", message, err))
			return
		}
	}(time.Now())

	return lm.svc.AssignRole(ctx, id, role)
}

func (lm *loggingMiddleware) CreatePolicies(ctx context.Context, token, groupID string, mp ...auth.MemberPolicy) (err error) {
	defer func(begin time.Time) {
		message := fmt.Sprintf("Method create_policies for token %s and group id %s took %s to complete", token, groupID, time.Since(begin))
		if err != nil {
			lm.logger.Warn(fmt.Sprintf("%s with error: %s.", message, err))
			return
		}
	}(time.Now())

	return lm.svc.CreatePolicies(ctx, token, groupID, mp...)
}

<<<<<<< HEAD
func (lm *loggingMiddleware) UpdatePolicies(ctx context.Context, token, groupID string, mp ...auth.MemberPolicy) (err error) {
=======
func (lm *loggingMiddleware) ListMembersPolicies(ctx context.Context, token, groupID string, pm auth.PageMetadata) (mpp auth.GroupMembersPoliciesPage, err error) {
	defer func(begin time.Time) {
		message := fmt.Sprintf("Method list_members_policies for token %s and group id %s took %s to complete", token, groupID, time.Since(begin))
		if err != nil {
			lm.logger.Warn(fmt.Sprintf("%s with error: %s.", message, err))
		}
		lm.logger.Info(fmt.Sprintf("%s without errors.", message))
	}(time.Now())

	return lm.svc.ListMembersPolicies(ctx, token, groupID, pm)
}

func (lm *loggingMiddleware) UpdatePolicies(ctx context.Context, token, orgID, groupID string, mp ...auth.MemberPolicy) (err error) {
>>>>>>> 7865bc6c
	defer func(begin time.Time) {
		message := fmt.Sprintf("Method update_policies for token %s and group id %s took %s to complete", token, groupID, time.Since(begin))
		if err != nil {
			lm.logger.Warn(fmt.Sprintf("%s with error: %s.", message, err))
			return
		}
	}(time.Now())

	return lm.svc.UpdatePolicies(ctx, token, groupID, mp...)
}

func (lm *loggingMiddleware) RemovePolicies(ctx context.Context, token, groupID string, memberIDs ...string) (err error) {
	defer func(begin time.Time) {
		message := fmt.Sprintf("Method remove_policies for token %s and group id %s took %s to complete", token, groupID, time.Since(begin))
		if err != nil {
			lm.logger.Warn(fmt.Sprintf("%s with error: %s.", message, err))
			return
		}
	}(time.Now())

<<<<<<< HEAD
	return lm.svc.RemovePolicies(ctx, token, groupID, memberIDs...)
}
=======
	return lm.svc.RemovePolicies(ctx, token, orgID, groupID, memberIDs...)
}
>>>>>>> 7865bc6c
<|MERGE_RESOLUTION|>--- conflicted
+++ resolved
@@ -365,23 +365,19 @@
 	return lm.svc.CreatePolicies(ctx, token, groupID, mp...)
 }
 
-<<<<<<< HEAD
+func (lm *loggingMiddleware) ListMembersPolicies(ctx context.Context, token, groupID string, pm auth.PageMetadata) (mpp auth.GroupMembersPoliciesPage, err error) {
+	defer func(begin time.Time) {
+		message := fmt.Sprintf("Method list_members_policies for token %s and group id %s took %s to complete", token, groupID, time.Since(begin))
+		if err != nil {
+			lm.logger.Warn(fmt.Sprintf("%s with error: %s.", message, err))
+		}
+		lm.logger.Info(fmt.Sprintf("%s without errors.", message))
+	}(time.Now())
+
+	return lm.svc.ListMembersPolicies(ctx, token, groupID, pm)
+}
+
 func (lm *loggingMiddleware) UpdatePolicies(ctx context.Context, token, groupID string, mp ...auth.MemberPolicy) (err error) {
-=======
-func (lm *loggingMiddleware) ListMembersPolicies(ctx context.Context, token, groupID string, pm auth.PageMetadata) (mpp auth.GroupMembersPoliciesPage, err error) {
-	defer func(begin time.Time) {
-		message := fmt.Sprintf("Method list_members_policies for token %s and group id %s took %s to complete", token, groupID, time.Since(begin))
-		if err != nil {
-			lm.logger.Warn(fmt.Sprintf("%s with error: %s.", message, err))
-		}
-		lm.logger.Info(fmt.Sprintf("%s without errors.", message))
-	}(time.Now())
-
-	return lm.svc.ListMembersPolicies(ctx, token, groupID, pm)
-}
-
-func (lm *loggingMiddleware) UpdatePolicies(ctx context.Context, token, orgID, groupID string, mp ...auth.MemberPolicy) (err error) {
->>>>>>> 7865bc6c
 	defer func(begin time.Time) {
 		message := fmt.Sprintf("Method update_policies for token %s and group id %s took %s to complete", token, groupID, time.Since(begin))
 		if err != nil {
@@ -402,10 +398,5 @@
 		}
 	}(time.Now())
 
-<<<<<<< HEAD
 	return lm.svc.RemovePolicies(ctx, token, groupID, memberIDs...)
-}
-=======
-	return lm.svc.RemovePolicies(ctx, token, orgID, groupID, memberIDs...)
-}
->>>>>>> 7865bc6c
+}