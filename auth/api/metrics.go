// Copyright (c) Mainflux
// SPDX-License-Identifier: Apache-2.0

//go:build !test

package api

import (
	"context"
	"time"

	"github.com/MainfluxLabs/mainflux/auth"
	"github.com/go-kit/kit/metrics"
)

var _ auth.Service = (*metricsMiddleware)(nil)

type metricsMiddleware struct {
	counter metrics.Counter
	latency metrics.Histogram
	svc     auth.Service
}

// MetricsMiddleware instruments core service by tracking request count and latency.
func MetricsMiddleware(svc auth.Service, counter metrics.Counter, latency metrics.Histogram) auth.Service {
	return &metricsMiddleware{
		counter: counter,
		latency: latency,
		svc:     svc,
	}
}

func (ms *metricsMiddleware) Issue(ctx context.Context, token string, key auth.Key) (auth.Key, string, error) {
	defer func(begin time.Time) {
		ms.counter.With("method", "issue_key").Add(1)
		ms.latency.With("method", "issue_key").Observe(time.Since(begin).Seconds())
	}(time.Now())

	return ms.svc.Issue(ctx, token, key)
}

func (ms *metricsMiddleware) Revoke(ctx context.Context, token, id string) error {
	defer func(begin time.Time) {
		ms.counter.With("method", "revoke_key").Add(1)
		ms.latency.With("method", "revoke_key").Observe(time.Since(begin).Seconds())
	}(time.Now())

	return ms.svc.Revoke(ctx, token, id)
}

func (ms *metricsMiddleware) RetrieveKey(ctx context.Context, token, id string) (auth.Key, error) {
	defer func(begin time.Time) {
		ms.counter.With("method", "retrieve_key").Add(1)
		ms.latency.With("method", "retrieve_key").Observe(time.Since(begin).Seconds())
	}(time.Now())

	return ms.svc.RetrieveKey(ctx, token, id)
}

func (ms *metricsMiddleware) Identify(ctx context.Context, token string) (auth.Identity, error) {
	defer func(begin time.Time) {
		ms.counter.With("method", "identify").Add(1)
		ms.latency.With("method", "identify").Observe(time.Since(begin).Seconds())
	}(time.Now())

	return ms.svc.Identify(ctx, token)
}

func (ms *metricsMiddleware) Authorize(ctx context.Context, ar auth.AuthzReq) error {
	defer func(begin time.Time) {
		ms.counter.With("method", "authorize").Add(1)
		ms.latency.With("method", "authorize").Observe(time.Since(begin).Seconds())
	}(time.Now())
	return ms.svc.Authorize(ctx, ar)
}

func (ms *metricsMiddleware) CreateOrg(ctx context.Context, token string, org auth.Org) (auth.Org, error) {
	defer func(begin time.Time) {
		ms.counter.With("method", "create_org").Add(1)
		ms.latency.With("method", "create_org").Observe(time.Since(begin).Seconds())
	}(time.Now())
	return ms.svc.CreateOrg(ctx, token, org)
}

func (ms *metricsMiddleware) UpdateOrg(ctx context.Context, token string, org auth.Org) (auth.Org, error) {
	defer func(begin time.Time) {
		ms.counter.With("method", "update_org").Add(1)
		ms.latency.With("method", "update_org").Observe(time.Since(begin).Seconds())
	}(time.Now())
	return ms.svc.UpdateOrg(ctx, token, org)
}

func (ms *metricsMiddleware) RemoveOrg(ctx context.Context, token string, id string) error {
	defer func(begin time.Time) {
		ms.counter.With("method", "remove_org").Add(1)
		ms.latency.With("method", "remove_org").Observe(time.Since(begin).Seconds())
	}(time.Now())
	return ms.svc.RemoveOrg(ctx, token, id)
}

func (ms *metricsMiddleware) ViewOrg(ctx context.Context, token, id string) (auth.Org, error) {
	defer func(begin time.Time) {
		ms.counter.With("method", "view_org").Add(1)
		ms.latency.With("method", "view_org").Observe(time.Since(begin).Seconds())
	}(time.Now())

	return ms.svc.ViewOrg(ctx, token, id)
}

func (ms *metricsMiddleware) ListOrgs(ctx context.Context, token string, admin bool, pm auth.PageMetadata) (auth.OrgsPage, error) {
	defer func(begin time.Time) {
		ms.counter.With("method", "list_orgs").Add(1)
		ms.latency.With("method", "list_orgs").Observe(time.Since(begin).Seconds())
	}(time.Now())

	return ms.svc.ListOrgs(ctx, token, admin, pm)
}

func (ms *metricsMiddleware) ListOrgMemberships(ctx context.Context, token, memberID string, pm auth.PageMetadata) (auth.OrgsPage, error) {
	defer func(begin time.Time) {
		ms.counter.With("method", "list_org_memberships").Add(1)
		ms.latency.With("method", "list_org_memberships").Observe(time.Since(begin).Seconds())
	}(time.Now())

	return ms.svc.ListOrgMemberships(ctx, token, memberID, pm)
}

func (ms *metricsMiddleware) AssignMembersByIDs(ctx context.Context, token, orgID string, memberIDs ...string) error {
	defer func(begin time.Time) {
		ms.counter.With("method", "assign_members_by_ids").Add(1)
		ms.latency.With("method", "assign_members_by_ids").Observe(time.Since(begin).Seconds())
	}(time.Now())

	return ms.svc.AssignMembersByIDs(ctx, token, orgID, memberIDs...)
}

func (ms *metricsMiddleware) AssignMembers(ctx context.Context, token, orgID string, members ...auth.Member) error {
	defer func(begin time.Time) {
		ms.counter.With("method", "assign_members").Add(1)
		ms.latency.With("method", "assign_members").Observe(time.Since(begin).Seconds())
	}(time.Now())

	return ms.svc.AssignMembers(ctx, token, orgID, members...)
}

func (ms *metricsMiddleware) UnassignMembersByIDs(ctx context.Context, token, orgID string, memberIDs ...string) error {
	defer func(begin time.Time) {
		ms.counter.With("method", "unassign_members_by_ids").Add(1)
		ms.latency.With("method", "unassign_members_by_ids").Observe(time.Since(begin).Seconds())
	}(time.Now())

	return ms.svc.UnassignMembersByIDs(ctx, token, orgID, memberIDs...)
}

func (ms *metricsMiddleware) UnassignMembers(ctx context.Context, token, orgID string, memberIDs ...string) error {
	defer func(begin time.Time) {
		ms.counter.With("method", "unassign_members").Add(1)
		ms.latency.With("method", "unassign_members").Observe(time.Since(begin).Seconds())
	}(time.Now())

	return ms.svc.UnassignMembers(ctx, token, orgID, memberIDs...)
}

func (ms *metricsMiddleware) UpdateMembers(ctx context.Context, token, orgID string, members ...auth.Member) error {
	defer func(begin time.Time) {
		ms.counter.With("method", "update_members").Add(1)
		ms.latency.With("method", "update_members").Observe(time.Since(begin).Seconds())
	}(time.Now())

	return ms.svc.UpdateMembers(ctx, token, orgID, members...)
}

func (ms *metricsMiddleware) ViewMember(ctx context.Context, token, orgID, memberID string) (auth.Member, error) {
	defer func(begin time.Time) {
		ms.counter.With("method", "view_member").Add(1)
		ms.latency.With("method", "view_member").Observe(time.Since(begin).Seconds())
	}(time.Now())

	return ms.svc.ViewMember(ctx, token, orgID, memberID)
}

func (ms *metricsMiddleware) ListOrgMembers(ctx context.Context, token, orgID string, pm auth.PageMetadata) (auth.MembersPage, error) {
	defer func(begin time.Time) {
		ms.counter.With("method", "list_org_members").Add(1)
		ms.latency.With("method", "list_org_members").Observe(time.Since(begin).Seconds())
	}(time.Now())

	return ms.svc.ListOrgMembers(ctx, token, orgID, pm)
}

func (ms *metricsMiddleware) AssignGroups(ctx context.Context, token, orgID string, groupIDs ...string) error {
	defer func(begin time.Time) {
		ms.counter.With("method", "assign_groups").Add(1)
		ms.latency.With("method", "assign_groups").Observe(time.Since(begin).Seconds())
	}(time.Now())

	return ms.svc.AssignGroups(ctx, token, orgID, groupIDs...)
}

func (ms *metricsMiddleware) UnassignGroups(ctx context.Context, token, orgID string, groupIDs ...string) error {
	defer func(begin time.Time) {
		ms.counter.With("method", "unassign_groups").Add(1)
		ms.latency.With("method", "unassign_groups").Observe(time.Since(begin).Seconds())
	}(time.Now())

	return ms.svc.UnassignGroups(ctx, token, orgID, groupIDs...)
}

func (ms *metricsMiddleware) ListOrgGroups(ctx context.Context, token, groupID string, pm auth.PageMetadata) (auth.GroupsPage, error) {
	defer func(begin time.Time) {
		ms.counter.With("method", "list_org_groups").Add(1)
		ms.latency.With("method", "list_org_groups").Observe(time.Since(begin).Seconds())
	}(time.Now())

	return ms.svc.ListOrgGroups(ctx, token, groupID, pm)
}

func (ms *metricsMiddleware) AddPolicy(ctx context.Context, token, groupID, policy string) error {
	defer func(begin time.Time) {
		ms.counter.With("method", "add_policy").Add(1)
		ms.latency.With("method", "add_policy").Observe(time.Since(begin).Seconds())
	}(time.Now())

	return ms.svc.AddPolicy(ctx, token, groupID, policy)
}

func (ms *metricsMiddleware) Backup(ctx context.Context, token string) (auth.Backup, error) {
	defer func(begin time.Time) {
		ms.counter.With("method", "backup").Add(1)
		ms.latency.With("method", "backup").Observe(time.Since(begin).Seconds())
	}(time.Now())

	return ms.svc.Backup(ctx, token)
}

func (ms *metricsMiddleware) Restore(ctx context.Context, token string, backup auth.Backup) error {
	defer func(begin time.Time) {
		ms.counter.With("method", "restore").Add(1)
		ms.latency.With("method", "restore").Observe(time.Since(begin).Seconds())
	}(time.Now())

	return ms.svc.Restore(ctx, token, backup)
}

func (ms *metricsMiddleware) AssignRole(ctx context.Context, id, role string) error {
	defer func(begin time.Time) {
		ms.counter.With("method", "assign_role").Add(1)
		ms.latency.With("method", "assign_role").Observe(time.Since(begin).Seconds())
	}(time.Now())

	return ms.svc.AssignRole(ctx, id, role)
}

<<<<<<< HEAD
func (ms *metricsMiddleware) RemovePolicies(ctx context.Context, token, orgID, groupID string, memberIDs ...string) error {
	defer func(begin time.Time) {
		ms.counter.With("method", "remove_policies").Add(1)
		ms.latency.With("method", "remove_policies").Observe(time.Since(begin).Seconds())
	}(time.Now())

	return ms.svc.RemovePolicies(ctx, token, orgID, groupID, memberIDs...)
=======
func (ms *metricsMiddleware) CreatePolicies(ctx context.Context, token, orgID, groupID string, mp ...auth.MemberPolicy) error {
	defer func(begin time.Time) {
		ms.counter.With("method", "create_policies").Add(1)
		ms.latency.With("method", "create_policies").Observe(time.Since(begin).Seconds())
	}(time.Now())

	return ms.svc.CreatePolicies(ctx, token, orgID, groupID, mp...)
>>>>>>> 2f6862e4
}<|MERGE_RESOLUTION|>--- conflicted
+++ resolved
@@ -251,7 +251,15 @@
 	return ms.svc.AssignRole(ctx, id, role)
 }
 
-<<<<<<< HEAD
+func (ms *metricsMiddleware) CreatePolicies(ctx context.Context, token, orgID, groupID string, mp ...auth.MemberPolicy) error {
+	defer func(begin time.Time) {
+		ms.counter.With("method", "create_policies").Add(1)
+		ms.latency.With("method", "create_policies").Observe(time.Since(begin).Seconds())
+	}(time.Now())
+
+	return ms.svc.CreatePolicies(ctx, token, orgID, groupID, mp...)
+}
+
 func (ms *metricsMiddleware) RemovePolicies(ctx context.Context, token, orgID, groupID string, memberIDs ...string) error {
 	defer func(begin time.Time) {
 		ms.counter.With("method", "remove_policies").Add(1)
@@ -259,13 +267,4 @@
 	}(time.Now())
 
 	return ms.svc.RemovePolicies(ctx, token, orgID, groupID, memberIDs...)
-=======
-func (ms *metricsMiddleware) CreatePolicies(ctx context.Context, token, orgID, groupID string, mp ...auth.MemberPolicy) error {
-	defer func(begin time.Time) {
-		ms.counter.With("method", "create_policies").Add(1)
-		ms.latency.With("method", "create_policies").Observe(time.Since(begin).Seconds())
-	}(time.Now())
-
-	return ms.svc.CreatePolicies(ctx, token, orgID, groupID, mp...)
->>>>>>> 2f6862e4
 }