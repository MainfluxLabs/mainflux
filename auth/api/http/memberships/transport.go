--- conflicted
+++ resolved
@@ -215,23 +215,7 @@
 
 func encodeError(_ context.Context, err error, w http.ResponseWriter) {
 	switch {
-<<<<<<< HEAD
-	case errors.Contains(err, apiutil.ErrMalformedEntity),
-		err == apiutil.ErrMissingOrgID,
-		err == apiutil.ErrMissingMemberID,
-		err == apiutil.ErrEmptyList,
-		err == apiutil.ErrNameSize,
-		err == apiutil.ErrLimitSize,
-		err == apiutil.ErrInvalidRole,
-		err == apiutil.ErrInvalidQueryParams:
-		w.WriteHeader(http.StatusBadRequest)
-	case err == apiutil.ErrBearerToken:
-		w.WriteHeader(http.StatusUnauthorized)
-	case errors.Contains(err, auth.ErrOrgMembershipExists),
-		errors.Contains(err, apiutil.ErrUserAlreadyInvited):
-=======
 	case errors.Contains(err, auth.ErrOrgMembershipExists):
->>>>>>> 5a0be746
 		w.WriteHeader(http.StatusConflict)
 	default:
 		apiutil.EncodeError(err, w)
