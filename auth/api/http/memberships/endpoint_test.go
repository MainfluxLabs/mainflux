package memberships_test

import (
	"context"
	"encoding/json"
	"fmt"
	"io"
	"net/http"
	"net/http/httptest"
	"sort"
	"strings"
	"testing"
	"time"

	"github.com/MainfluxLabs/mainflux/auth"
	httpapi "github.com/MainfluxLabs/mainflux/auth/api/http"
	"github.com/MainfluxLabs/mainflux/auth/jwt"
	"github.com/MainfluxLabs/mainflux/auth/mocks"
	"github.com/MainfluxLabs/mainflux/logger"
	"github.com/MainfluxLabs/mainflux/pkg/apiutil"
	thmocks "github.com/MainfluxLabs/mainflux/pkg/mocks"
	"github.com/MainfluxLabs/mainflux/pkg/uuid"
	"github.com/MainfluxLabs/mainflux/users"
	"github.com/opentracing/opentracing-go/mocktracer"
	"github.com/stretchr/testify/assert"
	"github.com/stretchr/testify/require"
)

const (
<<<<<<< HEAD
	secret         = "secret"
	id             = "123e4567-e89b-12d3-a456-000000000022"
	adminID        = "adminID"
	editorID       = "editorID"
	viewerID       = "viewerID"
	email          = "user@example.com"
	adminEmail     = "admin@example.com"
	editorEmail    = "editor@example.com"
	viewerEmail    = "viewer@example.com"
	wrongValue     = "wrong_value"
	name           = "testName"
	description    = "testDesc"
	n              = 10
	loginDuration  = 30 * time.Minute
	inviteDuration = 7 * 24 * time.Hour
	emailKey       = "email"
	idKey          = "id"
	ascKey         = "asc"
	descKey        = "desc"
=======
	contentTypeOctetStream = "application/octet-stream"
	secret                 = "secret"
	id                     = "123e4567-e89b-12d3-a456-000000000022"
	adminID                = "adminID"
	editorID               = "editorID"
	viewerID               = "viewerID"
	email                  = "user@example.com"
	adminEmail             = "admin@example.com"
	editorEmail            = "editor@example.com"
	viewerEmail            = "viewer@example.com"
	wrongValue             = "wrong_value"
	name                   = "testName"
	description            = "testDesc"
	n                      = 10
	loginDuration          = 30 * time.Minute
	emailKey               = "email"
	idKey                  = "id"
	ascKey                 = "asc"
	descKey                = "desc"
	emptyValue             = ""
>>>>>>> 9836880f
)

var (
	org = auth.Org{
		Name:        name,
		Description: description,
		Metadata:    map[string]interface{}{"key": "value"},
	}
	viewer        = auth.OrgMembership{MemberID: viewerID, Email: viewerEmail, Role: auth.Viewer}
	editor        = auth.OrgMembership{MemberID: editorID, Email: editorEmail, Role: auth.Editor}
	admin         = auth.OrgMembership{MemberID: adminID, Email: adminEmail, Role: auth.Admin}
	usersByEmails = map[string]users.User{adminEmail: {ID: adminID, Email: adminEmail}, editorEmail: {ID: editorID, Email: editorEmail}, viewerEmail: {ID: viewerID, Email: viewerEmail}, email: {ID: id, Email: email}}
	usersByIDs    = map[string]users.User{adminID: {ID: adminID, Email: adminEmail}, editorID: {ID: editorID, Email: editorEmail}, viewerID: {ID: viewerID, Email: viewerEmail}, id: {ID: id, Email: email}}
)

type testRequest struct {
	client      *http.Client
	method      string
	url         string
	contentType string
	token       string
	body        io.Reader
}

func (tr testRequest) make() (*http.Response, error) {
	req, err := http.NewRequest(tr.method, tr.url, tr.body)
	if err != nil {
		return nil, err
	}

	if tr.token != "" {
		req.Header.Set("Authorization", apiutil.BearerPrefix+tr.token)
	}

	if tr.contentType != "" {
		req.Header.Set("Content-Type", tr.contentType)
	}

	req.Header.Set("Referer", "http://localhost")
	return tr.client.Do(req)
}

func newService() auth.Service {
	membershipsRepo := mocks.NewOrgMembershipsRepository()
	orgsRepo := mocks.NewOrgRepository(membershipsRepo)
	rolesRepo := mocks.NewRolesRepository()
	invitesRepo := mocks.NewInvitesRepository()

	idProvider := uuid.NewMock()
	t := jwt.New(secret)
	uc := mocks.NewUsersService(usersByIDs, usersByEmails)
	tc := thmocks.NewThingsServiceClient(nil, nil, nil)

	return auth.New(orgsRepo, tc, uc, nil, rolesRepo, membershipsRepo, invitesRepo, nil, idProvider, t, loginDuration, inviteDuration)
}

func newServer(svc auth.Service) *httptest.Server {
	logger := logger.NewMock()
	mux := httpapi.MakeHandler(svc, mocktracer.New(), logger)
	return httptest.NewServer(mux)
}

func toJSON(data interface{}) string {
	jsonData, _ := json.Marshal(data)
	return string(jsonData)
}

func TestCreateOrgMemberships(t *testing.T) {
	svc := newService()
	_, token, err := svc.Issue(context.Background(), "", auth.Key{Type: auth.LoginKey, IssuedAt: time.Now(), IssuerID: id, Subject: email})
	assert.Nil(t, err, fmt.Sprintf("Issuing login key expected to succeed: %s", err))

	ts := newServer(svc)
	defer ts.Close()
	client := ts.Client()

	invalidMembership := viewer
	invalidMembership.Role = wrongValue

	or, err := svc.CreateOrg(context.Background(), token, org)
	require.Nil(t, err, fmt.Sprintf("unexpected error: %s\n", err))

	data := toJSON(orgMembershipsReq{OrgMemberships: []auth.OrgMembership{editor}})
	invalidData := toJSON(orgMembershipsReq{OrgMemberships: []auth.OrgMembership{invalidMembership}})

	cases := []struct {
		desc   string
		token  string
		id     string
		req    string
		status int
	}{
		{
			desc:   "create org membership",
			token:  token,
			id:     or.ID,
			req:    data,
			status: http.StatusOK,
		},
		{
			desc:   "create org membership with invalid member role",
			token:  token,
			id:     or.ID,
			req:    invalidData,
			status: http.StatusBadRequest,
		},
		{
			desc:   "create org membership with invalid auth token",
			token:  wrongValue,
			id:     or.ID,
			req:    data,
			status: http.StatusUnauthorized,
		},
		{
			desc:   "create org membership with empty token",
			token:  "",
			id:     or.ID,
			req:    data,
			status: http.StatusUnauthorized,
		},
		{
			desc:   "create org membership without org id",
			token:  token,
			id:     "",
			req:    data,
			status: http.StatusBadRequest,
		},
		{
			desc:   "create org membership with invalid request body",
			token:  token,
			id:     or.ID,
			req:    "{",
			status: http.StatusBadRequest,
		},
		{
			desc:   "create org membership without request body",
			token:  token,
			id:     or.ID,
			req:    "",
			status: http.StatusBadRequest,
		},
	}

	for _, tc := range cases {
		req := testRequest{
			client: client,
			method: http.MethodPost,
			url:    fmt.Sprintf("%s/orgs/%s/memberships", ts.URL, tc.id),
			token:  tc.token,
			body:   strings.NewReader(tc.req),
		}
		res, err := req.make()
		assert.Nil(t, err, fmt.Sprintf("%s: unexpected error %s", tc.desc, err))
		assert.Equal(t, tc.status, res.StatusCode, fmt.Sprintf("%s: expected status code %d got %d", tc.desc, tc.status, res.StatusCode))

	}
}

func TestRemoveOrgMemberships(t *testing.T) {
	svc := newService()
	_, token, err := svc.Issue(context.Background(), "", auth.Key{Type: auth.LoginKey, IssuedAt: time.Now(), IssuerID: id, Subject: email})
	assert.Nil(t, err, fmt.Sprintf("Issuing login key expected to succeed: %s", err))

	ts := newServer(svc)
	defer ts.Close()
	client := ts.Client()

	or, err := svc.CreateOrg(context.Background(), token, org)
	require.Nil(t, err, fmt.Sprintf("unexpected error: %s\n", err))

	memberships := []auth.OrgMembership{editor, viewer}

	err = svc.CreateOrgMemberships(context.Background(), token, or.ID, memberships...)
	require.Nil(t, err, fmt.Sprintf("unexpected error: %s\n", err))

	data := toJSON(removeOrgMembershipsReq{MemberIDs: []string{viewer.MemberID, editor.MemberID}})

	cases := []struct {
		desc   string
		token  string
		id     string
		req    string
		status int
	}{
		{
			desc:   "remove memberships from org",
			token:  token,
			id:     or.ID,
			req:    data,
			status: http.StatusNoContent,
		},
		{
			desc:   "remove memberships from org with invalid auth token",
			token:  wrongValue,
			id:     or.ID,
			req:    data,
			status: http.StatusUnauthorized,
		},
		{
			desc:   "remove memberships from org with empty token",
			token:  "",
			id:     or.ID,
			req:    data,
			status: http.StatusUnauthorized,
		},
		{
			desc:   "remove memberships from non-existing org",
			token:  token,
			id:     wrongValue,
			req:    data,
			status: http.StatusNotFound,
		},
		{
			desc:   "remove memberships from org without org id",
			token:  token,
			id:     "",
			req:    data,
			status: http.StatusBadRequest,
		},
		{
			desc:   "remove memberships from org with invalid request body",
			token:  token,
			id:     or.ID,
			req:    "{",
			status: http.StatusBadRequest,
		},
		{
			desc:   "remove memberships from org without request body",
			token:  token,
			id:     or.ID,
			req:    "",
			status: http.StatusBadRequest,
		},
	}

	for _, tc := range cases {
		req := testRequest{
			client: client,
			method: http.MethodPatch,
			url:    fmt.Sprintf("%s/orgs/%s/memberships", ts.URL, tc.id),
			token:  tc.token,
			body:   strings.NewReader(tc.req),
		}
		res, err := req.make()
		assert.Nil(t, err, fmt.Sprintf("%s: unexpected error %s", tc.desc, err))
		assert.Equal(t, tc.status, res.StatusCode, fmt.Sprintf("%s: expected status code %d got %d", tc.desc, tc.status, res.StatusCode))

	}
}

func TestUpdateOrgMemberships(t *testing.T) {
	svc := newService()
	_, token, err := svc.Issue(context.Background(), "", auth.Key{Type: auth.LoginKey, IssuedAt: time.Now(), IssuerID: id, Subject: email})
	assert.Nil(t, err, fmt.Sprintf("Issuing login key expected to succeed: %s", err))

	ts := newServer(svc)
	defer ts.Close()
	client := ts.Client()

	editor := viewer
	editor.Role = auth.Editor

	owner := viewer
	owner.Role = auth.Owner

	or, err := svc.CreateOrg(context.Background(), token, org)
	require.Nil(t, err, fmt.Sprintf("unexpected error: %s\n", err))

	err = svc.CreateOrgMemberships(context.Background(), token, or.ID, viewer)
	require.Nil(t, err, fmt.Sprintf("unexpected error: %s\n", err))

	viewerData := toJSON(orgMembershipsReq{OrgMemberships: []auth.OrgMembership{editor}})
	ownerData := toJSON(orgMembershipsReq{OrgMemberships: []auth.OrgMembership{owner}})

	cases := []struct {
		desc   string
		token  string
		id     string
		req    string
		status int
	}{
		{
			desc:   "update org membership",
			token:  token,
			id:     or.ID,
			req:    viewerData,
			status: http.StatusOK,
		},
		{
			desc:   "update org membership with invalid auth token",
			token:  wrongValue,
			id:     or.ID,
			req:    viewerData,
			status: http.StatusUnauthorized,
		},
		{
			desc:   "update org membership with empty token",
			token:  "",
			id:     or.ID,
			req:    viewerData,
			status: http.StatusUnauthorized,
		},
		{
			desc:   "update org membership with non-existing org",
			token:  token,
			id:     wrongValue,
			req:    viewerData,
			status: http.StatusNotFound,
		},
		{
			desc:   "update org membership without org id",
			token:  token,
			id:     "",
			req:    viewerData,
			status: http.StatusBadRequest,
		},
		{
			desc:   "update org membership with invalid request body",
			token:  token,
			id:     or.ID,
			req:    "{",
			status: http.StatusBadRequest,
		},
		{
			desc:   "update org membership without request body",
			token:  token,
			id:     or.ID,
			req:    "",
			status: http.StatusBadRequest,
		},
		{
			desc:   "update org member role to owner",
			token:  token,
			id:     or.ID,
			req:    ownerData,
			status: http.StatusBadRequest,
		},
	}

	for _, tc := range cases {
		req := testRequest{
			client: client,
			method: http.MethodPut,
			url:    fmt.Sprintf("%s/orgs/%s/memberships", ts.URL, tc.id),
			token:  tc.token,
			body:   strings.NewReader(tc.req),
		}
		res, err := req.make()
		assert.Nil(t, err, fmt.Sprintf("%s: unexpected error %s", tc.desc, err))
		assert.Equal(t, tc.status, res.StatusCode, fmt.Sprintf("%s: expected status code %d got %d", tc.desc, tc.status, res.StatusCode))

	}
}

func TestListOrgMemberships(t *testing.T) {
	svc := newService()
	_, token, err := svc.Issue(context.Background(), "", auth.Key{Type: auth.LoginKey, IssuedAt: time.Now(), IssuerID: id, Subject: email})
	assert.Nil(t, err, fmt.Sprintf("Issuing login key expected to succeed: %s", err))

	ts := newServer(svc)
	defer ts.Close()
	client := ts.Client()

	memberships := []auth.OrgMembership{viewer, editor, admin}

	or, err := svc.CreateOrg(context.Background(), token, org)
	require.Nil(t, err, fmt.Sprintf("unexpected error: %s\n", err))

	err = svc.CreateOrgMemberships(context.Background(), token, or.ID, memberships...)
	require.Nil(t, err, fmt.Sprintf("unexpected error: %s\n", err))

	var data []viewOrgMembershipRes
	for _, m := range memberships {
		data = append(data, viewOrgMembershipRes{
			OrgID:    or.ID,
			MemberID: m.MemberID,
			Email:    m.Email,
			Role:     m.Role,
		})
	}

	owner := viewOrgMembershipRes{
		OrgID:    or.ID,
		MemberID: id,
		Email:    email,
		Role:     auth.Owner,
	}

	data = append(data, owner)

	dataByEmailAsc := make([]viewOrgMembershipRes, len(data))
	copy(dataByEmailAsc, data)
	sort.Slice(dataByEmailAsc, func(i, j int) bool {
		return dataByEmailAsc[i].Email < dataByEmailAsc[j].Email
	})

	dataByEmailDesc := make([]viewOrgMembershipRes, len(data))
	copy(dataByEmailDesc, data)
	sort.Slice(dataByEmailDesc, func(i, j int) bool {
		return dataByEmailDesc[i].Email > dataByEmailDesc[j].Email
	})

	dataByIDAsc := make([]viewOrgMembershipRes, len(data))
	copy(dataByIDAsc, data)
	sort.Slice(dataByIDAsc, func(i, j int) bool {
		return dataByIDAsc[i].MemberID < dataByIDAsc[j].MemberID
	})

	dataByIDDesc := make([]viewOrgMembershipRes, len(data))
	copy(dataByIDDesc, data)
	sort.Slice(dataByIDDesc, func(i, j int) bool {
		return dataByIDDesc[i].MemberID > dataByIDDesc[j].MemberID
	})

	cases := []struct {
		desc   string
		token  string
		url    string
		status int
		res    []viewOrgMembershipRes
	}{
		{
			desc:   "list org memberships",
			token:  token,
			url:    fmt.Sprintf("%s/orgs/%s/memberships?limit=%d&offset=%d", ts.URL, or.ID, n, 0),
			status: http.StatusOK,
			res:    data,
		},
		{
			desc:   "list org memberships with invalid auth token",
			token:  wrongValue,
			url:    fmt.Sprintf("%s/orgs/%s/memberships?limit=%d&offset=%d", ts.URL, or.ID, n, 0),
			status: http.StatusUnauthorized,
			res:    nil,
		},
		{
			desc:   "list org memberships without auth token",
			token:  "",
			url:    fmt.Sprintf("%s/orgs/%s/memberships?limit=%d&offset=%d", ts.URL, or.ID, n, 0),
			status: http.StatusUnauthorized,
			res:    nil,
		},
		{
			desc:   "list org memberships without org id",
			token:  token,
			url:    fmt.Sprintf("%s/orgs/%s/memberships?limit=%d&offset=%d", ts.URL, "", n, 0),
			status: http.StatusBadRequest,
			res:    nil,
		},
		{
			desc:   "list org memberships with invalid org id",
			token:  token,
			url:    fmt.Sprintf("%s/orgs/%s/memberships?limit=%d&offset=%d", ts.URL, wrongValue, n, 0),
			status: http.StatusNotFound,
			res:    nil,
		},
		{
			desc:   "list org memberships with negative offset",
			token:  token,
			url:    fmt.Sprintf("%s/orgs/%s/memberships?limit=%d&offset=%d", ts.URL, or.ID, n, -5),
			status: http.StatusBadRequest,
			res:    nil,
		},
		{
			desc:   "list org memberships with negative limit",
			token:  token,
			url:    fmt.Sprintf("%s/orgs/%s/memberships?limit=%d&offset=%d", ts.URL, or.ID, -5, 0),
			status: http.StatusBadRequest,
			res:    nil,
		},
		{
			desc:   "list org memberships with invalid offset",
			token:  token,
			url:    fmt.Sprintf("%s/orgs/%s/memberships?limit=%d&offset=%s", ts.URL, or.ID, n, "i"),
			status: http.StatusBadRequest,
			res:    nil,
		},
		{
			desc:   "list org memberships with invalid limit",
			token:  token,
			url:    fmt.Sprintf("%s/orgs/%s/memberships?limit=%s&offset=%d", ts.URL, or.ID, "i", 0),
			status: http.StatusBadRequest,
			res:    nil,
		},
		{
			desc:   "list org memberships without limit",
			token:  token,
			url:    fmt.Sprintf("%s/orgs/%s/memberships?offset=%d", ts.URL, or.ID, 0),
			status: http.StatusOK,
			res:    data,
		},
		{
			desc:   "list org memberships without offset",
			token:  token,
			url:    fmt.Sprintf("%s/orgs/%s/memberships?limit=%d", ts.URL, or.ID, n),
			status: http.StatusOK,
			res:    data,
		},
		{
			desc:   "list org memberships with default URL",
			token:  token,
			url:    fmt.Sprintf("%s/orgs/%s/memberships", ts.URL, or.ID),
			status: http.StatusOK,
			res:    data,
		},
		{
			desc:   "list org memberships filtered by email",
			token:  token,
			status: http.StatusOK,
			url:    fmt.Sprintf("%s/orgs/%s/memberships?email=%s", ts.URL, or.ID, viewerEmail),
			res: []viewOrgMembershipRes{
				{
					OrgID:    or.ID,
					MemberID: viewerID,
					Email:    viewerEmail,
					Role:     auth.Viewer,
				},
			},
		},
		{
			desc:   "list org memberships filtered by email that doesn't match",
			token:  token,
			status: http.StatusOK,
			url:    fmt.Sprintf("%s/orgs/%s/memberships?email=%s", ts.URL, or.ID, wrongValue),
			res:    []viewOrgMembershipRes{},
		},
		{
			desc:   "list group memberships sorted by email ascendant",
			token:  token,
			url:    fmt.Sprintf("%s/orgs/%s/memberships?order=%s&dir=%s", ts.URL, or.ID, emailKey, ascKey),
			status: http.StatusOK,
			res:    dataByEmailAsc,
		},
		{
			desc:   "list group memberships sorted by email descendent",
			token:  token,
			url:    fmt.Sprintf("%s/orgs/%s/memberships?order=%s&dir=%s", ts.URL, or.ID, emailKey, descKey),
			status: http.StatusOK,
			res:    dataByEmailDesc,
		},
		{
			desc:   "list group memberships sorted by id ascendant",
			token:  token,
			url:    fmt.Sprintf("%s/orgs/%s/memberships?order=%s&dir=%s", ts.URL, or.ID, idKey, ascKey),
			status: http.StatusOK,
			res:    dataByIDAsc,
		},
		{
			desc:   "list group memberships sorted by id descendent",
			token:  token,
			url:    fmt.Sprintf("%s/orgs/%s/memberships?order=%s&dir=%s", ts.URL, or.ID, idKey, descKey),
			status: http.StatusOK,
			res:    dataByIDDesc,
		},
	}

	for _, tc := range cases {
		req := testRequest{
			client: client,
			method: http.MethodGet,
			url:    tc.url,
			token:  tc.token,
		}
		res, err := req.make()
		assert.Nil(t, err, fmt.Sprintf("%s: unexpected error %s", tc.desc, err))
		var data orgMembershipPageRes
		err = json.NewDecoder(res.Body).Decode(&data)
		assert.Nil(t, err, fmt.Sprintf("%s: unexpected error %s", tc.desc, err))
		assert.ElementsMatch(t, tc.res, data.OrgMemberships, fmt.Sprintf("%s: expected body %s got %s", tc.desc, tc.res, data.OrgMemberships))
		assert.Equal(t, tc.status, res.StatusCode, fmt.Sprintf("%s: expected status code %d got %d", tc.desc, tc.status, res.StatusCode))
	}
}

func TestBackupOrgMemberships(t *testing.T) {
	svc := newService()
	_, token, err := svc.Issue(context.Background(), "", auth.Key{Type: auth.LoginKey, IssuedAt: time.Now(), IssuerID: id, Subject: email})
	assert.Nil(t, err, fmt.Sprintf("Issuing login key expected to succeed: %s", err))
	_, adminToken, err := svc.Issue(context.Background(), "", auth.Key{Type: auth.LoginKey, IssuedAt: time.Now(), IssuerID: id, Subject: adminEmail})
	assert.Nil(t, err, fmt.Sprintf("Issuing login key expected to succeed: %s", err))

	ts := newServer(svc)
	defer ts.Close()
	client := ts.Client()

	memberships := []auth.OrgMembership{viewer, editor, admin}

	or, err := svc.CreateOrg(context.Background(), token, org)
	require.Nil(t, err, fmt.Sprintf("unexpected error: %s\n", err))

	err = svc.CreateOrgMemberships(context.Background(), token, or.ID, memberships...)
	require.Nil(t, err, fmt.Sprintf("unexpected error: %s\n", err))

	var data []viewOrgMembershipRes
	for _, m := range memberships {
		data = append(data, viewOrgMembershipRes{
			OrgID:    or.ID,
			MemberID: m.MemberID,
			Email:    m.Email,
			Role:     m.Role,
		})
	}

	owner := viewOrgMembershipRes{
		OrgID:    or.ID,
		MemberID: id,
		Email:    email,
		Role:     auth.Owner,
	}

	data = append(data, owner)

	orgMembershipURL := fmt.Sprintf("%s/orgs", ts.URL)

	cases := []struct {
		desc   string
		token  string
		url    string
		status int
		res    []viewOrgMembershipRes
	}{
		{
			desc:   "backup org memberships as org owner",
			token:  token,
			status: http.StatusOK,
			url:    fmt.Sprintf("%s/%s/memberships/backup", orgMembershipURL, or.ID),
			res:    data,
		},
		{
			desc:   "backup org memberships as admin",
			token:  adminToken,
			status: http.StatusOK,
			url:    fmt.Sprintf("%s/%s/memberships/backup", orgMembershipURL, or.ID),
			res:    data,
		},
		{
			desc:   "backup org memberships without org id",
			token:  token,
			status: http.StatusBadRequest,
			url:    fmt.Sprintf("%s/%s/memberships/backup", orgMembershipURL, emptyValue),
			res:    nil,
		},
		{
			desc:   "backup org memberships with invalid token",
			token:  wrongValue,
			status: http.StatusUnauthorized,
			url:    fmt.Sprintf("%s/%s/memberships/backup", orgMembershipURL, or.ID),
			res:    nil,
		},
		{
			desc:   "backup org memberships with empty token",
			token:  emptyValue,
			status: http.StatusUnauthorized,
			url:    fmt.Sprintf("%s/%s/memberships/backup", orgMembershipURL, or.ID),
			res:    nil,
		},
	}

	for _, tc := range cases {
		req := testRequest{
			client: client,
			method: http.MethodGet,
			url:    tc.url,
			token:  tc.token,
		}
		res, err := req.make()
		assert.Nil(t, err, fmt.Sprintf("%s: unexpected error %s", tc.desc, err))
		var body []viewOrgMembershipRes
		json.NewDecoder(res.Body).Decode(&body)
		assert.Equal(t, tc.status, res.StatusCode, fmt.Sprintf("%s: expected status code %d got %d", tc.desc, tc.status, res.StatusCode))
		assert.ElementsMatch(t, tc.res, body, fmt.Sprintf("%s: expected body %s got %s", tc.desc, tc.res, body))
	}
}

func TestRestoreOrgMemberships(t *testing.T) {
	svc := newService()
	_, token, err := svc.Issue(context.Background(), "", auth.Key{Type: auth.LoginKey, IssuedAt: time.Now(), IssuerID: id, Subject: email})
	assert.Nil(t, err, fmt.Sprintf("Issuing login key expected to succeed: %s", err))
	_, adminToken, err := svc.Issue(context.Background(), "", auth.Key{Type: auth.LoginKey, IssuedAt: time.Now(), IssuerID: id, Subject: editorEmail})
	assert.Nil(t, err, fmt.Sprintf("Issuing login key expected to succeed: %s", err))

	ts := newServer(svc)
	defer ts.Close()
	client := ts.Client()

	memberships := []auth.OrgMembership{viewer, editor, admin}

	or, err := svc.CreateOrg(context.Background(), token, org)
	require.Nil(t, err, fmt.Sprintf("unexpected error: %s\n", err))

	var data []viewOrgMembershipRes
	for _, m := range memberships {
		data = append(data, viewOrgMembershipRes{
			OrgID:    or.ID,
			MemberID: m.MemberID,
			Email:    m.Email,
			Role:     m.Role,
		})
	}

	dataBytes, err := json.Marshal(data)
	require.Nil(t, err, fmt.Sprintf("got unexpected error: %s", err))
	dataString := string(dataBytes)

	orgMembershipURL := fmt.Sprintf("%s/orgs", ts.URL)

	cases := []struct {
		desc        string
		auth        string
		contentType string
		data        string
		status      int
		url         string
		res         string
	}{
		{
			desc:        "restore org memberships as org owner",
			auth:        token,
			data:        dataString,
			contentType: contentTypeOctetStream,
			status:      http.StatusCreated,
			url:         fmt.Sprintf("%s/%s/memberships/restore", orgMembershipURL, or.ID),
			res:         emptyValue,
		},
		{
			desc:        "restore org memberships as admin",
			auth:        adminToken,
			data:        dataString,
			contentType: contentTypeOctetStream,
			status:      http.StatusCreated,
			url:         fmt.Sprintf("%s/%s/memberships/restore", orgMembershipURL, or.ID),
			res:         emptyValue,
		},
		{
			desc:        "restore org memberships without org id",
			auth:        token,
			data:        dataString,
			contentType: contentTypeOctetStream,
			status:      http.StatusBadRequest,
			url:         fmt.Sprintf("%s/%s/memberships/restore", orgMembershipURL, emptyValue),
			res:         emptyValue,
		},
		{
			desc:        "restore org memberships with invalid token",
			auth:        wrongValue,
			data:        dataString,
			contentType: contentTypeOctetStream,
			status:      http.StatusUnauthorized,
			url:         fmt.Sprintf("%s/%s/memberships/restore", orgMembershipURL, or.ID),
			res:         emptyValue,
		},
		{
			desc:        "restore org memberships with empty token",
			auth:        emptyValue,
			data:        dataString,
			contentType: contentTypeOctetStream,
			status:      http.StatusUnauthorized,
			url:         fmt.Sprintf("%s/%s/memberships/restore", orgMembershipURL, or.ID),
			res:         emptyValue,
		},
	}

	for _, tc := range cases {
		req := testRequest{
			client:      client,
			method:      http.MethodPost,
			url:         tc.url,
			contentType: tc.contentType,
			token:       tc.auth,
			body:        strings.NewReader(tc.data),
		}
		res, err := req.make()
		assert.Nil(t, err, fmt.Sprintf("%s: unexpected error %s", tc.desc, err))
		assert.Equal(t, tc.status, res.StatusCode, fmt.Sprintf("%s: expected status code %d got %d", tc.desc, tc.status, res.StatusCode))
	}
}

type pageRes struct {
	Limit  uint64 `json:"limit"`
	Offset uint64 `json:"offset"`
	Total  uint64 `json:"total"`
	Name   string `json:"name"`
}

type orgMembershipsReq struct {
	OrgMemberships []auth.OrgMembership `json:"org_memberships"`
}

type removeOrgMembershipsReq struct {
	MemberIDs []string `json:"member_ids"`
}

type viewOrgMembershipRes struct {
	OrgID    string `json:"org_id,omitempty"`
	MemberID string `json:"member_id"`
	Email    string `json:"email"`
	Role     string `json:"role"`
}

type orgMembershipPageRes struct {
	pageRes
	OrgMemberships []viewOrgMembershipRes `json:"org_memberships"`
}<|MERGE_RESOLUTION|>--- conflicted
+++ resolved
@@ -27,27 +27,6 @@
 )
 
 const (
-<<<<<<< HEAD
-	secret         = "secret"
-	id             = "123e4567-e89b-12d3-a456-000000000022"
-	adminID        = "adminID"
-	editorID       = "editorID"
-	viewerID       = "viewerID"
-	email          = "user@example.com"
-	adminEmail     = "admin@example.com"
-	editorEmail    = "editor@example.com"
-	viewerEmail    = "viewer@example.com"
-	wrongValue     = "wrong_value"
-	name           = "testName"
-	description    = "testDesc"
-	n              = 10
-	loginDuration  = 30 * time.Minute
-	inviteDuration = 7 * 24 * time.Hour
-	emailKey       = "email"
-	idKey          = "id"
-	ascKey         = "asc"
-	descKey        = "desc"
-=======
 	contentTypeOctetStream = "application/octet-stream"
 	secret                 = "secret"
 	id                     = "123e4567-e89b-12d3-a456-000000000022"
@@ -63,12 +42,12 @@
 	description            = "testDesc"
 	n                      = 10
 	loginDuration          = 30 * time.Minute
+	inviteDuration = 7 * 24 * time.Hour
 	emailKey               = "email"
 	idKey                  = "id"
 	ascKey                 = "asc"
 	descKey                = "desc"
 	emptyValue             = ""
->>>>>>> 9836880f
 )
 
 var (
