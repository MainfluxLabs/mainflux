package invites

import (
	"context"
	"encoding/json"
	"net/http"
	"strings"

	"github.com/MainfluxLabs/mainflux/auth"
	"github.com/MainfluxLabs/mainflux/logger"
	"github.com/MainfluxLabs/mainflux/pkg/apiutil"
	"github.com/MainfluxLabs/mainflux/pkg/errors"
	"github.com/MainfluxLabs/mainflux/pkg/invites"
	kitot "github.com/go-kit/kit/tracing/opentracing"
	kithttp "github.com/go-kit/kit/transport/http"
	"github.com/go-zoo/bone"
	"github.com/opentracing/opentracing-go"
)

func MakeHandler(svc auth.Service, mux *bone.Mux, tracer opentracing.Tracer, logger logger.Logger) *bone.Mux {
	opts := []kithttp.ServerOption{
		kithttp.ServerErrorEncoder(apiutil.LoggingErrorEncoder(logger, encodeError)),
	}

	mux.Post("/orgs/:id/invites", kithttp.NewServer(
		kitot.TraceServer(tracer, "create_org_invite")(createOrgInviteEndpoint(svc)),
		decodeCreateOrgInviteRequest,
		encodeResponse,
		opts...,
	))

	mux.Get("/orgs/:id/invites", kithttp.NewServer(
		kitot.TraceServer(tracer, "list_org_invites_by_org")(listOrgInvitesByOrgEndpoint(svc)),
		decodeListOrgInvitesByOrgRequest,
		encodeResponse,
		opts...,
	))

	mux.Get("/invites/:id", kithttp.NewServer(
		kitot.TraceServer(tracer, "view_org_invite")(viewOrgInviteEndpoint(svc)),
		decodeInviteRequest,
		encodeResponse,
		opts...,
	))

	mux.Delete("/invites/:id", kithttp.NewServer(
		kitot.TraceServer(tracer, "revoke_org_invite")(revokeOrgInviteEndpoint(svc)),
		decodeInviteRequest,
		encodeResponse,
		opts...,
	))

	mux.Post("/invites/:id/:action", kithttp.NewServer(
		kitot.TraceServer(tracer, "respond_org_invite")(respondOrgInviteEndpoint(svc)),
		decodeRespondOrgInviteRequest,
		encodeResponse,
		opts...,
	))

	mux.Get("/users/:id/invites/received", kithttp.NewServer(
		kitot.TraceServer(tracer, "list_org_invites_by_invitee")(listOrgInvitesByUserEndpoint(svc, invites.UserTypeInvitee)),
		decodeListOrgInvitesByUserRequest,
		encodeResponse,
		opts...,
	))

	mux.Get("/users/:id/invites/sent", kithttp.NewServer(
		kitot.TraceServer(tracer, "list_org_invites_by_inviter")(listOrgInvitesByUserEndpoint(svc, invites.UserTypeInviter)),
		decodeListOrgInvitesByUserRequest,
		encodeResponse,
		opts...,
	))

	return mux
}

func decodeCreateOrgInviteRequest(_ context.Context, r *http.Request) (any, error) {
	if !strings.Contains(r.Header.Get("Content-Type"), apiutil.ContentTypeJSON) {
		return nil, apiutil.ErrUnsupportedContentType
	}

	req := createOrgInviteReq{
		token: apiutil.ExtractBearerToken(r),
		orgID: bone.GetValue(r, apiutil.IDKey),
	}

	if err := json.NewDecoder(r.Body).Decode(&req); err != nil {
		return nil, errors.Wrap(apiutil.ErrMalformedEntity, err)
	}

	return req, nil
}

func decodeRespondOrgInviteRequest(_ context.Context, r *http.Request) (any, error) {
	if !strings.Contains(r.Header.Get("Content-Type"), apiutil.ContentTypeJSON) {
		return nil, apiutil.ErrUnsupportedContentType
	}

	req := respondOrgInviteReq{
		token: apiutil.ExtractBearerToken(r),
		id:    bone.GetValue(r, apiutil.IDKey),
	}

	action := bone.GetValue(r, invites.ResponseActionKey)
	switch action {
	case "accept":
		req.accepted = true
	case "decline":
		req.accepted = false
	default:
		return respondOrgInviteReq{}, invites.ErrInvalidInviteResponse
	}

	if err := json.NewDecoder(r.Body).Decode(&req); err != nil {
		return nil, errors.Wrap(apiutil.ErrMalformedEntity, err)
	}

	return req, nil
}

func decodeListOrgInvitesByUserRequest(_ context.Context, r *http.Request) (any, error) {
	req := listOrgInvitesByUserReq{
		token: apiutil.ExtractBearerToken(r),
		id:    bone.GetValue(r, apiutil.IDKey),
	}

	pm, err := invites.BuildPageMetadataInvites(r)
	if err != nil {
		return nil, err
	}

	req.pm = pm

	return req, nil
}

func decodeInviteRequest(_ context.Context, r *http.Request) (any, error) {
	req := inviteReq{
		token: apiutil.ExtractBearerToken(r),
		id:    bone.GetValue(r, apiutil.IDKey),
	}

	return req, nil
}

func decodeListOrgInvitesByOrgRequest(_ context.Context, r *http.Request) (any, error) {
	req := listOrgInvitesByOrgReq{
		token: apiutil.ExtractBearerToken(r),
		id:    bone.GetValue(r, apiutil.IDKey),
	}

	pm, err := invites.BuildPageMetadataInvites(r)
	if err != nil {
		return nil, err
	}

	req.pm = pm

	return req, nil
}

<<<<<<< HEAD
func encodeResponse(_ context.Context, w http.ResponseWriter, response interface{}) error {
=======
func buildPageMetadataInvites(r *http.Request) (auth.PageMetadataInvites, error) {
	pm := auth.PageMetadataInvites{}

	apm, err := apiutil.BuildPageMetadata(r)
	if err != nil {
		return auth.PageMetadataInvites{}, err
	}

	pm.PageMetadata = apm

	state, err := apiutil.ReadStringQuery(r, stateKey, "")
	if err != nil {
		return auth.PageMetadataInvites{}, err
	}

	pm.State = state

	return pm, nil
}

func encodeResponse(_ context.Context, w http.ResponseWriter, response any) error {
>>>>>>> 9ce616d1
	w.Header().Set("Content-Type", apiutil.ContentTypeJSON)

	if ar, ok := response.(apiutil.Response); ok {
		for k, v := range ar.Headers() {
			w.Header().Set(k, v)
		}

		w.WriteHeader(ar.Code())

		if ar.Empty() {
			return nil
		}
	}

	return json.NewEncoder(w).Encode(response)
}

func encodeError(_ context.Context, err error, w http.ResponseWriter) {
	switch {
	case errors.Contains(err, invites.ErrInvalidInviteResponse):
		w.WriteHeader(http.StatusBadRequest)
	case errors.Contains(err, auth.ErrOrgMembershipExists):
		w.WriteHeader(http.StatusConflict)
	default:
		apiutil.EncodeError(err, w)
	}

	apiutil.WriteErrorResponse(err, w)
}<|MERGE_RESOLUTION|>--- conflicted
+++ resolved
@@ -159,31 +159,7 @@
 	return req, nil
 }
 
-<<<<<<< HEAD
-func encodeResponse(_ context.Context, w http.ResponseWriter, response interface{}) error {
-=======
-func buildPageMetadataInvites(r *http.Request) (auth.PageMetadataInvites, error) {
-	pm := auth.PageMetadataInvites{}
-
-	apm, err := apiutil.BuildPageMetadata(r)
-	if err != nil {
-		return auth.PageMetadataInvites{}, err
-	}
-
-	pm.PageMetadata = apm
-
-	state, err := apiutil.ReadStringQuery(r, stateKey, "")
-	if err != nil {
-		return auth.PageMetadataInvites{}, err
-	}
-
-	pm.State = state
-
-	return pm, nil
-}
-
 func encodeResponse(_ context.Context, w http.ResponseWriter, response any) error {
->>>>>>> 9ce616d1
 	w.Header().Set("Content-Type", apiutil.ContentTypeJSON)
 
 	if ar, ok := response.(apiutil.Response); ok {
