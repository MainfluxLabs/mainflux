// Copyright (c) Mainflux
// SPDX-License-Identifier: Apache-2.0
package http

import (
	"net/http"

	"github.com/MainfluxLabs/mainflux"
	"github.com/MainfluxLabs/mainflux/auth"
	"github.com/MainfluxLabs/mainflux/auth/api/http/invites"
	"github.com/MainfluxLabs/mainflux/auth/api/http/keys"
	"github.com/MainfluxLabs/mainflux/auth/api/http/memberships"
	"github.com/MainfluxLabs/mainflux/auth/api/http/orgs"
	"github.com/MainfluxLabs/mainflux/logger"
	"github.com/go-zoo/bone"
	"github.com/opentracing/opentracing-go"
	"github.com/prometheus/client_golang/prometheus/promhttp"
)

// MakeHandler returns a HTTP handler for API endpoints.
func MakeHandler(svc auth.Service, tracer opentracing.Tracer, logger logger.Logger) http.Handler {
	mux := bone.New()
	mux = orgs.MakeHandler(svc, mux, tracer, logger)
	mux = keys.MakeHandler(svc, mux, tracer, logger)
<<<<<<< HEAD
	mux = members.MakeHandler(svc, mux, tracer, logger)
	mux = invites.MakeHandler(svc, mux, tracer, logger)
=======
	mux = memberships.MakeHandler(svc, mux, tracer, logger)
>>>>>>> 7c664b66
	mux.GetFunc("/health", mainflux.Health("auth"))
	mux.Handle("/metrics", promhttp.Handler())
	return mux
}<|MERGE_RESOLUTION|>--- conflicted
+++ resolved
@@ -22,12 +22,9 @@
 	mux := bone.New()
 	mux = orgs.MakeHandler(svc, mux, tracer, logger)
 	mux = keys.MakeHandler(svc, mux, tracer, logger)
-<<<<<<< HEAD
-	mux = members.MakeHandler(svc, mux, tracer, logger)
+	mux = memberships.MakeHandler(svc, mux, tracer, logger)
 	mux = invites.MakeHandler(svc, mux, tracer, logger)
-=======
-	mux = memberships.MakeHandler(svc, mux, tracer, logger)
->>>>>>> 7c664b66
+
 	mux.GetFunc("/health", mainflux.Health("auth"))
 	mux.Handle("/metrics", promhttp.Handler())
 	return mux
