--- conflicted
+++ resolved
@@ -64,24 +64,15 @@
 		Description: description,
 		Metadata:    map[string]interface{}{"key": "value"},
 	}
-<<<<<<< HEAD
 	idProvider      = uuid.New()
-	viewerMember    = auth.OrgMember{MemberID: viewerID, Email: viewerEmail, Role: auth.Viewer}
-	editorMember    = auth.OrgMember{MemberID: editorID, Email: editorEmail, Role: auth.Editor}
-	adminMember     = auth.OrgMember{MemberID: adminID, Email: adminEmail, Role: auth.Admin}
+	viewer          = auth.OrgMembership{MemberID: viewerID, Email: viewerEmail, Role: auth.Viewer}
+	editor          = auth.OrgMembership{MemberID: editorID, Email: editorEmail, Role: auth.Editor}
+	admin           = auth.OrgMembership{MemberID: adminID, Email: adminEmail, Role: auth.Admin}
 	usersByEmails   = map[string]users.User{adminEmail: {ID: adminID, Email: adminEmail}, editorEmail: {ID: editorID, Email: editorEmail}, viewerEmail: {ID: viewerID, Email: viewerEmail}, email: {ID: id, Email: email}}
 	usersByIDs      = map[string]users.User{adminID: {ID: adminID, Email: adminEmail}, editorID: {ID: editorID, Email: editorEmail}, viewerID: {ID: viewerID, Email: viewerEmail}, id: {ID: id, Email: email}}
 	metadata        = map[string]interface{}{"test": "data"}
 	invalidName     = strings.Repeat("m", maxNameSize+1)
 	invalidNameData = fmt.Sprintf(`{"limit":5,"offset":0,"name":"%s"}`, invalidName)
-=======
-	idProvider    = uuid.New()
-	viewer        = auth.OrgMembership{MemberID: viewerID, Email: viewerEmail, Role: auth.Viewer}
-	editor        = auth.OrgMembership{MemberID: editorID, Email: editorEmail, Role: auth.Editor}
-	admin         = auth.OrgMembership{MemberID: adminID, Email: adminEmail, Role: auth.Admin}
-	usersByEmails = map[string]users.User{adminEmail: {ID: adminID, Email: adminEmail}, editorEmail: {ID: editorID, Email: editorEmail}, viewerEmail: {ID: viewerID, Email: viewerEmail}, email: {ID: id, Email: email}}
-	usersByIDs    = map[string]users.User{adminID: {ID: adminID, Email: adminEmail}, editorID: {ID: editorID, Email: editorEmail}, viewerID: {ID: viewerID, Email: viewerEmail}, id: {ID: id, Email: email}}
->>>>>>> 9e3c5e57
 )
 
 type testRequest struct {
