--- conflicted
+++ resolved
@@ -27,24 +27,6 @@
 )
 
 const (
-<<<<<<< HEAD
-	secret         = "secret"
-	contentType    = "application/json"
-	id             = "123e4567-e89b-12d3-a456-000000000022"
-	adminID        = "adminID"
-	editorID       = "editorID"
-	viewerID       = "viewerID"
-	email          = "user@example.com"
-	adminEmail     = "admin@example.com"
-	editorEmail    = "editor@example.com"
-	viewerEmail    = "viewer@example.com"
-	wrongValue     = "wrong_value"
-	name           = "testName"
-	description    = "testDesc"
-	n              = 10
-	loginDuration  = 30 * time.Minute
-	inviteDuration = 7 * 24 * time.Hour
-=======
 	secret           = "secret"
 	contentType      = "application/json"
 	id               = "123e4567-e89b-12d3-a456-000000000022"
@@ -60,6 +42,7 @@
 	description      = "testDesc"
 	n                = 10
 	loginDuration    = 30 * time.Minute
+	inviteDuration = 7 * 24 * time.Hour
 	maxNameSize      = 1024
 	nameKey          = "name"
 	ascKey           = "asc"
@@ -74,7 +57,6 @@
 	invalidDirData   = `{"limit":5,"offset":0,"dir":"wrong"}`
 	limitMaxData     = `{"limit":110,"offset":0}`
 	invalidData      = `{"limit": "invalid"}`
->>>>>>> 7c664b66
 )
 
 var (
