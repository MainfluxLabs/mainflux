--- conflicted
+++ resolved
@@ -303,20 +303,13 @@
 	}
 }
 
-<<<<<<< HEAD
 func updatePoliciesEndpoint(svc auth.Service) endpoint.Endpoint {
 	return func(ctx context.Context, request interface{}) (interface{}, error) {
 		req := request.(membersPoliciesReq)
-=======
-func removePoliciesEndpoint(svc auth.Service) endpoint.Endpoint {
-	return func(ctx context.Context, request interface{}) (interface{}, error) {
-		req := request.(removePoliciesReq)
->>>>>>> d274fd3a
-		if err := req.validate(); err != nil {
-			return nil, err
-		}
-
-<<<<<<< HEAD
+		if err := req.validate(); err != nil {
+			return nil, err
+		}
+
 		var membersPolicies []auth.MemberPolicy
 		for _, mp := range req.MembersPolicies {
 			memberPolicy := auth.MemberPolicy{
@@ -332,13 +325,21 @@
 		}
 
 		return updatePoliciesRes{}, nil
-=======
+	}
+}
+
+func removePoliciesEndpoint(svc auth.Service) endpoint.Endpoint {
+	return func(ctx context.Context, request interface{}) (interface{}, error) {
+		req := request.(removePoliciesReq)
+		if err := req.validate(); err != nil {
+			return nil, err
+		}
+
 		if err := svc.RemovePolicies(ctx, req.token, req.orgID, req.groupID, req.MemberIDs...); err != nil {
 			return nil, err
 		}
 
 		return deleteRes{}, nil
->>>>>>> d274fd3a
 	}
 }
 
