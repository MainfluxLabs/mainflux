package orgs

import (
	"context"

	"github.com/MainfluxLabs/mainflux/auth"
	"github.com/go-kit/kit/endpoint"
)

func createOrgEndpoint(svc auth.Service) endpoint.Endpoint {
	return func(ctx context.Context, request interface{}) (interface{}, error) {
		req := request.(createOrgReq)
		if err := req.validate(); err != nil {
			return nil, err
		}

		org := auth.Org{
			Name:        req.Name,
			Description: req.Description,
			Metadata:    req.Metadata,
		}

		org, err := svc.CreateOrg(ctx, req.token, org)
		if err != nil {
			return nil, err
		}

		return orgRes{created: true, id: org.ID}, nil
	}
}

func viewOrgEndpoint(svc auth.Service) endpoint.Endpoint {
	return func(ctx context.Context, request interface{}) (interface{}, error) {
		req := request.(orgReq)
		if err := req.validate(); err != nil {
			return nil, err
		}

		org, err := svc.ViewOrg(ctx, req.token, req.id)
		if err != nil {
			return nil, err
		}

		res := viewOrgRes{
			ID:          org.ID,
			Name:        org.Name,
			Description: org.Description,
			Metadata:    org.Metadata,
			OwnerID:     org.OwnerID,
			CreatedAt:   org.CreatedAt,
			UpdatedAt:   org.UpdatedAt,
		}

		return res, nil
	}
}

func updateOrgEndpoint(svc auth.Service) endpoint.Endpoint {
	return func(ctx context.Context, request interface{}) (interface{}, error) {
		req := request.(updateOrgReq)
		if err := req.validate(); err != nil {
			return nil, err
		}

		org := auth.Org{
			ID:          req.id,
			Name:        req.Name,
			Description: req.Description,
			Metadata:    req.Metadata,
		}

		_, err := svc.UpdateOrg(ctx, req.token, org)
		if err != nil {
			return nil, err
		}

		return orgRes{created: false}, nil
	}
}

func deleteOrgEndpoint(svc auth.Service) endpoint.Endpoint {
	return func(ctx context.Context, request interface{}) (interface{}, error) {
		req := request.(orgReq)
		if err := req.validate(); err != nil {
			return nil, err
		}

		if err := svc.RemoveOrg(ctx, req.token, req.id); err != nil {
			return nil, err
		}

		return deleteRes{}, nil
	}
}

func listOrgsEndpoint(svc auth.Service) endpoint.Endpoint {
	return func(ctx context.Context, request interface{}) (interface{}, error) {
		req := request.(listOrgsReq)
		if err := req.validate(); err != nil {
			return nil, err
		}

		pm := auth.PageMetadata{
			Name:     req.name,
			Metadata: req.metadata,
			Offset:   req.offset,
			Limit:    req.limit,
		}

		page, err := svc.ListOrgs(ctx, req.token, req.admin, pm)
		if err != nil {
			return nil, err
		}

		return buildOrgsResponse(page), nil
	}
}

func listMemberships(svc auth.Service) endpoint.Endpoint {
	return func(ctx context.Context, request interface{}) (interface{}, error) {
		req := request.(listOrgMembershipsReq)
		if err := req.validate(); err != nil {
			return nil, err
		}

		pm := auth.PageMetadata{
			Name:     req.name,
			Offset:   req.offset,
			Limit:    req.limit,
			Metadata: req.metadata,
		}

		page, err := svc.ListOrgMemberships(ctx, req.token, req.id, pm)
		if err != nil {
			return nil, err
		}

		return buildOrgsResponse(page), nil
	}
}

func viewMemberEndpoint(svc auth.Service) endpoint.Endpoint {
	return func(ctx context.Context, request interface{}) (interface{}, error) {
		req := request.(memberReq)
		if err := req.validate(); err != nil {
			return nil, err
		}

		mb, err := svc.ViewMember(ctx, req.token, req.orgID, req.memberID)
		if err != nil {
			return nil, err

		}

		member := viewMemberRes{
			ID:    mb.ID,
			Email: mb.Email,
			Role:  mb.Role,
		}

		return member, nil
	}
}

func assignMembersEndpoint(svc auth.Service) endpoint.Endpoint {
	return func(ctx context.Context, request interface{}) (interface{}, error) {
		req := request.(membersReq)
		if err := req.validate(); err != nil {
			return nil, err
		}

		if err := svc.AssignMembers(ctx, req.token, req.orgID, req.Members...); err != nil {
			return nil, err
		}

		return assignRes{}, nil
	}
}

func unassignMembersEndpoint(svc auth.Service) endpoint.Endpoint {
	return func(ctx context.Context, request interface{}) (interface{}, error) {
		req := request.(unassignMembersReq)
		if err := req.validate(); err != nil {
			return nil, err
		}

		if err := svc.UnassignMembers(ctx, req.token, req.orgID, req.MemberIDs...); err != nil {
			return nil, err
		}

		return unassignRes{}, nil
	}
}

func updateMembersEndpoint(svc auth.Service) endpoint.Endpoint {
	return func(ctx context.Context, request interface{}) (interface{}, error) {
		req := request.(membersReq)
		if err := req.validate(); err != nil {
			return nil, err
		}

		if err := svc.UpdateMembers(ctx, req.token, req.orgID, req.Members...); err != nil {
			return nil, err
		}

		return assignRes{}, nil
	}
}

func listMembersEndpoint(svc auth.Service) endpoint.Endpoint {
	return func(ctx context.Context, request interface{}) (interface{}, error) {
		req := request.(listOrgMembersReq)
		if err := req.validate(); err != nil {
			return nil, err
		}

		pm := auth.PageMetadata{
			Offset:   req.offset,
			Limit:    req.limit,
			Metadata: req.metadata,
		}
		page, err := svc.ListOrgMembers(ctx, req.token, req.id, pm)
		if err != nil {
			return nil, err
		}

		return buildMembersResponse(page), nil
	}
}

func assignOrgGroupsEndpoint(svc auth.Service) endpoint.Endpoint {
	return func(ctx context.Context, request interface{}) (interface{}, error) {
		req := request.(groupsReq)
		if err := req.validate(); err != nil {
			return nil, err
		}

		if err := svc.AssignGroups(ctx, req.token, req.orgID, req.GroupIDs...); err != nil {
			return nil, err
		}

		return assignRes{}, nil
	}
}

func unassignOrgGroupsEndpoint(svc auth.Service) endpoint.Endpoint {
	return func(ctx context.Context, request interface{}) (interface{}, error) {
		req := request.(groupsReq)
		if err := req.validate(); err != nil {
			return nil, err
		}

		if err := svc.UnassignGroups(ctx, req.token, req.orgID, req.GroupIDs...); err != nil {
			return nil, err
		}

		return unassignRes{}, nil
	}
}

func listGroupsEndpoint(svc auth.Service) endpoint.Endpoint {
	return func(ctx context.Context, request interface{}) (interface{}, error) {
		req := request.(listOrgGroupsReq)
		if err := req.validate(); err != nil {
			return nil, err
		}

		pm := auth.PageMetadata{
			Offset:   req.offset,
			Limit:    req.limit,
			Metadata: req.metadata,
		}
		page, err := svc.ListOrgGroups(ctx, req.token, req.id, pm)
		if err != nil {
			return nil, err
		}

		return buildGroupsResponse(page), nil
	}
}

<<<<<<< HEAD
func listMembersPoliciesEndpoint(svc auth.Service) endpoint.Endpoint {
	return func(ctx context.Context, request interface{}) (interface{}, error) {
		req := request.(listMembersPoliciesReq)
=======
func createPoliciesEndpint(svc auth.Service) endpoint.Endpoint {
	return func(ctx context.Context, request interface{}) (interface{}, error) {
		req := request.(createPoliciesReq)
>>>>>>> 2f6862e4
		if err := req.validate(); err != nil {
			return nil, err
		}

<<<<<<< HEAD
		pm := auth.PageMetadata{
			Offset: req.offset,
			Limit:  req.limit,
		}

		mpp, err := svc.ListMembersPolicies(ctx, req.token, req.orgID, req.groupID, pm)
		if err != nil {
			return nil, err
		}

		return buildMembersPoliciesResponse(mpp), nil
=======
		var membersPolicies []auth.MemberPolicy
		for _, m := range req.MembersPolicies {
			memberPolicy := auth.MemberPolicy{
				MemberID: m.MemberID,
				Policy:   m.Policy,
			}
			membersPolicies = append(membersPolicies, memberPolicy)
		}

		if err := svc.CreatePolicies(ctx, req.token, req.orgID, req.groupID, membersPolicies...); err != nil {
			return nil, err
		}

		return createPoliciesRes{}, nil
>>>>>>> 2f6862e4
	}
}

func backupEndpoint(svc auth.Service) endpoint.Endpoint {
	return func(ctx context.Context, request interface{}) (interface{}, error) {
		req := request.(backupReq)
		if err := req.validate(); err != nil {
			return nil, err
		}

		backup, err := svc.Backup(ctx, req.token)
		if err != nil {
			return nil, err
		}

		return buildBackupResponse(backup), nil
	}
}

func restoreEndpoint(svc auth.Service) endpoint.Endpoint {
	return func(ctx context.Context, request interface{}) (interface{}, error) {
		req := request.(restoreReq)
		if err := req.validate(); err != nil {
			return nil, err
		}

		backup := auth.Backup{
			Orgs:            req.Orgs,
			MemberRelations: req.MemberRelations,
			GroupRelations:  req.GroupRelations,
		}

		err := svc.Restore(ctx, req.token, backup)
		if err != nil {
			return nil, err
		}

		return restoreRes{}, nil
	}
}

func buildOrgsResponse(op auth.OrgsPage) orgsPageRes {
	res := orgsPageRes{
		pageRes: pageRes{
			Total:  op.Total,
			Limit:  op.Limit,
			Offset: op.Offset,
		},
		Orgs: []viewOrgRes{},
	}

	for _, org := range op.Orgs {
		view := viewOrgRes{
			ID:          org.ID,
			OwnerID:     org.OwnerID,
			Name:        org.Name,
			Description: org.Description,
			Metadata:    org.Metadata,
			CreatedAt:   org.CreatedAt,
			UpdatedAt:   org.UpdatedAt,
		}
		res.Orgs = append(res.Orgs, view)
	}

	return res
}

func buildMembersResponse(mp auth.MembersPage) memberPageRes {
	res := memberPageRes{
		pageRes: pageRes{
			Total:  mp.Total,
			Offset: mp.Offset,
			Limit:  mp.Limit,
		},
		Members: []viewMemberRes{},
	}

	for _, memb := range mp.Members {
		m := viewMemberRes{
			ID:    memb.ID,
			Email: memb.Email,
			Role:  memb.Role,
		}
		res.Members = append(res.Members, m)
	}

	return res
}

func buildGroupsResponse(mp auth.GroupsPage) groupsPageRes {
	res := groupsPageRes{
		pageRes: pageRes{
			Total:  mp.Total,
			Offset: mp.Offset,
			Limit:  mp.Limit,
		},
		Groups: []viewGroupRes{},
	}

	for _, group := range mp.Groups {
		g := viewGroupRes{
			ID:          group.ID,
			OwnerID:     group.OwnerID,
			Name:        group.Name,
			Description: group.Description,
		}
		res.Groups = append(res.Groups, g)
	}

	return res
}

func buildBackupResponse(b auth.Backup) backupRes {
	res := backupRes{
		Orgs:            []viewOrgRes{},
		MemberRelations: []viewMemberRelations{},
		GroupRelations:  []viewGroupRelations{},
	}

	for _, org := range b.Orgs {
		view := viewOrgRes{
			ID:          org.ID,
			OwnerID:     org.OwnerID,
			Name:        org.Name,
			Description: org.Description,
			Metadata:    org.Metadata,
			CreatedAt:   org.CreatedAt,
			UpdatedAt:   org.UpdatedAt,
		}
		res.Orgs = append(res.Orgs, view)
	}

	for _, mRel := range b.MemberRelations {
		view := viewMemberRelations{
			OrgID:     mRel.OrgID,
			MemberID:  mRel.MemberID,
			Role:      mRel.Role,
			CreatedAt: mRel.CreatedAt,
			UpdatedAt: mRel.UpdatedAt,
		}
		res.MemberRelations = append(res.MemberRelations, view)
	}

	for _, groupRel := range b.GroupRelations {
		view := viewGroupRelations{
			GroupID:   groupRel.GroupID,
			OrgID:     groupRel.OrgID,
			CreatedAt: groupRel.CreatedAt,
			UpdatedAt: groupRel.UpdatedAt,
		}
		res.GroupRelations = append(res.GroupRelations, view)
	}

	return res
}

func buildMembersPoliciesResponse(mpp auth.MembersPoliciesPage) listMembersPoliciesRes {
	res := listMembersPoliciesRes{
		pageRes: pageRes{
			Total:  mpp.Total,
			Limit:  mpp.Limit,
			Offset: mpp.Offset,
		},
		MembersPolicies: []memberPolicy{},
	}

	for _, mbp := range mpp.MembersPolicies {
		gp := memberPolicy{
			Email:  mbp.Email,
			ID:     mbp.MemberID,
			Policy: mbp.Policy,
		}
		res.MembersPolicies = append(res.MembersPolicies, gp)
	}

	return res
}<|MERGE_RESOLUTION|>--- conflicted
+++ resolved
@@ -279,32 +279,13 @@
 	}
 }
 
-<<<<<<< HEAD
-func listMembersPoliciesEndpoint(svc auth.Service) endpoint.Endpoint {
-	return func(ctx context.Context, request interface{}) (interface{}, error) {
-		req := request.(listMembersPoliciesReq)
-=======
 func createPoliciesEndpint(svc auth.Service) endpoint.Endpoint {
 	return func(ctx context.Context, request interface{}) (interface{}, error) {
 		req := request.(createPoliciesReq)
->>>>>>> 2f6862e4
-		if err := req.validate(); err != nil {
-			return nil, err
-		}
-
-<<<<<<< HEAD
-		pm := auth.PageMetadata{
-			Offset: req.offset,
-			Limit:  req.limit,
-		}
-
-		mpp, err := svc.ListMembersPolicies(ctx, req.token, req.orgID, req.groupID, pm)
-		if err != nil {
-			return nil, err
-		}
-
-		return buildMembersPoliciesResponse(mpp), nil
-=======
+		if err := req.validate(); err != nil {
+			return nil, err
+		}
+
 		var membersPolicies []auth.MemberPolicy
 		for _, m := range req.MembersPolicies {
 			memberPolicy := auth.MemberPolicy{
@@ -319,7 +300,27 @@
 		}
 
 		return createPoliciesRes{}, nil
->>>>>>> 2f6862e4
+	}
+}
+
+func listMembersPoliciesEndpoint(svc auth.Service) endpoint.Endpoint {
+	return func(ctx context.Context, request interface{}) (interface{}, error) {
+		req := request.(listMembersPoliciesReq)
+		if err := req.validate(); err != nil {
+			return nil, err
+		}
+
+		pm := auth.PageMetadata{
+			Offset: req.offset,
+			Limit:  req.limit,
+		}
+
+		mpp, err := svc.ListMembersPolicies(ctx, req.token, req.orgID, req.groupID, pm)
+		if err != nil {
+			return nil, err
+		}
+
+		return buildMembersPoliciesResponse(mpp), nil
 	}
 }
 
@@ -483,11 +484,11 @@
 			Limit:  mpp.Limit,
 			Offset: mpp.Offset,
 		},
-		MembersPolicies: []memberPolicy{},
+		MembersPolicies: []groupMemberPolicy{},
 	}
 
 	for _, mbp := range mpp.MembersPolicies {
-		gp := memberPolicy{
+		gp := groupMemberPolicy{
 			Email:  mbp.Email,
 			ID:     mbp.MemberID,
 			Policy: mbp.Policy,
