--- conflicted
+++ resolved
@@ -303,32 +303,13 @@
 	}
 }
 
-<<<<<<< HEAD
-func listMembersPoliciesEndpoint(svc auth.Service) endpoint.Endpoint {
-	return func(ctx context.Context, request interface{}) (interface{}, error) {
-		req := request.(listMembersPoliciesReq)
-=======
 func updatePoliciesEndpoint(svc auth.Service) endpoint.Endpoint {
 	return func(ctx context.Context, request interface{}) (interface{}, error) {
 		req := request.(membersPoliciesReq)
->>>>>>> cfc751b1
-		if err := req.validate(); err != nil {
-			return nil, err
-		}
-
-<<<<<<< HEAD
-		pm := auth.PageMetadata{
-			Offset: req.offset,
-			Limit:  req.limit,
-		}
-
-		mpp, err := svc.ListMembersPolicies(ctx, req.token, req.groupID, pm)
-		if err != nil {
-			return nil, err
-		}
-
-		return buildMembersPoliciesResponse(mpp), nil
-=======
+		if err := req.validate(); err != nil {
+			return nil, err
+		}
+
 		var membersPolicies []auth.MemberPolicy
 		for _, mp := range req.MembersPolicies {
 			memberPolicy := auth.MemberPolicy{
@@ -344,7 +325,6 @@
 		}
 
 		return updatePoliciesRes{}, nil
->>>>>>> cfc751b1
 	}
 }
 
@@ -360,6 +340,27 @@
 		}
 
 		return deleteRes{}, nil
+	}
+}
+
+func listMembersPoliciesEndpoint(svc auth.Service) endpoint.Endpoint {
+	return func(ctx context.Context, request interface{}) (interface{}, error) {
+		req := request.(listMembersPoliciesReq)
+		if err := req.validate(); err != nil {
+			return nil, err
+		}
+
+		pm := auth.PageMetadata{
+			Offset: req.offset,
+			Limit:  req.limit,
+		}
+
+		mpp, err := svc.ListMembersPolicies(ctx, req.token, req.groupID, pm)
+		if err != nil {
+			return nil, err
+		}
+
+		return buildMembersPoliciesResponse(mpp), nil
 	}
 }
 
