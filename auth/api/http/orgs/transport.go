--- conflicted
+++ resolved
@@ -106,18 +106,28 @@
 		encodeResponse,
 		opts...,
 	))
+
 	mux.Post("/orgs/:orgID/groups/:groupID", kithttp.NewServer(
 		kitot.TraceServer(tracer, "create_policies")(createPoliciesEndpint(svc)),
-		decodeCreatePoliciesRequest,
-		encodeResponse,
-		opts...,
-	))
+		decodeMembersPoliciesRequest,
+		encodeResponse,
+		opts...,
+	))
+
+	mux.Put("/orgs/:orgID/groups/:groupID", kithttp.NewServer(
+		kitot.TraceServer(tracer, "update_policies")(updatePoliciesEndpoint(svc)),
+		decodeMembersPoliciesRequest,
+		encodeResponse,
+		opts...,
+	))
+
 	mux.Patch("/orgs/:orgID/groups/:groupID", kithttp.NewServer(
 		kitot.TraceServer(tracer, "remove_policies")(removePoliciesEndpoint(svc)),
 		decodeRemovePoliciesRequest,
 		encodeResponse,
 		opts...,
 	))
+
 	mux.Post("/orgs/:orgID/groups", kithttp.NewServer(
 		kitot.TraceServer(tracer, "assign_groups")(assignOrgGroupsEndpoint(svc)),
 		decodeGroupsRequest,
@@ -125,20 +135,6 @@
 		opts...,
 	))
 
-	mux.Post("/orgs/:orgID/groups/:groupID", kithttp.NewServer(
-		kitot.TraceServer(tracer, "create_policies")(createPoliciesEndpint(svc)),
-		decodeMembersPoliciesRequest,
-		encodeResponse,
-		opts...,
-	))
-
-	mux.Put("/orgs/:orgID/groups/:groupID", kithttp.NewServer(
-		kitot.TraceServer(tracer, "update_policies")(updatePoliciesEndpoint(svc)),
-		decodeMembersPoliciesRequest,
-		encodeResponse,
-		opts...,
-	))
-
 	mux.Delete("/orgs/:orgID/groups", kithttp.NewServer(
 		kitot.TraceServer(tracer, "unassign_groups")(unassignOrgGroupsEndpoint(svc)),
 		decodeGroupsRequest,
@@ -152,22 +148,21 @@
 		encodeResponse,
 		opts...,
 	))
-<<<<<<< HEAD
-
-=======
->>>>>>> d274fd3a
+
 	mux.Get("/members/:memberID/orgs", kithttp.NewServer(
 		kitot.TraceServer(tracer, "list_memberships")(listMemberships(svc)),
 		decodeListMembershipsRequest,
 		encodeResponse,
 		opts...,
 	))
+
 	mux.Get("/backup", kithttp.NewServer(
 		kitot.TraceServer(tracer, "backup")(backupEndpoint(svc)),
 		decodeBackup,
 		encodeResponse,
 		opts...,
 	))
+
 	mux.Post("/restore", kithttp.NewServer(
 		kitot.TraceServer(tracer, "restore")(restoreEndpoint(svc)),
 		decodeRestore,
