package orgs

import (
	"context"
	"encoding/json"
	"net/http"
	"strings"

	"github.com/MainfluxLabs/mainflux"
	"github.com/MainfluxLabs/mainflux/auth"
	"github.com/MainfluxLabs/mainflux/internal/apiutil"
	"github.com/MainfluxLabs/mainflux/logger"
	"github.com/MainfluxLabs/mainflux/pkg/errors"
	kitot "github.com/go-kit/kit/tracing/opentracing"
	kithttp "github.com/go-kit/kit/transport/http"
	"github.com/go-zoo/bone"
	"github.com/opentracing/opentracing-go"
)

const (
	contentType = "application/json"
	maxNameSize = 254
	offsetKey   = "offset"
	limitKey    = "limit"
	metadataKey = "metadata"
	nameKey     = "name"
	adminKey    = "admin"
	defOffset   = 0
	defLimit    = 10
	orgIDKey    = "orgID"
	memberKey   = "memberID"
	groupIDKey  = "groupID"
)

// MakeHandler returns a HTTP handler for API endpoints.
func MakeHandler(svc auth.Service, mux *bone.Mux, tracer opentracing.Tracer, logger logger.Logger) *bone.Mux {
	opts := []kithttp.ServerOption{
		kithttp.ServerErrorEncoder(apiutil.LoggingErrorEncoder(logger, encodeError)),
	}
	mux.Post("/orgs", kithttp.NewServer(
		kitot.TraceServer(tracer, "create_org")(createOrgEndpoint(svc)),
		decodeOrgCreate,
		encodeResponse,
		opts...,
	))

	mux.Get("/orgs/:orgID", kithttp.NewServer(
		kitot.TraceServer(tracer, "view_org")(viewOrgEndpoint(svc)),
		decodeOrgRequest,
		encodeResponse,
		opts...,
	))

	mux.Put("/orgs/:orgID", kithttp.NewServer(
		kitot.TraceServer(tracer, "update_org")(updateOrgEndpoint(svc)),
		decodeOrgUpdate,
		encodeResponse,
		opts...,
	))

	mux.Delete("/orgs/:orgID", kithttp.NewServer(
		kitot.TraceServer(tracer, "delete_org")(deleteOrgEndpoint(svc)),
		decodeOrgRequest,
		encodeResponse,
		opts...,
	))

	mux.Get("/orgs", kithttp.NewServer(
		kitot.TraceServer(tracer, "list_orgs")(listOrgsEndpoint(svc)),
		decodeListOrgsRequest,
		encodeResponse,
		opts...,
	))

	mux.Get("/orgs/:orgID/members/:memberID", kithttp.NewServer(
		kitot.TraceServer(tracer, "view_member")(viewMemberEndpoint(svc)),
		decodeMemberRequest,
		encodeResponse,
		opts...,
	))

	mux.Post("/orgs/:orgID/members", kithttp.NewServer(
		kitot.TraceServer(tracer, "assign_members")(assignMembersEndpoint(svc)),
		decodeMembersRequest,
		encodeResponse,
		opts...,
	))

	mux.Delete("/orgs/:orgID/members", kithttp.NewServer(
		kitot.TraceServer(tracer, "unassign_members")(unassignMembersEndpoint(svc)),
		decodeUnassignMembersRequest,
		encodeResponse,
		opts...,
	))

	mux.Put("/orgs/:orgID/members", kithttp.NewServer(
		kitot.TraceServer(tracer, "update_members")(updateMembersEndpoint(svc)),
		decodeMembersRequest,
		encodeResponse,
		opts...,
	))

	mux.Get("/orgs/:orgID/members", kithttp.NewServer(
		kitot.TraceServer(tracer, "list_members")(listMembersEndpoint(svc)),
		decodeListMembersRequest,
		encodeResponse,
		opts...,
	))
<<<<<<< HEAD

	mux.Get("/orgs/:orgID/groups/:groupID", kithttp.NewServer(
		kitot.TraceServer(tracer, "list_members_policies")(listMembersPoliciesEndpoint(svc)),
		decpdeListMembersPoliciesRequest,
		encodeResponse,
		opts...,
	))

=======
	mux.Post("/orgs/:orgID/groups/:groupID", kithttp.NewServer(
		kitot.TraceServer(tracer, "create_policies")(createPoliciesEndpint(svc)),
		decodeCreatePoliciesRequest,
		encodeResponse,
		opts...,
	))
	mux.Patch("/orgs/:orgID/groups/:groupID", kithttp.NewServer(
		kitot.TraceServer(tracer, "remove_policies")(removePoliciesEndpoint(svc)),
		decodeRemovePoliciesRequest,
		encodeResponse,
		opts...,
	))
>>>>>>> d274fd3a
	mux.Post("/orgs/:orgID/groups", kithttp.NewServer(
		kitot.TraceServer(tracer, "assign_groups")(assignOrgGroupsEndpoint(svc)),
		decodeGroupsRequest,
		encodeResponse,
		opts...,
	))

	mux.Delete("/orgs/:orgID/groups", kithttp.NewServer(
		kitot.TraceServer(tracer, "unassign_groups")(unassignOrgGroupsEndpoint(svc)),
		decodeGroupsRequest,
		encodeResponse,
		opts...,
	))

	mux.Get("/orgs/:orgID/groups", kithttp.NewServer(
		kitot.TraceServer(tracer, "list_groups")(listGroupsEndpoint(svc)),
		decodeListGroupsRequest,
		encodeResponse,
		opts...,
	))
	mux.Get("/members/:memberID/orgs", kithttp.NewServer(
		kitot.TraceServer(tracer, "list_memberships")(listMemberships(svc)),
		decodeListMembershipsRequest,
		encodeResponse,
		opts...,
	))
	mux.Get("/backup", kithttp.NewServer(
		kitot.TraceServer(tracer, "backup")(backupEndpoint(svc)),
		decodeBackup,
		encodeResponse,
		opts...,
	))
	mux.Post("/restore", kithttp.NewServer(
		kitot.TraceServer(tracer, "restore")(restoreEndpoint(svc)),
		decodeRestore,
		encodeResponse,
		opts...,
	))

	return mux
}

func decodeListOrgsRequest(_ context.Context, r *http.Request) (interface{}, error) {
	m, err := apiutil.ReadMetadataQuery(r, metadataKey, nil)
	if err != nil {
		return nil, err
	}

	n, err := apiutil.ReadStringQuery(r, nameKey, "")
	if err != nil {
		return nil, err
	}

	o, err := apiutil.ReadUintQuery(r, offsetKey, defOffset)
	if err != nil {
		return nil, err
	}

	l, err := apiutil.ReadUintQuery(r, limitKey, defLimit)
	if err != nil {
		return nil, err
	}

	a, err := apiutil.ReadBoolQuery(r, adminKey, false)
	if err != nil {
		return nil, err
	}

	req := listOrgsReq{
		token:    apiutil.ExtractBearerToken(r),
		id:       bone.GetValue(r, orgIDKey),
		name:     n,
		offset:   o,
		limit:    l,
		metadata: m,
		admin:    a,
	}

	return req, nil
}

func decodeListMembersRequest(_ context.Context, r *http.Request) (interface{}, error) {
	o, err := apiutil.ReadUintQuery(r, offsetKey, defOffset)
	if err != nil {
		return nil, err
	}

	l, err := apiutil.ReadUintQuery(r, limitKey, defLimit)
	if err != nil {
		return nil, err
	}

	m, err := apiutil.ReadMetadataQuery(r, metadataKey, nil)
	if err != nil {
		return nil, err
	}

	req := listOrgMembersReq{
		token:    apiutil.ExtractBearerToken(r),
		id:       bone.GetValue(r, orgIDKey),
		offset:   o,
		limit:    l,
		metadata: m,
	}
	return req, nil
}

func decodeListGroupsRequest(_ context.Context, r *http.Request) (interface{}, error) {
	o, err := apiutil.ReadUintQuery(r, offsetKey, defOffset)
	if err != nil {
		return nil, err
	}

	l, err := apiutil.ReadUintQuery(r, limitKey, defLimit)
	if err != nil {
		return nil, err
	}

	m, err := apiutil.ReadMetadataQuery(r, metadataKey, nil)
	if err != nil {
		return nil, err
	}

	req := listOrgGroupsReq{
		token:    apiutil.ExtractBearerToken(r),
		id:       bone.GetValue(r, orgIDKey),
		offset:   o,
		limit:    l,
		metadata: m,
	}
	return req, nil
}

func decodeCreatePoliciesRequest(_ context.Context, r *http.Request) (interface{}, error) {
	if !strings.Contains(r.Header.Get("Content-Type"), contentType) {
		return nil, apiutil.ErrUnsupportedContentType
	}

	req := createPoliciesReq{
		token:   apiutil.ExtractBearerToken(r),
		orgID:   bone.GetValue(r, orgIDKey),
		groupID: bone.GetValue(r, groupIDKey),
	}

	if err := json.NewDecoder(r.Body).Decode(&req); err != nil {
		return nil, errors.Wrap(apiutil.ErrMalformedEntity, err)
	}

	return req, nil
}

func decodeListMembershipsRequest(_ context.Context, r *http.Request) (interface{}, error) {
	o, err := apiutil.ReadUintQuery(r, offsetKey, defOffset)
	if err != nil {
		return nil, err
	}

	l, err := apiutil.ReadUintQuery(r, limitKey, defLimit)
	if err != nil {
		return nil, err
	}

	m, err := apiutil.ReadMetadataQuery(r, metadataKey, nil)
	if err != nil {
		return nil, err
	}

	n, err := apiutil.ReadStringQuery(r, nameKey, "")
	if err != nil {
		return nil, err
	}

	req := listOrgMembershipsReq{
		token:    apiutil.ExtractBearerToken(r),
		id:       bone.GetValue(r, "memberID"),
		name:     n,
		offset:   o,
		limit:    l,
		metadata: m,
	}

	return req, nil
}

func decodeOrgCreate(_ context.Context, r *http.Request) (interface{}, error) {
	if !strings.Contains(r.Header.Get("Content-Type"), contentType) {
		return nil, apiutil.ErrUnsupportedContentType
	}

	req := createOrgReq{token: apiutil.ExtractBearerToken(r)}
	if err := json.NewDecoder(r.Body).Decode(&req); err != nil {
		return nil, errors.Wrap(apiutil.ErrMalformedEntity, err)
	}

	return req, nil
}

func decodeOrgUpdate(_ context.Context, r *http.Request) (interface{}, error) {
	if !strings.Contains(r.Header.Get("Content-Type"), contentType) {
		return nil, apiutil.ErrUnsupportedContentType
	}

	req := updateOrgReq{
		id:    bone.GetValue(r, orgIDKey),
		token: apiutil.ExtractBearerToken(r),
	}
	if err := json.NewDecoder(r.Body).Decode(&req); err != nil {
		return nil, errors.Wrap(apiutil.ErrMalformedEntity, err)
	}

	return req, nil
}

func decodeOrgRequest(_ context.Context, r *http.Request) (interface{}, error) {
	req := orgReq{
		token: apiutil.ExtractBearerToken(r),
		id:    bone.GetValue(r, orgIDKey),
	}

	return req, nil
}

func decodeMembersRequest(_ context.Context, r *http.Request) (interface{}, error) {
	req := membersReq{
		token: apiutil.ExtractBearerToken(r),
		orgID: bone.GetValue(r, orgIDKey),
	}

	if err := json.NewDecoder(r.Body).Decode(&req); err != nil {
		return nil, errors.Wrap(apiutil.ErrMalformedEntity, err)
	}

	for i := range req.Members {
		if req.Members[i].Role == "" {
			req.Members[i].Role = auth.ViewerRole
		}

		if req.Members[i].Role == auth.OwnerRole {
			return nil, apiutil.ErrMalformedEntity
		}
	}

	return req, nil
}

func decodeMemberRequest(_ context.Context, r *http.Request) (interface{}, error) {
	req := memberReq{
		token:    apiutil.ExtractBearerToken(r),
		orgID:    bone.GetValue(r, orgIDKey),
		memberID: bone.GetValue(r, memberKey),
	}

	return req, nil
}

func decodeUnassignMembersRequest(_ context.Context, r *http.Request) (interface{}, error) {
	req := unassignMembersReq{
		token: apiutil.ExtractBearerToken(r),
		orgID: bone.GetValue(r, orgIDKey),
	}

	if err := json.NewDecoder(r.Body).Decode(&req); err != nil {
		return nil, errors.Wrap(apiutil.ErrMalformedEntity, err)
	}

	return req, nil
}

<<<<<<< HEAD
func decpdeListMembersPoliciesRequest(_ context.Context, r *http.Request) (interface{}, error) {
	o, err := apiutil.ReadUintQuery(r, offsetKey, defOffset)
	if err != nil {
		return nil, err
	}

	l, err := apiutil.ReadUintQuery(r, limitKey, defLimit)
	if err != nil {
		return nil, err
	}

	req := listMembersPoliciesReq{
		token:   apiutil.ExtractBearerToken(r),
		orgID:   bone.GetValue(r, orgIDKey),
		groupID: bone.GetValue(r, groupIDKey),
		offset:  o,
		limit:   l,
=======
func decodeRemovePoliciesRequest(_ context.Context, r *http.Request) (interface{}, error) {
	if !strings.Contains(r.Header.Get("Content-Type"), contentType) {
		return nil, apiutil.ErrUnsupportedContentType
	}

	req := removePoliciesReq{
		token:   apiutil.ExtractBearerToken(r),
		orgID:   bone.GetValue(r, orgIDKey),
		groupID: bone.GetValue(r, groupIDKey),
	}

	if err := json.NewDecoder(r.Body).Decode(&req); err != nil {
		return nil, errors.Wrap(apiutil.ErrMalformedEntity, err)
>>>>>>> d274fd3a
	}

	return req, nil
}

func decodeGroupsRequest(_ context.Context, r *http.Request) (interface{}, error) {
	req := groupsReq{
		token: apiutil.ExtractBearerToken(r),
		orgID: bone.GetValue(r, orgIDKey),
	}

	if err := json.NewDecoder(r.Body).Decode(&req); err != nil {
		return nil, errors.Wrap(apiutil.ErrMalformedEntity, err)
	}

	return req, nil
}

func decodeBackup(_ context.Context, r *http.Request) (interface{}, error) {
	req := backupReq{
		token: apiutil.ExtractBearerToken(r),
	}

	return req, nil
}

func decodeRestore(_ context.Context, r *http.Request) (interface{}, error) {
	req := restoreReq{
		token: apiutil.ExtractBearerToken(r),
	}

	if err := json.NewDecoder(r.Body).Decode(&req); err != nil {
		return nil, errors.Wrap(apiutil.ErrMalformedEntity, err)
	}

	return req, nil
}

func encodeResponse(_ context.Context, w http.ResponseWriter, response interface{}) error {
	w.Header().Set("Content-Type", contentType)

	if ar, ok := response.(mainflux.Response); ok {
		for k, v := range ar.Headers() {
			w.Header().Set(k, v)
		}

		w.WriteHeader(ar.Code())

		if ar.Empty() {
			return nil
		}
	}

	return json.NewEncoder(w).Encode(response)
}

func encodeError(_ context.Context, err error, w http.ResponseWriter) {
	switch {
	case errors.Contains(err, apiutil.ErrMalformedEntity),
		err == apiutil.ErrMissingID,
		err == apiutil.ErrEmptyList,
		err == apiutil.ErrMissingMemberType,
		err == apiutil.ErrNameSize,
		err == apiutil.ErrInvalidMemberRole,
		err == apiutil.ErrInvalidQueryParams:
		w.WriteHeader(http.StatusBadRequest)
	case errors.Contains(err, errors.ErrAuthentication),
		err == apiutil.ErrBearerToken:
		w.WriteHeader(http.StatusUnauthorized)
	case errors.Contains(err, errors.ErrNotFound):
		w.WriteHeader(http.StatusNotFound)
	case errors.Contains(err, errors.ErrConflict):
		w.WriteHeader(http.StatusConflict)
	case errors.Contains(err, errors.ErrAuthorization):
		w.WriteHeader(http.StatusForbidden)
	case errors.Contains(err, auth.ErrOrgMemberAlreadyAssigned):
		w.WriteHeader(http.StatusConflict)
	case errors.Contains(err, apiutil.ErrUnsupportedContentType):
		w.WriteHeader(http.StatusUnsupportedMediaType)

	case errors.Contains(err, errors.ErrCreateEntity),
		errors.Contains(err, errors.ErrUpdateEntity),
		errors.Contains(err, errors.ErrRetrieveEntity),
		errors.Contains(err, errors.ErrRemoveEntity):
		w.WriteHeader(http.StatusInternalServerError)

	default:
		w.WriteHeader(http.StatusInternalServerError)
	}

	if errorVal, ok := err.(errors.Error); ok {
		w.Header().Set("Content-Type", contentType)
		if err := json.NewEncoder(w).Encode(apiutil.ErrorRes{Err: errorVal.Msg()}); err != nil {
			w.WriteHeader(http.StatusInternalServerError)
		}
	}
}<|MERGE_RESOLUTION|>--- conflicted
+++ resolved
@@ -106,7 +106,12 @@
 		encodeResponse,
 		opts...,
 	))
-<<<<<<< HEAD
+	mux.Post("/orgs/:orgID/groups/:groupID", kithttp.NewServer(
+		kitot.TraceServer(tracer, "create_policies")(createPoliciesEndpint(svc)),
+		decodeCreatePoliciesRequest,
+		encodeResponse,
+		opts...,
+	))
 
 	mux.Get("/orgs/:orgID/groups/:groupID", kithttp.NewServer(
 		kitot.TraceServer(tracer, "list_members_policies")(listMembersPoliciesEndpoint(svc)),
@@ -115,20 +120,12 @@
 		opts...,
 	))
 
-=======
-	mux.Post("/orgs/:orgID/groups/:groupID", kithttp.NewServer(
-		kitot.TraceServer(tracer, "create_policies")(createPoliciesEndpint(svc)),
-		decodeCreatePoliciesRequest,
-		encodeResponse,
-		opts...,
-	))
 	mux.Patch("/orgs/:orgID/groups/:groupID", kithttp.NewServer(
 		kitot.TraceServer(tracer, "remove_policies")(removePoliciesEndpoint(svc)),
 		decodeRemovePoliciesRequest,
 		encodeResponse,
 		opts...,
 	))
->>>>>>> d274fd3a
 	mux.Post("/orgs/:orgID/groups", kithttp.NewServer(
 		kitot.TraceServer(tracer, "assign_groups")(assignOrgGroupsEndpoint(svc)),
 		decodeGroupsRequest,
@@ -397,7 +394,6 @@
 	return req, nil
 }
 
-<<<<<<< HEAD
 func decpdeListMembersPoliciesRequest(_ context.Context, r *http.Request) (interface{}, error) {
 	o, err := apiutil.ReadUintQuery(r, offsetKey, defOffset)
 	if err != nil {
@@ -415,7 +411,11 @@
 		groupID: bone.GetValue(r, groupIDKey),
 		offset:  o,
 		limit:   l,
-=======
+	}
+
+	return req, nil
+}
+
 func decodeRemovePoliciesRequest(_ context.Context, r *http.Request) (interface{}, error) {
 	if !strings.Contains(r.Header.Get("Content-Type"), contentType) {
 		return nil, apiutil.ErrUnsupportedContentType
@@ -429,7 +429,6 @@
 
 	if err := json.NewDecoder(r.Body).Decode(&req); err != nil {
 		return nil, errors.Wrap(apiutil.ErrMalformedEntity, err)
->>>>>>> d274fd3a
 	}
 
 	return req, nil
