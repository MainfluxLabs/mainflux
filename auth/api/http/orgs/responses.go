package orgs

import (
	"fmt"
	"net/http"
	"time"

	"github.com/MainfluxLabs/mainflux"
)

var (
	_ mainflux.Response = (*memberPageRes)(nil)
	_ mainflux.Response = (*orgRes)(nil)
	_ mainflux.Response = (*deleteRes)(nil)
	_ mainflux.Response = (*assignRes)(nil)
	_ mainflux.Response = (*unassignRes)(nil)
	_ mainflux.Response = (*backupRes)(nil)
	_ mainflux.Response = (*restoreRes)(nil)
<<<<<<< HEAD
	_ mainflux.Response = (*listMembersPoliciesRes)(nil)
=======
	_ mainflux.Response = (*createPoliciesRes)(nil)
>>>>>>> 2f6862e4
)

type viewMemberRes struct {
	ID    string `json:"id"`
	Email string `json:"email"`
	Role  string `json:"role"`
}

func (res viewMemberRes) Code() int {
	return http.StatusOK
}

func (res viewMemberRes) Headers() map[string]string {
	return map[string]string{}
}

func (res viewMemberRes) Empty() bool {
	return false
}

type memberPageRes struct {
	pageRes
	Members []viewMemberRes `json:"members"`
}

func (res memberPageRes) Code() int {
	return http.StatusOK
}

func (res memberPageRes) Headers() map[string]string {
	return map[string]string{}
}

func (res memberPageRes) Empty() bool {
	return false
}

type viewGroupRes struct {
	ID          string `json:"id"`
	OwnerID     string `json:"owner_id"`
	Name        string `json:"name"`
	Description string `json:"description"`
}

type groupsPageRes struct {
	pageRes
	Groups []viewGroupRes `json:"groups"`
}

func (res groupsPageRes) Code() int {
	return http.StatusOK
}

func (res groupsPageRes) Headers() map[string]string {
	return map[string]string{}
}

func (res groupsPageRes) Empty() bool {
	return false
}

type viewOrgRes struct {
	ID          string                 `json:"id"`
	Name        string                 `json:"name"`
	OwnerID     string                 `json:"owner_id"`
	Description string                 `json:"description,omitempty"`
	Metadata    map[string]interface{} `json:"metadata,omitempty"`
	CreatedAt   time.Time              `json:"created_at"`
	UpdatedAt   time.Time              `json:"updated_at"`
}

func (res viewOrgRes) Code() int {
	return http.StatusOK
}

func (res viewOrgRes) Headers() map[string]string {
	return map[string]string{}
}

func (res viewOrgRes) Empty() bool {
	return false
}

type orgRes struct {
	id      string
	created bool
}

func (res orgRes) Code() int {
	if res.created {
		return http.StatusCreated
	}

	return http.StatusOK
}

func (res orgRes) Headers() map[string]string {
	if res.created {
		return map[string]string{
			"Location": fmt.Sprintf("/orgs/%s", res.id),
		}
	}

	return map[string]string{}
}

func (res orgRes) Empty() bool {
	return true
}

type orgsPageRes struct {
	pageRes
	Orgs []viewOrgRes `json:"orgs"`
}

type pageRes struct {
	Limit  uint64 `json:"limit"`
	Offset uint64 `json:"offset"`
	Total  uint64 `json:"total"`
	Name   string `json:"name"`
}

func (res orgsPageRes) Code() int {
	return http.StatusOK
}

func (res orgsPageRes) Headers() map[string]string {
	return map[string]string{}
}

func (res orgsPageRes) Empty() bool {
	return false
}

type deleteRes struct{}

func (res deleteRes) Code() int {
	return http.StatusNoContent
}

func (res deleteRes) Headers() map[string]string {
	return map[string]string{}
}

func (res deleteRes) Empty() bool {
	return true
}

type assignRes struct{}

func (res assignRes) Code() int {
	return http.StatusOK
}

func (res assignRes) Headers() map[string]string {
	return map[string]string{}
}

func (res assignRes) Empty() bool {
	return true
}

type unassignRes struct{}

func (res unassignRes) Code() int {
	return http.StatusNoContent
}

func (res unassignRes) Headers() map[string]string {
	return map[string]string{}
}

func (res unassignRes) Empty() bool {
	return true
}

type viewMemberRelations struct {
	MemberID  string    `json:"member_id"`
	OrgID     string    `json:"org_id"`
	Role      string    `json:"role"`
	CreatedAt time.Time `json:"created_at"`
	UpdatedAt time.Time `json:"updated_at"`
}

type viewGroupRelations struct {
	GroupID   string    `json:"group_id"`
	OrgID     string    `json:"org_id"`
	CreatedAt time.Time `json:"created_at"`
	UpdatedAt time.Time `json:"updated_at"`
}

type backupRes struct {
	Orgs            []viewOrgRes          `json:"orgs"`
	MemberRelations []viewMemberRelations `json:"member_relations"`
	GroupRelations  []viewGroupRelations  `json:"group_relations"`
}

func (res backupRes) Code() int {
	return http.StatusOK
}

func (res backupRes) Headers() map[string]string {
	return map[string]string{}
}

func (res backupRes) Empty() bool {
	return false
}

type memberPolicy struct {
	ID     string `json:"id"`
	Email  string `json:"email"`
	Policy string `json:"policy"`
}

type listMembersPoliciesRes struct {
	pageRes
	MembersPolicies []memberPolicy `json:"members_policies"`
}

func (res listMembersPoliciesRes) Code() int {
	return http.StatusOK
}

func (res listMembersPoliciesRes) Headers() map[string]string {
	return map[string]string{}
}

func (res listMembersPoliciesRes) Empty() bool {
	return false
}

type restoreRes struct{}

func (res restoreRes) Code() int {
	return http.StatusCreated
}

func (res restoreRes) Headers() map[string]string {
	return map[string]string{}
}

func (res restoreRes) Empty() bool {
	return true
}

type createPoliciesRes struct{}

func (res createPoliciesRes) Code() int {
	return http.StatusCreated
}

func (res createPoliciesRes) Headers() map[string]string {
	return map[string]string{}
}

func (res createPoliciesRes) Empty() bool {
	return true
}<|MERGE_RESOLUTION|>--- conflicted
+++ resolved
@@ -16,11 +16,8 @@
 	_ mainflux.Response = (*unassignRes)(nil)
 	_ mainflux.Response = (*backupRes)(nil)
 	_ mainflux.Response = (*restoreRes)(nil)
-<<<<<<< HEAD
 	_ mainflux.Response = (*listMembersPoliciesRes)(nil)
-=======
 	_ mainflux.Response = (*createPoliciesRes)(nil)
->>>>>>> 2f6862e4
 )
 
 type viewMemberRes struct {
@@ -230,7 +227,7 @@
 	return false
 }
 
-type memberPolicy struct {
+type groupMemberPolicy struct {
 	ID     string `json:"id"`
 	Email  string `json:"email"`
 	Policy string `json:"policy"`
@@ -238,7 +235,7 @@
 
 type listMembersPoliciesRes struct {
 	pageRes
-	MembersPolicies []memberPolicy `json:"members_policies"`
+	MembersPolicies []groupMemberPolicy `json:"members_policies"`
 }
 
 func (res listMembersPoliciesRes) Code() int {
