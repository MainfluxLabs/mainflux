--- conflicted
+++ resolved
@@ -16,11 +16,8 @@
 	_ mainflux.Response = (*unassignRes)(nil)
 	_ mainflux.Response = (*backupRes)(nil)
 	_ mainflux.Response = (*restoreRes)(nil)
-<<<<<<< HEAD
 	_ mainflux.Response = (*updatePoliciesRes)(nil)
-=======
 	_ mainflux.Response = (*createPoliciesRes)(nil)
->>>>>>> 2f6862e4
 )
 
 type viewMemberRes struct {
@@ -244,19 +241,6 @@
 	return true
 }
 
-<<<<<<< HEAD
-type updatePoliciesRes struct{}
-
-func (res updatePoliciesRes) Code() int {
-	return http.StatusOK
-}
-
-func (res updatePoliciesRes) Headers() map[string]string {
-	return map[string]string{}
-}
-
-func (res updatePoliciesRes) Empty() bool {
-=======
 type createPoliciesRes struct{}
 
 func (res createPoliciesRes) Code() int {
@@ -268,6 +252,19 @@
 }
 
 func (res createPoliciesRes) Empty() bool {
->>>>>>> 2f6862e4
+	return true
+}
+
+type updatePoliciesRes struct{}
+
+func (res updatePoliciesRes) Code() int {
+	return http.StatusOK
+}
+
+func (res updatePoliciesRes) Headers() map[string]string {
+	return map[string]string{}
+}
+
+func (res updatePoliciesRes) Empty() bool {
 	return true
 }