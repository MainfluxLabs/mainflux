--- conflicted
+++ resolved
@@ -241,7 +241,44 @@
 	return nil
 }
 
-<<<<<<< HEAD
+type memberPolicy struct {
+	MemberID string `json:"member_id"`
+	Policy   string `json:"policy"`
+}
+
+type createPoliciesReq struct {
+	token           string
+	orgID           string
+	groupID         string
+	MembersPolicies []memberPolicy `json:"members_policies"`
+}
+
+func (req createPoliciesReq) validate() error {
+	if req.token == "" {
+		return apiutil.ErrBearerToken
+	}
+
+	if req.orgID == "" || req.groupID == "" {
+		return apiutil.ErrMissingID
+	}
+
+	if len(req.MembersPolicies) == 0 {
+		return apiutil.ErrEmptyList
+	}
+
+	for _, mp := range req.MembersPolicies {
+		if mp.Policy != auth.RPolicy && mp.Policy != auth.RwPolicy {
+			return apiutil.ErrInvalidPolicy
+		}
+
+		if mp.MemberID == "" {
+			return apiutil.ErrMissingID
+		}
+	}
+
+	return nil
+}
+
 type removePoliciesReq struct {
 	token     string
 	orgID     string
@@ -250,21 +287,6 @@
 }
 
 func (req removePoliciesReq) validate() error {
-=======
-type memberPolicy struct {
-	MemberID string `json:"member_id"`
-	Policy   string `json:"policy"`
-}
-
-type createPoliciesReq struct {
-	token           string
-	orgID           string
-	groupID         string
-	MembersPolicies []memberPolicy `json:"members_policies"`
-}
-
-func (req createPoliciesReq) validate() error {
->>>>>>> 2f6862e4
 	if req.token == "" {
 		return apiutil.ErrBearerToken
 	}
@@ -273,27 +295,16 @@
 		return apiutil.ErrMissingID
 	}
 
-<<<<<<< HEAD
 	if len(req.MemberIDs) == 0 {
 		return apiutil.ErrEmptyList
 	}
 
-=======
-	if len(req.MembersPolicies) == 0 {
-		return apiutil.ErrEmptyList
-	}
-
-	for _, mp := range req.MembersPolicies {
-		if mp.Policy != auth.RPolicy && mp.Policy != auth.RwPolicy {
-			return apiutil.ErrInvalidPolicy
-		}
-
-		if mp.MemberID == "" {
+	for _, id := range req.MemberIDs {
+		if id == "" {
 			return apiutil.ErrMissingID
 		}
 	}
 
->>>>>>> 2f6862e4
 	return nil
 }
 
