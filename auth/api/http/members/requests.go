--- conflicted
+++ resolved
@@ -12,12 +12,9 @@
 	id     string
 	offset uint64
 	limit  uint64
-<<<<<<< HEAD
 	email  string
-=======
 	order  string
 	dir    string
->>>>>>> 510549ce
 }
 
 func (req listMembersByOrgReq) validate() error {
