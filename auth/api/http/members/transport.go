--- conflicted
+++ resolved
@@ -76,16 +76,13 @@
 		return nil, err
 	}
 
-<<<<<<< HEAD
 	e, err := apiutil.ReadStringQuery(r, emailKey, "")
-=======
 	or, err := apiutil.ReadStringQuery(r, apiutil.OrderKey, apiutil.IDOrder)
 	if err != nil {
 		return nil, err
 	}
 
 	d, err := apiutil.ReadStringQuery(r, apiutil.DirKey, apiutil.DescDir)
->>>>>>> 510549ce
 	if err != nil {
 		return nil, err
 	}
