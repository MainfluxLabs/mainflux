// Copyright (c) Mainflux
// SPDX-License-Identifier: Apache-2.0

package grpc

import (
	"context"

	"github.com/MainfluxLabs/mainflux/auth"
	"github.com/MainfluxLabs/mainflux/pkg/apiutil"
	"github.com/MainfluxLabs/mainflux/pkg/errors"
	protomfx "github.com/MainfluxLabs/mainflux/pkg/proto"
	kitot "github.com/go-kit/kit/tracing/opentracing"
	kitgrpc "github.com/go-kit/kit/transport/grpc"
	opentracing "github.com/opentracing/opentracing-go"
	"google.golang.org/grpc/codes"
	"google.golang.org/grpc/status"
	"google.golang.org/protobuf/types/known/emptypb"
)

var _ protomfx.AuthServiceServer = (*grpcServer)(nil)

type grpcServer struct {
	issue                  kitgrpc.Handler
	identify               kitgrpc.Handler
	authorize              kitgrpc.Handler
	getOwnerIDByOrgID      kitgrpc.Handler
	assignRole             kitgrpc.Handler
	retrieveRole           kitgrpc.Handler
	viewOrg                kitgrpc.Handler
	viewOrgMembership      kitgrpc.Handler
	createDormantOrgInvite kitgrpc.Handler
	activateOrgInvite      kitgrpc.Handler
}

// NewServer returns new AuthServiceServer instance.
func NewServer(tracer opentracing.Tracer, svc auth.Service) protomfx.AuthServiceServer {
	return &grpcServer{
		issue: kitgrpc.NewServer(
			kitot.TraceServer(tracer, "issue")(issueEndpoint(svc)),
			decodeIssueRequest,
			encodeIssueResponse,
		),
		identify: kitgrpc.NewServer(
			kitot.TraceServer(tracer, "identify")(identifyEndpoint(svc)),
			decodeIdentifyRequest,
			encodeIdentifyResponse,
		),
		authorize: kitgrpc.NewServer(
			kitot.TraceServer(tracer, "authorize")(authorizeEndpoint(svc)),
			decodeAuthorizeRequest,
			encodeEmptyResponse,
		),
		getOwnerIDByOrgID: kitgrpc.NewServer(
			kitot.TraceServer(tracer, "get_owner_id_by_org_id")(getOwnerIDByOrgIDEndpoint(svc)),
			decodeOrgIDRequest,
			encodeGetOwnerIDByOrgIDResponse,
		),
		assignRole: kitgrpc.NewServer(
			kitot.TraceServer(tracer, "assign_role")(assignRoleEndpoint(svc)),
			decodeAssignRoleRequest,
			encodeEmptyResponse,
		),
		retrieveRole: kitgrpc.NewServer(
			kitot.TraceServer(tracer, "retrieve_role")(retrieveRoleEndpoint(svc)),
			decodeRetrieveRoleRequest,
			encodeRetrieveRoleResponse,
		),
		createDormantOrgInvite: kitgrpc.NewServer(
			kitot.TraceServer(tracer, "create_dormant_org_invite")(createDormantOrgInviteEndpoint(svc)),
			decodeCreateDormantOrgInviteRequest,
			encodeEmptyResponse,
		),
		activateOrgInvite: kitgrpc.NewServer(
			kitot.TraceServer(tracer, "activate_org_invite")(activateOrgInviteEndpoint(svc)),
			decodeActivateOrgInviteRequest,
			encodeEmptyResponse,
		),
		viewOrg: kitgrpc.NewServer(
			kitot.TraceServer(tracer, "view_org")(viewOrgEndpoint(svc)),
			decodeViewOrgRequest,
			encodeOrgResponse,
		),
		viewOrgMembership: kitgrpc.NewServer(
			kitot.TraceServer(tracer, "view_org_membership")(viewOrgMembershipEndpoint(svc)),
			decodeViewOrgMembershipRequest,
			encodeOrgMembershipResponse,
		),
	}
}

func (s *grpcServer) Issue(ctx context.Context, req *protomfx.IssueReq) (*protomfx.Token, error) {
	_, res, err := s.issue.ServeGRPC(ctx, req)
	if err != nil {
		return nil, encodeError(err)
	}
	return res.(*protomfx.Token), nil
}

func (s *grpcServer) Identify(ctx context.Context, token *protomfx.Token) (*protomfx.UserIdentity, error) {
	_, res, err := s.identify.ServeGRPC(ctx, token)
	if err != nil {
		return nil, encodeError(err)
	}
	return res.(*protomfx.UserIdentity), nil
}

func (s *grpcServer) Authorize(ctx context.Context, req *protomfx.AuthorizeReq) (*emptypb.Empty, error) {
	_, res, err := s.authorize.ServeGRPC(ctx, req)
	if err != nil {
		return nil, encodeError(err)
	}
	return res.(*emptypb.Empty), nil
}

func (s *grpcServer) GetOwnerIDByOrgID(ctx context.Context, req *protomfx.OrgID) (*protomfx.OwnerID, error) {
	_, res, err := s.getOwnerIDByOrgID.ServeGRPC(ctx, req)
	if err != nil {
		return nil, encodeError(err)
	}

	return res.(*protomfx.OwnerID), nil
}

func (s *grpcServer) AssignRole(ctx context.Context, req *protomfx.AssignRoleReq) (*emptypb.Empty, error) {
	_, res, err := s.assignRole.ServeGRPC(ctx, req)
	if err != nil {
		return nil, encodeError(err)
	}
	return res.(*emptypb.Empty), nil
}

func (s *grpcServer) RetrieveRole(ctx context.Context, req *protomfx.RetrieveRoleReq) (*protomfx.RetrieveRoleRes, error) {
	_, res, err := s.retrieveRole.ServeGRPC(ctx, req)
	if err != nil {
		return nil, encodeError(err)
	}
	return res.(*protomfx.RetrieveRoleRes), nil
}

<<<<<<< HEAD
func (s *grpcServer) ViewOrg(ctx context.Context, req *protomfx.ViewOrgReq) (*protomfx.Org, error) {
	_, res, err := s.viewOrg.ServeGRPC(ctx, req)
	if err != nil {
		return nil, encodeError(err)
	}

	return res.(*protomfx.Org), nil
}

func (s *grpcServer) ViewOrgMembership(ctx context.Context, req *protomfx.ViewOrgMembershipReq) (*protomfx.OrgMembership, error) {
	_, res, err := s.viewOrgMembership.ServeGRPC(ctx, req)
	if err != nil {
		return nil, encodeError(err)
	}
	return res.(*protomfx.OrgMembership), nil
}

func (s *grpcServer) CreateDormantOrgInvite(ctx context.Context, req *protomfx.CreateDormantOrgInviteReq) (*empty.Empty, error) {
=======
func (s *grpcServer) CreateDormantOrgInvite(ctx context.Context, req *protomfx.CreateDormantOrgInviteReq) (*emptypb.Empty, error) {
>>>>>>> 9ce616d1
	_, res, err := s.createDormantOrgInvite.ServeGRPC(ctx, req)
	if err != nil {
		return nil, encodeError(err)
	}

	return res.(*emptypb.Empty), nil
}

func (s *grpcServer) ActivateOrgInvite(ctx context.Context, req *protomfx.ActivateOrgInviteReq) (*emptypb.Empty, error) {
	_, res, err := s.activateOrgInvite.ServeGRPC(ctx, req)
	if err != nil {
		return nil, encodeError(err)
	}

	return res.(*emptypb.Empty), nil
}

func decodeAssignRoleRequest(_ context.Context, grpcReq any) (any, error) {
	req := grpcReq.(*protomfx.AssignRoleReq)
	return assignRoleReq{ID: req.GetId(), Role: req.GetRole()}, nil
}

func decodeRetrieveRoleRequest(_ context.Context, grpcReq any) (any, error) {
	req := grpcReq.(*protomfx.RetrieveRoleReq)
	return retrieveRoleReq{id: req.GetId()}, nil
}

func encodeRetrieveRoleResponse(_ context.Context, grpcRes any) (any, error) {
	res := grpcRes.(retrieveRoleRes)
	return &protomfx.RetrieveRoleRes{Role: res.role}, nil
}

func decodeIssueRequest(_ context.Context, grpcReq any) (any, error) {
	req := grpcReq.(*protomfx.IssueReq)
	return issueReq{id: req.GetId(), email: req.GetEmail(), keyType: req.GetType()}, nil
}

func encodeIssueResponse(_ context.Context, grpcRes any) (any, error) {
	res := grpcRes.(issueRes)
	return &protomfx.Token{Value: res.value}, nil
}

func decodeIdentifyRequest(_ context.Context, grpcReq any) (any, error) {
	req := grpcReq.(*protomfx.Token)
	return identityReq{token: req.GetValue()}, nil
}

func encodeIdentifyResponse(_ context.Context, grpcRes any) (any, error) {
	res := grpcRes.(identityRes)
	return &protomfx.UserIdentity{Id: res.id, Email: res.email}, nil
}

func decodeAuthorizeRequest(_ context.Context, grpcReq any) (any, error) {
	req := grpcReq.(*protomfx.AuthorizeReq)
	return authReq{Token: req.GetToken(), Object: req.GetObject(), Subject: req.GetSubject(), Action: req.GetAction()}, nil
}

<<<<<<< HEAD
func decodeOrgIDRequest(_ context.Context, grpcReq interface{}) (interface{}, error) {
=======
func decodeGetOwnerIDByOrgIDRequest(_ context.Context, grpcReq any) (any, error) {
>>>>>>> 9ce616d1
	req := grpcReq.(*protomfx.OrgID)
	return orgIDReq{orgID: req.GetValue()}, nil
}

<<<<<<< HEAD
func encodeGetOwnerIDByOrgIDResponse(_ context.Context, grpcRes interface{}) (interface{}, error) {
	res := grpcRes.(ownerIDRes)
=======
func encodeGetOwnerIDByOrgIDResponse(_ context.Context, grpcRes any) (any, error) {
	res := grpcRes.(ownerIDByOrgIDRes)
>>>>>>> 9ce616d1
	return &protomfx.OwnerID{Value: res.ownerID}, nil
}

func decodeCreateDormantOrgInviteRequest(_ context.Context, grpcReq any) (any, error) {
	req := grpcReq.(*protomfx.CreateDormantOrgInviteReq)
	return createDormantOrgInviteReq{
		token:            req.GetToken(),
		orgID:            req.GetOrgID(),
		inviteeRole:      req.GetInviteeRole(),
		platformInviteID: req.GetPlatformInviteID(),
	}, nil
}

func decodeActivateOrgInviteRequest(_ context.Context, grpcReq any) (any, error) {
	req := grpcReq.(*protomfx.ActivateOrgInviteReq)
	return activateOrgInviteReq{
		platformInviteID: req.GetPlatformInviteID(),
		userID:           req.GetUserID(),
		redirectPath:     req.GetRedirectPath(),
	}, nil
}

<<<<<<< HEAD
func decodeViewOrgMembershipRequest(_ context.Context, grpcReq interface{}) (interface{}, error) {
	req := grpcReq.(*protomfx.ViewOrgMembershipReq)
	return viewOrgMembershipReq{
		token:    req.GetToken(),
		orgID:    req.GetOrgID(),
		memberID: req.GetMemberID(),
	}, nil
}

func encodeOrgMembershipResponse(_ context.Context, grpcRes interface{}) (interface{}, error) {
	res := grpcRes.(orgMembershipRes)
	return &protomfx.OrgMembership{
		MemberID: res.memberID,
		OrgID:    res.orgID,
		Role:     res.role,
	}, nil
}

func decodeViewOrgRequest(_ context.Context, grpcReq interface{}) (interface{}, error) {
	req := grpcReq.(*protomfx.ViewOrgReq)
	return viewOrgReq{
		token: req.GetToken(),
		id:    req.GetId().GetValue(),
	}, nil
}

func encodeOrgResponse(_ context.Context, grpcRes interface{}) (interface{}, error) {
	res := grpcRes.(orgRes)
	return &protomfx.Org{
		Id:          res.id,
		OwnerID:     res.ownerID,
		Name:        res.name,
		Description: res.description,
	}, nil
}

func encodeEmptyResponse(_ context.Context, grpcRes interface{}) (interface{}, error) {
=======
func encodeEmptyResponse(_ context.Context, grpcRes any) (any, error) {
>>>>>>> 9ce616d1
	res := grpcRes.(emptyRes)
	return &emptypb.Empty{}, encodeError(res.err)
}

func encodeError(err error) error {
	if _, ok := status.FromError(err); ok {
		return err
	}

	switch {
	case errors.Contains(err, nil):
		return nil
	case errors.Contains(err, apiutil.ErrMalformedEntity),
		err == apiutil.ErrInvalidAuthKey,
		err == apiutil.ErrMissingOrgID,
		err == apiutil.ErrMissingUserID:
		return status.Error(codes.InvalidArgument, err.Error())
	case errors.Contains(err, errors.ErrAuthentication),
		errors.Contains(err, auth.ErrKeyExpired),
		err == apiutil.ErrMissingEmail,
		err == apiutil.ErrBearerToken:
		return status.Error(codes.Unauthenticated, err.Error())
	case errors.Contains(err, errors.ErrAuthorization):
		return status.Error(codes.PermissionDenied, err.Error())
	default:
		return status.Error(codes.Internal, "internal server error")
	}
}<|MERGE_RESOLUTION|>--- conflicted
+++ resolved
@@ -138,7 +138,6 @@
 	return res.(*protomfx.RetrieveRoleRes), nil
 }
 
-<<<<<<< HEAD
 func (s *grpcServer) ViewOrg(ctx context.Context, req *protomfx.ViewOrgReq) (*protomfx.Org, error) {
 	_, res, err := s.viewOrg.ServeGRPC(ctx, req)
 	if err != nil {
@@ -156,10 +155,7 @@
 	return res.(*protomfx.OrgMembership), nil
 }
 
-func (s *grpcServer) CreateDormantOrgInvite(ctx context.Context, req *protomfx.CreateDormantOrgInviteReq) (*empty.Empty, error) {
-=======
 func (s *grpcServer) CreateDormantOrgInvite(ctx context.Context, req *protomfx.CreateDormantOrgInviteReq) (*emptypb.Empty, error) {
->>>>>>> 9ce616d1
 	_, res, err := s.createDormantOrgInvite.ServeGRPC(ctx, req)
 	if err != nil {
 		return nil, encodeError(err)
@@ -217,22 +213,13 @@
 	return authReq{Token: req.GetToken(), Object: req.GetObject(), Subject: req.GetSubject(), Action: req.GetAction()}, nil
 }
 
-<<<<<<< HEAD
-func decodeOrgIDRequest(_ context.Context, grpcReq interface{}) (interface{}, error) {
-=======
-func decodeGetOwnerIDByOrgIDRequest(_ context.Context, grpcReq any) (any, error) {
->>>>>>> 9ce616d1
+func decodeOrgIDRequest(_ context.Context, grpcReq any) (any, error) {
 	req := grpcReq.(*protomfx.OrgID)
 	return orgIDReq{orgID: req.GetValue()}, nil
 }
 
-<<<<<<< HEAD
-func encodeGetOwnerIDByOrgIDResponse(_ context.Context, grpcRes interface{}) (interface{}, error) {
+func encodeGetOwnerIDByOrgIDResponse(_ context.Context, grpcRes any) (any, error) {
 	res := grpcRes.(ownerIDRes)
-=======
-func encodeGetOwnerIDByOrgIDResponse(_ context.Context, grpcRes any) (any, error) {
-	res := grpcRes.(ownerIDByOrgIDRes)
->>>>>>> 9ce616d1
 	return &protomfx.OwnerID{Value: res.ownerID}, nil
 }
 
@@ -255,8 +242,7 @@
 	}, nil
 }
 
-<<<<<<< HEAD
-func decodeViewOrgMembershipRequest(_ context.Context, grpcReq interface{}) (interface{}, error) {
+func decodeViewOrgMembershipRequest(_ context.Context, grpcReq any) (any, error) {
 	req := grpcReq.(*protomfx.ViewOrgMembershipReq)
 	return viewOrgMembershipReq{
 		token:    req.GetToken(),
@@ -265,7 +251,7 @@
 	}, nil
 }
 
-func encodeOrgMembershipResponse(_ context.Context, grpcRes interface{}) (interface{}, error) {
+func encodeOrgMembershipResponse(_ context.Context, grpcRes any) (any, error) {
 	res := grpcRes.(orgMembershipRes)
 	return &protomfx.OrgMembership{
 		MemberID: res.memberID,
@@ -274,7 +260,7 @@
 	}, nil
 }
 
-func decodeViewOrgRequest(_ context.Context, grpcReq interface{}) (interface{}, error) {
+func decodeViewOrgRequest(_ context.Context, grpcReq any) (any, error) {
 	req := grpcReq.(*protomfx.ViewOrgReq)
 	return viewOrgReq{
 		token: req.GetToken(),
@@ -282,7 +268,7 @@
 	}, nil
 }
 
-func encodeOrgResponse(_ context.Context, grpcRes interface{}) (interface{}, error) {
+func encodeOrgResponse(_ context.Context, grpcRes any) (any, error) {
 	res := grpcRes.(orgRes)
 	return &protomfx.Org{
 		Id:          res.id,
@@ -292,10 +278,7 @@
 	}, nil
 }
 
-func encodeEmptyResponse(_ context.Context, grpcRes interface{}) (interface{}, error) {
-=======
 func encodeEmptyResponse(_ context.Context, grpcRes any) (any, error) {
->>>>>>> 9ce616d1
 	res := grpcRes.(emptyRes)
 	return &emptypb.Empty{}, encodeError(res.err)
 }
