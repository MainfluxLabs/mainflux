--- conflicted
+++ resolved
@@ -79,13 +79,8 @@
 }
 
 func getOwnerIDByOrgIDEndpoint(svc auth.Service) endpoint.Endpoint {
-<<<<<<< HEAD
-	return func(ctx context.Context, request interface{}) (interface{}, error) {
+	return func(ctx context.Context, request any) (any, error) {
 		req := request.(orgIDReq)
-=======
-	return func(ctx context.Context, request any) (any, error) {
-		req := request.(ownerIDByOrgIDReq)
->>>>>>> 9ce616d1
 		if err := req.validate(); err != nil {
 			return nil, err
 		}
