--- conflicted
+++ resolved
@@ -206,21 +206,12 @@
 	return &protomfx.OwnerID{Value: oid.ownerID}, nil
 }
 
-<<<<<<< HEAD
-func encodeOrgIDRequest(_ context.Context, grpcReq interface{}) (interface{}, error) {
+func encodeOrgIDRequest(_ context.Context, grpcReq any) (any, error) {
 	req := grpcReq.(orgIDReq)
 	return &protomfx.OrgID{Value: req.orgID}, nil
 }
 
-func decodeOwnerIDResponse(_ context.Context, grpcRes interface{}) (interface{}, error) {
-=======
-func encodeGetOwnerIDByOrgIDRequest(_ context.Context, grpcReq any) (any, error) {
-	req := grpcReq.(ownerIDByOrgIDReq)
-	return &protomfx.OrgID{Value: req.orgID}, nil
-}
-
-func decodeGetOwnerIDByOrgIDResponse(_ context.Context, grpcRes any) (any, error) {
->>>>>>> 9ce616d1
+func decodeOwnerIDResponse(_ context.Context, grpcRes any) (any, error) {
 	res := grpcRes.(*protomfx.OwnerID)
 	return ownerIDRes{ownerID: res.GetValue()}, nil
 }
@@ -271,7 +262,6 @@
 	return retrieveRoleRes{role: res.GetRole()}, nil
 }
 
-<<<<<<< HEAD
 func (client grpcClient) ViewOrgMembership(ctx context.Context, req *protomfx.ViewOrgMembershipReq, _ ...grpc.CallOption) (r *protomfx.OrgMembership, err error) {
 	ctx, close := context.WithTimeout(ctx, client.timeout)
 	defer close()
@@ -294,7 +284,7 @@
 	}, err
 }
 
-func encodeViewOrgMembershipRequest(_ context.Context, grpcReq interface{}) (interface{}, error) {
+func encodeViewOrgMembershipRequest(_ context.Context, grpcReq any) (any, error) {
 	req := grpcReq.(viewOrgMembershipReq)
 	return &protomfx.ViewOrgMembershipReq{
 		Token:    req.token,
@@ -303,7 +293,7 @@
 	}, nil
 }
 
-func decodeOrgMembershipResponse(_ context.Context, grpcRes interface{}) (interface{}, error) {
+func decodeOrgMembershipResponse(_ context.Context, grpcRes any) (any, error) {
 	res := grpcRes.(*protomfx.OrgMembership)
 	return orgMembershipRes{
 		orgID:    res.GetOrgID(),
@@ -334,7 +324,7 @@
 	}, nil
 }
 
-func encodeViewOrgRequest(_ context.Context, grpcReq interface{}) (interface{}, error) {
+func encodeViewOrgRequest(_ context.Context, grpcReq any) (any, error) {
 	req := grpcReq.(viewOrgReq)
 	return &protomfx.ViewOrgReq{
 		Token: req.token,
@@ -344,7 +334,7 @@
 	}, nil
 }
 
-func decodeOrgResponse(_ context.Context, grpcRes interface{}) (interface{}, error) {
+func decodeOrgResponse(_ context.Context, grpcRes any) (any, error) {
 	res := grpcRes.(*protomfx.Org)
 	return orgRes{
 		id:          res.GetId(),
@@ -354,10 +344,7 @@
 	}, nil
 }
 
-func (client grpcClient) CreateDormantOrgInvite(ctx context.Context, req *protomfx.CreateDormantOrgInviteReq, _ ...grpc.CallOption) (r *empty.Empty, err error) {
-=======
 func (client grpcClient) CreateDormantOrgInvite(ctx context.Context, req *protomfx.CreateDormantOrgInviteReq, _ ...grpc.CallOption) (r *emptypb.Empty, err error) {
->>>>>>> 9ce616d1
 	ctx, close := context.WithTimeout(ctx, client.timeout)
 	defer close()
 
