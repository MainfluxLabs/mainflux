--- conflicted
+++ resolved
@@ -163,14 +163,9 @@
 	var page *protomfx.UsersRes
 	if len(orgMemberships) > 0 {
 		var memberIDs []string
-<<<<<<< HEAD
-
-		for _, m := range omp.OrgMemberships {
-=======
 		var roleByMemberID = make(map[string]string)
 		for _, m := range orgMemberships {
 			roleByMemberID[m.MemberID] = m.Role
->>>>>>> f7f7f3d5
 			memberIDs = append(memberIDs, m.MemberID)
 		}
 
