# Copyright (c) Mainflux
# SPDX-License-Identifier: Apache-2.0

# This docker-compose file contains optional InfluxDB, InfluxDB-writer and Grafana services
# for the Mainflux platform. Since this services are optional, this file is dependent on the
# docker-compose.yml file from <project_root>/docker/. In order to run these services,
# core services, as well as the network from the core composition, should be already running.

version: "3.7"

networks:
  docker_mainflux-base-net:
    external: true

volumes:
  mainfluxlabs-influxdb-volume:
  mainfluxlabs-grafana-volume:

services:
  influxdb:
<<<<<<< HEAD
    image: influxdb:1.8.5
    container_name: mainfluxlabs-influxdb
=======
    image: influxdb:2.2-alpine
    container_name: mainflux-influxdb
>>>>>>> 40404f06
    restart: on-failure
    environment:
      DOCKER_INFLUXDB_INIT_MODE: ${MF_INFLUXDB_INIT_MODE}
      DOCKER_INFLUXDB_INIT_USERNAME: ${MF_INFLUXDB_ADMIN_USER}
      DOCKER_INFLUXDB_INIT_PASSWORD: ${MF_INFLUXDB_ADMIN_PASSWORD}
      DOCKER_INFLUXDB_INIT_ORG: ${MF_INFLUXDB_ORG}
      DOCKER_INFLUXDB_INIT_BUCKET: ${MF_INFLUXDB_BUCKET}
      DOCKER_INFLUXDB_INIT_ADMIN_TOKEN: ${MF_INFLUXDB_TOKEN}
      INFLUXDB_HTTP_FLUX_ENABLED: ${MF_INFLUXDB_HTTP_ENABLED}
    networks:
      - docker_mainflux-base-net
    ports:
      - ${MF_INFLUXDB_PORT}:${MF_INFLUXDB_PORT}
    volumes:
      - mainfluxlabs-influxdb-volume:/var/lib/influxdb

  influxdb-writer:
    image: mainfluxlabs/influxdb-writer:${MF_RELEASE_TAG}
    container_name: mainfluxlabs-influxdb-writer
    depends_on:
      - influxdb
    restart: on-failure
    environment:
      MF_INFLUX_WRITER_LOG_LEVEL: debug
      MF_BROKER_URL: ${MF_BROKER_URL}
      MF_INFLUX_WRITER_PORT: ${MF_INFLUX_WRITER_PORT}
      MF_INFLUX_WRITER_BATCH_SIZE: ${MF_INFLUX_WRITER_BATCH_SIZE}
      MF_INFLUX_WRITER_BATCH_TIMEOUT: ${MF_INFLUX_WRITER_BATCH_TIMEOUT}
<<<<<<< HEAD
      MF_INFLUXDB_DB: ${MF_INFLUXDB_DB}
      MF_INFLUXDB_HOST: mainfluxlabs-influxdb
=======
      MF_INFLUXDB_HOST: ${MF_INFLUXDB_HOST}
>>>>>>> 40404f06
      MF_INFLUXDB_PORT: ${MF_INFLUXDB_PORT}
      MF_INFLUXDB_ADMIN_USER: ${MF_INFLUXDB_ADMIN_USER}
      MF_INFLUXDB_ADMIN_PASSWORD: ${MF_INFLUXDB_ADMIN_PASSWORD}
    ports:
      - ${MF_INFLUX_WRITER_PORT}:${MF_INFLUX_WRITER_PORT}
    networks:
      - docker_mainflux-base-net
    volumes:
      - ./config.toml:/config.toml

  grafana:
    image: grafana/grafana:7.3.7
    container_name: mainfluxlabs-grafana
    depends_on:
      - influxdb
    restart: on-failure
    ports:
      - ${MF_INFLUX_WRITER_GRAFANA_PORT}:${MF_GRAFANA_PORT}
    networks:
      - docker_mainflux-base-net
    volumes:
      - mainfluxlabs-grafana-volume:/var/lib/grafana<|MERGE_RESOLUTION|>--- conflicted
+++ resolved
@@ -18,13 +18,8 @@
 
 services:
   influxdb:
-<<<<<<< HEAD
-    image: influxdb:1.8.5
+    image: influxdb:2.2-alpine
     container_name: mainfluxlabs-influxdb
-=======
-    image: influxdb:2.2-alpine
-    container_name: mainflux-influxdb
->>>>>>> 40404f06
     restart: on-failure
     environment:
       DOCKER_INFLUXDB_INIT_MODE: ${MF_INFLUXDB_INIT_MODE}
@@ -53,12 +48,7 @@
       MF_INFLUX_WRITER_PORT: ${MF_INFLUX_WRITER_PORT}
       MF_INFLUX_WRITER_BATCH_SIZE: ${MF_INFLUX_WRITER_BATCH_SIZE}
       MF_INFLUX_WRITER_BATCH_TIMEOUT: ${MF_INFLUX_WRITER_BATCH_TIMEOUT}
-<<<<<<< HEAD
-      MF_INFLUXDB_DB: ${MF_INFLUXDB_DB}
-      MF_INFLUXDB_HOST: mainfluxlabs-influxdb
-=======
       MF_INFLUXDB_HOST: ${MF_INFLUXDB_HOST}
->>>>>>> 40404f06
       MF_INFLUXDB_PORT: ${MF_INFLUXDB_PORT}
       MF_INFLUXDB_ADMIN_USER: ${MF_INFLUXDB_ADMIN_USER}
       MF_INFLUXDB_ADMIN_PASSWORD: ${MF_INFLUXDB_ADMIN_PASSWORD}
