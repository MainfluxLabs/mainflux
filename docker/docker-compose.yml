# Copyright (c) Mainflux
# SPDX-License-Identifier: Apache-2.0

version: "3.7"

networks:
  mainfluxlabs-base-net:
    driver: bridge

volumes:
  mainfluxlabs-auth-db-volume:
  mainfluxlabs-users-db-volume:
  mainfluxlabs-things-db-volume:
  mainfluxlabs-auth-redis-volume:
  mainfluxlabs-es-redis-volume:
  mainfluxlabs-mqtt-broker-volume:
  mainfluxlabs-mqtt-db-volume:
  mainfluxlabs-postgres-volume:
  mainfluxlabs-filestore-db-volume:
  mainfluxlabs-filestore-volume:
  mainfluxlabs-webhooks-db-volume:
  mainfluxlabs-smtp-notifier-db-volume:
  mainfluxlabs-smpp-notifier-db-volume:
  mainfluxlabs-downlinks-db-volume:
  mainfluxlabs-modbus-db-volume:
  mainfluxlabs-alarms-db-volume:
  mainfluxlabs-rules-db-volume:
<<<<<<< HEAD
  mainfluxlabs-certs-db-volume:
=======
  mainfluxlabs-uiconfigs-db-volume:
>>>>>>> 8758136a

services:
  ui:
    image: ${MF_RELEASE_PREFIX}/ui:${MF_RELEASE_TAG}
    container_name: mainfluxlabs-ui
    restart: on-failure
    ports:
      - ${MF_UI_PORT}:${MF_UI_PORT}
    networks:
      - mainfluxlabs-base-net
    environment:
      MF_UI_PORT: ${MF_UI_PORT}
      MF_UI_MQTT_WS_URL: ${MF_UI_MQTT_WS_URL}
      MF_PROXY_AUTH: ${MF_PROXY_AUTH}
      MF_PROXY_LOGOUT_URL: ${MF_PROXY_LOGOUT_URL}
      MF_UI_APP_PREFIX: ${MF_UI_APP_PREFIX}

  nginx:
    image: nginx:1.20.0-alpine
    container_name: mainfluxlabs-nginx
    restart: on-failure
    volumes:
      - ./nginx/nginx-${AUTH-key}.conf:/etc/nginx/nginx.conf.template
      - ./nginx/entrypoint.sh:/docker-entrypoint.d/entrypoint.sh
      - ./nginx/snippets:/etc/nginx/snippets
      - ./ssl/authorization.js:/etc/nginx/authorization.js
      - ./ssl/certs/mainfluxlabs-server.crt:/etc/ssl/certs/mainfluxlabs-server.crt
      - ./ssl/certs/ca.crt:/etc/ssl/certs/ca.crt
      - ./ssl/certs/mainfluxlabs-server.key:/etc/ssl/private/mainfluxlabs-server.key
      - ./ssl/dhparam.pem:/etc/ssl/certs/dhparam.pem
    ports:
      - ${MF_NGINX_HTTP_PORT}:${MF_NGINX_HTTP_PORT}
      - ${MF_NGINX_SSL_PORT}:${MF_NGINX_SSL_PORT}
      - ${MF_NGINX_MQTT_PORT}:${MF_NGINX_MQTT_PORT}
      - ${MF_NGINX_MQTTS_PORT}:${MF_NGINX_MQTTS_PORT}
    networks:
      - mainfluxlabs-base-net
    env_file:
      - .env
    depends_on:
      - things
      - users
      - mqtt-adapter
      - http-adapter

  broker:
    extends:
      file: brokers/nats.yml
      service: broker
    container_name: mainfluxlabs-broker
    restart: on-failure
    networks:
      - mainfluxlabs-base-net

  ## AUTH SERVICE
  auth-db:
    image: postgres:13.3-alpine
    container_name: mainfluxlabs-auth-db
    restart: on-failure
    environment:
      POSTGRES_USER: ${MF_AUTH_DB_USER}
      POSTGRES_PASSWORD: ${MF_AUTH_DB_PASS}
      POSTGRES_DB: ${MF_AUTH_DB}
    networks:
      - mainfluxlabs-base-net
    volumes:
      - mainfluxlabs-auth-db-volume:/var/lib/postgresql/data

  auth:
    image: ${MF_RELEASE_PREFIX}/auth:${MF_RELEASE_TAG}
    container_name: mainfluxlabs-auth
    depends_on:
      - auth-db
    expose:
      - ${MF_AUTH_GRPC_PORT}
    restart: on-failure
    environment:
      MF_AUTH_LOG_LEVEL: ${MF_AUTH_LOG_LEVEL}
      MF_AUTH_DB_HOST: auth-db
      MF_AUTH_DB_PORT: ${MF_AUTH_DB_PORT}
      MF_AUTH_DB_USER: ${MF_AUTH_DB_USER}
      MF_AUTH_DB_PASS: ${MF_AUTH_DB_PASS}
      MF_AUTH_DB: ${MF_AUTH_DB}
      MF_AUTH_HTTP_PORT: ${MF_AUTH_HTTP_PORT}
      MF_AUTH_GRPC_PORT: ${MF_AUTH_GRPC_PORT}
      MF_AUTH_SECRET: ${MF_AUTH_SECRET}
      MF_AUTH_LOGIN_TOKEN_DURATION: ${MF_AUTH_LOGIN_TOKEN_DURATION}
      MF_INVITE_DURATION: ${MF_INVITE_DURATION}
      MF_JAEGER_URL: ${MF_JAEGER_URL}
      MF_USERS_ADMIN_EMAIL: ${MF_USERS_ADMIN_EMAIL}
      MF_USERS_GRPC_URL: ${MF_USERS_GRPC_URL}
      MF_USERS_CA_CERTS: ${MF_USERS_CA_CERTS}
      MF_USERS_CLIENT_TLS: ${MF_USERS_CLIENT_TLS}
      MF_THINGS_AUTH_GRPC_URL: ${MF_THINGS_AUTH_GRPC_URL}
      MF_THINGS_CA_CERTS: ${MF_THINGS_CA_CERTS}
      MF_THINGS_CLIENT_TLS: ${MF_THINGS_CLIENT_TLS}
      MF_EMAIL_HOST: ${MF_EMAIL_HOST}
      MF_EMAIL_PORT: ${MF_EMAIL_PORT}
      MF_EMAIL_USERNAME: ${MF_EMAIL_USERNAME}
      MF_EMAIL_PASSWORD: ${MF_EMAIL_PASSWORD}
      MF_EMAIL_FROM_ADDRESS: ${MF_EMAIL_FROM_ADDRESS}
      MF_EMAIL_FROM_NAME: ${MF_EMAIL_FROM_NAME}
      MF_EMAIL_BASE_TEMPLATE: ${MF_EMAIL_BASE_TEMPLATE}
      MF_HOST: ${MF_HOST}
    ports:
      - ${MF_AUTH_HTTP_PORT}:${MF_AUTH_HTTP_PORT}
      - ${MF_AUTH_GRPC_PORT}:${MF_AUTH_GRPC_PORT}
    networks:
      - mainfluxlabs-base-net
    volumes:
      - ./templates/base.tmpl:/base.tmpl
      - ./templates/auth/org_invite.tmpl:/org_invite.tmpl

  users-db:
    image: postgres:13.3-alpine
    container_name: mainfluxlabs-users-db
    restart: on-failure
    environment:
      POSTGRES_USER: ${MF_USERS_DB_USER}
      POSTGRES_PASSWORD: ${MF_USERS_DB_PASS}
      POSTGRES_DB: ${MF_USERS_DB}
    networks:
      - mainfluxlabs-base-net
    volumes:
      - mainfluxlabs-users-db-volume:/var/lib/postgresql/data

  users:
    image: ${MF_RELEASE_PREFIX}/users:${MF_RELEASE_TAG}
    container_name: mainfluxlabs-users
    volumes:
      - ./templates/base.tmpl:/base.tmpl
      - ./templates/users/email_verification.tmpl:/email_verification.tmpl
      - ./templates/users/password_reset.tmpl:/password_reset.tmpl
      - ./templates/users/platform_invite.tmpl:/platform_invite.tmpl
    depends_on:
      - users-db
      - auth
    expose:
      - ${MF_USERS_GRPC_PORT}
    restart: on-failure
    environment:
      MF_USERS_LOG_LEVEL: ${MF_USERS_LOG_LEVEL}
      MF_USERS_DB_HOST: users-db
      MF_USERS_DB_PORT: ${MF_USERS_DB_PORT}
      MF_USERS_DB_USER: ${MF_USERS_DB_USER}
      MF_USERS_DB_PASS: ${MF_USERS_DB_PASS}
      MF_USERS_DB: ${MF_USERS_DB}
      MF_USERS_HTTP_PORT: ${MF_USERS_HTTP_PORT}
      MF_JAEGER_URL: ${MF_JAEGER_URL}
      MF_EMAIL_HOST: ${MF_EMAIL_HOST}
      MF_EMAIL_PORT: ${MF_EMAIL_PORT}
      MF_EMAIL_USERNAME: ${MF_EMAIL_USERNAME}
      MF_EMAIL_PASSWORD: ${MF_EMAIL_PASSWORD}
      MF_EMAIL_FROM_ADDRESS: ${MF_EMAIL_FROM_ADDRESS}
      MF_EMAIL_FROM_NAME: ${MF_EMAIL_FROM_NAME}
      MF_EMAIL_BASE_TEMPLATE: ${MF_EMAIL_BASE_TEMPLATE}
      MF_AUTH_GRPC_URL: ${MF_AUTH_GRPC_URL}
      MF_AUTH_GRPC_TIMEOUT: ${MF_AUTH_GRPC_TIMEOUT}
      MF_USERS_ADMIN_EMAIL: ${MF_USERS_ADMIN_EMAIL}
      MF_USERS_ADMIN_PASSWORD: ${MF_USERS_ADMIN_PASSWORD}
      MF_USERS_SELF_REGISTER_ENABLED: ${MF_USERS_SELF_REGISTER_ENABLED}
      MF_USERS_GRPC_PORT: ${MF_USERS_GRPC_PORT}
      MF_REQUIRE_EMAIL_VERIFICATION: ${MF_REQUIRE_EMAIL_VERIFICATION}
      MF_INVITE_DURATION: ${MF_INVITE_DURATION}
      MF_HOST: ${MF_HOST}
    ports:
      - ${MF_USERS_HTTP_PORT}:${MF_USERS_HTTP_PORT}
      - ${MF_USERS_GRPC_PORT}:${MF_USERS_GRPC_PORT}
    networks:
      - mainfluxlabs-base-net

  things-db:
    image: postgres:13.3-alpine
    container_name: mainfluxlabs-things-db
    restart: on-failure
    environment:
      POSTGRES_USER: ${MF_THINGS_DB_USER}
      POSTGRES_PASSWORD: ${MF_THINGS_DB_PASS}
      POSTGRES_DB: ${MF_THINGS_DB}
    networks:
      - mainfluxlabs-base-net
    volumes:
      - mainfluxlabs-things-db-volume:/var/lib/postgresql/data

  auth-redis:
    image: redis:6.2.2-alpine
    container_name: mainfluxlabs-auth-redis
    restart: on-failure
    networks:
      - mainfluxlabs-base-net
    volumes:
      - mainfluxlabs-auth-redis-volume:/data

  things:
    image: ${MF_RELEASE_PREFIX}/things:${MF_RELEASE_TAG}
    container_name: mainfluxlabs-things
    depends_on:
      - things-db
      - auth
    restart: on-failure
    environment:
      MF_THINGS_LOG_LEVEL: ${MF_THINGS_LOG_LEVEL}
      MF_THINGS_DB_HOST: things-db
      MF_THINGS_DB_PORT: ${MF_THINGS_DB_PORT}
      MF_THINGS_DB_USER: ${MF_THINGS_DB_USER}
      MF_THINGS_DB_PASS: ${MF_THINGS_DB_PASS}
      MF_THINGS_DB: ${MF_THINGS_DB}
      MF_THINGS_CACHE_URL: auth-redis:${MF_REDIS_TCP_PORT}
      MF_THINGS_ES_URL: es-redis:${MF_REDIS_TCP_PORT}
      MF_THINGS_HTTP_PORT: ${MF_THINGS_HTTP_PORT}
      MF_THINGS_AUTH_HTTP_PORT: ${MF_THINGS_AUTH_HTTP_PORT}
      MF_THINGS_AUTH_GRPC_PORT: ${MF_THINGS_AUTH_GRPC_PORT}
      MF_JAEGER_URL: ${MF_JAEGER_URL}
      MF_AUTH_GRPC_URL: ${MF_AUTH_GRPC_URL}
      MF_AUTH_GRPC_TIMEOUT: ${MF_AUTH_GRPC_TIMEOUT}
      MF_USERS_GRPC_URL: ${MF_USERS_GRPC_URL}
      MF_USERS_CA_CERTS: ${MF_USERS_CA_CERTS}
      MF_USERS_CLIENT_TLS: ${MF_USERS_CLIENT_TLS}
    ports:
      - ${MF_THINGS_HTTP_PORT}:${MF_THINGS_HTTP_PORT}
      - ${MF_THINGS_AUTH_HTTP_PORT}:${MF_THINGS_AUTH_HTTP_PORT}
      - ${MF_THINGS_AUTH_GRPC_PORT}:${MF_THINGS_AUTH_GRPC_PORT}
    networks:
      - mainfluxlabs-base-net

  jaeger:
    image: jaegertracing/all-in-one:1.20
    container_name: mainfluxlabs-jaeger
    ports:
      - ${MF_JAEGER_PORT}:${MF_JAEGER_PORT}/udp
      - ${MF_JAEGER_FRONTEND}:${MF_JAEGER_FRONTEND}
      - ${MF_JAEGER_COLLECTOR}:${MF_JAEGER_COLLECTOR}
      - ${MF_JAEGER_CONFIGS}:${MF_JAEGER_CONFIGS}
    networks:
      - mainfluxlabs-base-net

  vernemq:
    image: ${MF_RELEASE_PREFIX}/vernemq:0.13.2
    container_name: mainfluxlabs-vernemq
    restart: on-failure
    environment:
      DOCKER_VERNEMQ_ALLOW_ANONYMOUS: ${MF_DOCKER_VERNEMQ_ALLOW_ANONYMOUS}
      DOCKER_VERNEMQ_LOG__CONSOLE__LEVEL: ${MF_DOCKER_VERNEMQ_LOG__CONSOLE__LEVEL}
    networks:
      - mainfluxlabs-base-net
    volumes:
      - mainfluxlabs-mqtt-broker-volume:/var/lib/vernemq

  mqtt-db:
    image: postgres:13.3-alpine
    container_name: mainfluxlabs-mqtt-db
    restart: on-failure
    environment:
      - POSTGRES_USER=${MF_MQTT_ADAPTER_DB_USER}
      - POSTGRES_PASSWORD=${MF_MQTT_ADAPTER_DB_PASS}
      - POSTGRES_DB=${MF_MQTT_ADAPTER_DB}
    networks:
      - mainfluxlabs-base-net
    volumes:
      - mainfluxlabs-mqtt-db-volume:/var/lib/postgresql/data

  mqtt-adapter:
    image: ${MF_RELEASE_PREFIX}/mqtt:${MF_RELEASE_TAG}
    container_name: mainfluxlabs-mqtt
    depends_on:
      - vernemq
      - things
      - rules
      - broker
      - mqtt-db
    restart: on-failure
    environment:
      MF_MQTT_ADAPTER_LOG_LEVEL: ${MF_MQTT_ADAPTER_LOG_LEVEL}
      MF_MQTT_ADAPTER_MQTT_PORT: ${MF_MQTT_ADAPTER_MQTT_PORT}
      MF_MQTT_ADAPTER_WS_PORT: ${MF_MQTT_ADAPTER_WS_PORT}
      MF_MQTT_ADAPTER_HTTP_PORT: ${MF_MQTT_ADAPTER_HTTP_PORT}
      MF_MQTT_ADAPTER_ES_URL: es-redis:${MF_REDIS_TCP_PORT}
      MF_MQTT_ADAPTER_FORWARDER: ${MF_MQTT_ADAPTER_FORWARDER}
      MF_BROKER_URL: ${MF_BROKER_URL}
      MF_MQTT_ADAPTER_MQTT_TARGET_HOST: vernemq
      MF_MQTT_ADAPTER_MQTT_TARGET_PORT: ${MF_MQTT_BROKER_PORT}
      MF_MQTT_ADAPTER_MQTT_TARGET_HEALTH_CHECK: http://vernemq:8888/health
      MF_MQTT_ADAPTER_WS_TARGET_HOST: vernemq
      MF_MQTT_ADAPTER_WS_TARGET_PORT: ${MF_MQTT_BROKER_WS_PORT}
      MF_JAEGER_URL: ${MF_JAEGER_URL}
      MF_THINGS_AUTH_GRPC_URL: ${MF_THINGS_AUTH_GRPC_URL}
      MF_THINGS_AUTH_GRPC_TIMEOUT: ${MF_THINGS_AUTH_GRPC_TIMEOUT}
      MF_RULES_GRPC_URL: ${MF_RULES_GRPC_URL}
      MF_RULES_GRPC_TIMEOUT: ${MF_RULES_GRPC_TIMEOUT}
      MF_AUTH_CACHE_URL: auth-redis:${MF_REDIS_TCP_PORT}
      MF_MQTT_ADAPTER_DB_PORT: ${MF_MQTT_ADAPTER_DB_PORT}
      MF_MQTT_ADAPTER_DB_USER: ${MF_MQTT_ADAPTER_DB_USER}
      MF_MQTT_ADAPTER_DB_PASS: ${MF_MQTT_ADAPTER_DB_PASS}
      MF_MQTT_ADAPTER_DB: ${MF_MQTT_ADAPTER_DB}
      MF_MQTT_ADAPTER_DB_HOST: ${MF_MQTT_ADAPTER_DB_HOST}
      MF_MQTT_ADAPTER_DB_SSL_MODE: ${MF_MQTT_ADAPTER_DB_SSL_MODE}
      MF_MQTT_ADAPTER_DB_SSL_CERT: ${MF_MQTT_ADAPTER_DB_SSL_CERT}
      MF_AUTH_GRPC_URL: ${MF_AUTH_GRPC_URL}
    ports:
      - ${MF_MQTT_ADAPTER_HTTP_PORT}:${MF_MQTT_ADAPTER_HTTP_PORT}

    networks:
      - mainfluxlabs-base-net

  http-adapter:
    image: ${MF_RELEASE_PREFIX}/http:${MF_RELEASE_TAG}
    container_name: mainfluxlabs-http
    depends_on:
      - things
      - rules
    restart: on-failure
    environment:
      MF_HTTP_ADAPTER_LOG_LEVEL: debug
      MF_HTTP_ADAPTER_PORT: ${MF_HTTP_ADAPTER_PORT}
      MF_JAEGER_URL: ${MF_JAEGER_URL}
      MF_THINGS_AUTH_GRPC_URL: ${MF_THINGS_AUTH_GRPC_URL}
      MF_THINGS_AUTH_GRPC_TIMEOUT: ${MF_THINGS_AUTH_GRPC_TIMEOUT}
      MF_RULES_GRPC_URL: ${MF_RULES_GRPC_URL}
      MF_RULES_GRPC_TIMEOUT: ${MF_RULES_GRPC_TIMEOUT}
    ports:
      - ${MF_HTTP_ADAPTER_PORT}:${MF_HTTP_ADAPTER_PORT}
    networks:
      - mainfluxlabs-base-net

  es-redis:
    image: redis:6.2.2-alpine
    container_name: mainfluxlabs-es-redis
    restart: on-failure
    networks:
      - mainfluxlabs-base-net
    volumes:
      - mainfluxlabs-es-redis-volume:/data

  coap-adapter:
    image: ${MF_RELEASE_PREFIX}/coap:${MF_RELEASE_TAG}
    container_name: mainfluxlabs-coap
    depends_on:
      - things
      - rules
      - broker
    restart: on-failure
    environment:
      MF_COAP_ADAPTER_LOG_LEVEL: ${MF_COAP_ADAPTER_LOG_LEVEL}
      MF_COAP_ADAPTER_PORT: ${MF_COAP_ADAPTER_PORT}
      MF_BROKER_URL: ${MF_NATS_URL}
      MF_JAEGER_URL: ${MF_JAEGER_URL}
      MF_THINGS_AUTH_GRPC_URL: ${MF_THINGS_AUTH_GRPC_URL}
      MF_THINGS_AUTH_GRPC_TIMEOUT: ${MF_THINGS_AUTH_GRPC_TIMEOUT}
      MF_RULES_GRPC_URL: ${MF_RULES_GRPC_URL}
      MF_RULES_GRPC_TIMEOUT: ${MF_RULES_GRPC_TIMEOUT}
    ports:
      - ${MF_COAP_ADAPTER_PORT}:${MF_COAP_ADAPTER_PORT}/udp
      - ${MF_COAP_ADAPTER_PORT}:${MF_COAP_ADAPTER_PORT}/tcp
    networks:
      - mainfluxlabs-base-net

  ws-adapter:
    image: ${MF_RELEASE_PREFIX}/ws:${MF_RELEASE_TAG}
    container_name: mainfluxlabs-ws
    depends_on:
      - things
      - rules
      - broker
    restart: on-failure
    environment:
      MF_WS_ADAPTER_LOG_LEVEL: ${MF_WS_ADAPTER_LOG_LEVEL}
      MF_WS_ADAPTER_PORT: ${MF_WS_ADAPTER_PORT}
      MF_BROKER_URL: ${MF_BROKER_URL}
      MF_JAEGER_URL: ${MF_JAEGER_URL}
      MF_THINGS_AUTH_GRPC_URL: ${MF_THINGS_AUTH_GRPC_URL}
      MF_THINGS_AUTH_GRPC_TIMEOUT: ${MF_THINGS_AUTH_GRPC_TIMEOUT}
      MF_RULES_GRPC_URL: ${MF_RULES_GRPC_URL}
      MF_RULES_GRPC_TIMEOUT: ${MF_RULES_GRPC_TIMEOUT}
    ports:
      - ${MF_WS_ADAPTER_PORT}:${MF_WS_ADAPTER_PORT}
    networks:
      - mainfluxlabs-base-net

  ## POSTGRES DB
  postgres:
    image: postgres:13.3-alpine
    container_name: mainfluxlabs-postgres
    restart: on-failure
    environment:
      POSTGRES_USER: ${MF_POSTGRES_WRITER_DB_USER}
      POSTGRES_PASSWORD: ${MF_POSTGRES_WRITER_DB_PASS}
      POSTGRES_DB: ${MF_POSTGRES_WRITER_DB}
    networks:
      - mainfluxlabs-base-net
    volumes:
      - mainfluxlabs-postgres-volume:/var/lib/postgresql/data

  postgres-writer:
    image: ${MF_RELEASE_PREFIX}/postgres-writer:${MF_RELEASE_TAG}
    container_name: mainfluxlabs-postgres-writer
    depends_on:
      - postgres
    restart: on-failure
    environment:
      MF_BROKER_URL: ${MF_BROKER_URL}
      MF_POSTGRES_WRITER_LOG_LEVEL: ${MF_POSTGRES_WRITER_LOG_LEVEL}
      MF_POSTGRES_WRITER_PORT: ${MF_POSTGRES_WRITER_PORT}
      MF_POSTGRES_WRITER_DB_HOST: postgres
      MF_POSTGRES_WRITER_DB_PORT: ${MF_POSTGRES_WRITER_DB_PORT}
      MF_POSTGRES_WRITER_DB_USER: ${MF_POSTGRES_WRITER_DB_USER}
      MF_POSTGRES_WRITER_DB_PASS: ${MF_POSTGRES_WRITER_DB_PASS}
      MF_POSTGRES_WRITER_DB: ${MF_POSTGRES_WRITER_DB}
      MF_POSTGRES_WRITER_DB_SSL_MODE: ${MF_POSTGRES_WRITER_DB_SSL_MODE}
      MF_POSTGRES_WRITER_DB_SSL_CERT: ${MF_POSTGRES_WRITER_DB_SSL_CERT}
      MF_POSTGRES_WRITER_DB_SSL_KEY: ${MF_POSTGRES_WRITER_DB_SSL_KEY}
      MF_POSTGRES_WRITER_DB_SSL_ROOT_CERT: ${MF_POSTGRES_WRITER_DB_SSL_ROOT_CERT}
    ports:
      - ${MF_POSTGRES_WRITER_PORT}:${MF_POSTGRES_WRITER_PORT}
    networks:
      - mainfluxlabs-base-net

  postgres-reader:
    image: ${MF_RELEASE_PREFIX}/postgres-reader:${MF_RELEASE_TAG}
    container_name: mainfluxlabs-postgres-reader
    restart: on-failure
    environment:
      MF_POSTGRES_READER_LOG_LEVEL: ${MF_POSTGRES_READER_LOG_LEVEL}
      MF_POSTGRES_READER_PORT: ${MF_POSTGRES_READER_PORT}
      MF_POSTGRES_READER_CLIENT_TLS: ${MF_POSTGRES_READER_CLIENT_TLS}
      MF_POSTGRES_READER_CA_CERTS: ${MF_POSTGRES_READER_CA_CERTS}
      MF_POSTGRES_READER_DB_HOST: postgres
      MF_POSTGRES_READER_DB_PORT: ${MF_POSTGRES_READER_DB_PORT}
      MF_POSTGRES_READER_DB_USER: ${MF_POSTGRES_READER_DB_USER}
      MF_POSTGRES_READER_DB_PASS: ${MF_POSTGRES_READER_DB_PASS}
      MF_POSTGRES_READER_DB: ${MF_POSTGRES_READER_DB}
      MF_POSTGRES_READER_DB_SSL_MODE: ${MF_POSTGRES_READER_DB_SSL_MODE}
      MF_POSTGRES_READER_DB_SSL_CERT: ${MF_POSTGRES_READER_DB_SSL_CERT}
      MF_POSTGRES_READER_DB_SSL_KEY: ${MF_POSTGRES_READER_DB_SSL_KEY}
      MF_POSTGRES_READER_DB_SSL_ROOT_CERT: ${MF_POSTGRES_READER_DB_SSL_ROOT_CERT}
      MF_JAEGER_URL: ${MF_JAEGER_URL}
      MF_THINGS_AUTH_GRPC_URL: ${MF_THINGS_AUTH_GRPC_URL}
      MF_THINGS_AUTH_GRPC_TIMEOUT: ${MF_THINGS_AUTH_GRPC_TIMEOUT}
      MF_AUTH_GRPC_URL: ${MF_AUTH_GRPC_URL}
      MF_AUTH_GRPC_TIMEOUT : ${MF_AUTH_GRPC_TIMEOUT}
    ports:
      - ${MF_POSTGRES_READER_PORT}:${MF_POSTGRES_READER_PORT}
    networks:
      - mainfluxlabs-base-net

  filestore-db:
    image: postgres:13.3-alpine
    container_name: mainfluxlabs-filestore-db
    restart: on-failure
    environment:
      - POSTGRES_USER=${MF_FILESTORE_DB_USER}
      - POSTGRES_PASSWORD=${MF_FILESTORE_DB_PASS}
      - POSTGRES_DB=${MF_FILESTORE_DB}
    networks:
      - mainfluxlabs-base-net
    volumes:
      - mainfluxlabs-filestore-db-volume:/var/lib/postgresql/data

  filestore:
    image: ${MF_RELEASE_PREFIX}/filestore:${MF_RELEASE_TAG}
    container_name: mainfluxlabs-filestore
    depends_on:
      - things
      - filestore-db
    restart: on-failure
    environment:
      MF_FILESTORE_LOG_LEVEL: ${MF_FILESTORE_LOG_LEVEL}
      MF_FILESTORE_DB_HOST: ${MF_FILESTORE_DB_HOST}
      MF_FILESTORE_DB_PORT: ${MF_FILESTORE_DB_PORT}
      MF_FILESTORE_DB_USER: ${MF_FILESTORE_DB_USER}
      MF_FILESTORE_DB_PASS: ${MF_FILESTORE_DB_PASS}
      MF_FILESTORE_DB: ${MF_FILESTORE_DB}
      MF_FILESTORE_DB_SSL_MODE: ${MF_FILESTORE_DB_SSL_MODE}
      MF_FILESTORE_DB_SSL_CERT: ${MF_FILESTORE_DB_SSL_CERT}
      MF_FILESTORE_TLS: ${MF_FILESTORE_TLS}
      MF_FILESTORE_HTTP_PORT: ${MF_FILESTORE_HTTP_PORT}
      MF_FILESTORE_SERVER_CERT: ${MF_FILESTORE_SERVER_CERT}
      MF_FILESTORE_SERVER_KEY: ${MF_FILESTORE_SERVER_KEY}
      MF_JAEGER_URL: ${MF_JAEGER_URL}
      MF_FILESTORE_SECRET: ${MF_FILESTORE_SECRET}
      MF_THINGS_AUTH_GRPC_URL: ${MF_THINGS_AUTH_GRPC_URL}
      MF_THINGS_AUTH_GRPC_TIMEOUT: ${MF_THINGS_AUTH_GRPC_TIMEOUT}
      MF_AUTH_GRPC_URL: ${MF_AUTH_GRPC_URL}
      MF_AUTH_GRPC_TIMEOUT: ${MF_AUTH_GRPC_TIMEOUT}
    ports:
      - ${MF_FILESTORE_HTTP_PORT}:${MF_FILESTORE_HTTP_PORT}
    networks:
      - mainfluxlabs-base-net
    volumes:
      - mainfluxlabs-filestore-volume:/files

  ## WEBHOOKS
  webhooks-db:
    image: postgres:13.3-alpine
    container_name: mainfluxlabs-webhooks-db
    restart: on-failure
    environment:
      POSTGRES_USER: ${MF_WEBHOOKS_DB_USER}
      POSTGRES_PASSWORD: ${MF_WEBHOOKS_DB_PASS}
      POSTGRES_DB: ${MF_WEBHOOKS_DB}
    networks:
      - mainfluxlabs-base-net
    volumes:
      - mainfluxlabs-webhooks-db-volume:/var/lib/postgresql/data

  webhooks:
    image: ${MF_RELEASE_PREFIX}/webhooks:${MF_RELEASE_TAG}
    container_name: mainfluxlabs-webhooks
    depends_on:
      - things
      - webhooks-db
    restart: on-failure
    environment:
      MF_WEBHOOKS_LOG_LEVEL: ${MF_WEBHOOKS_LOG_LEVEL}
      MF_BROKER_URL: ${MF_NATS_URL}
      MF_WEBHOOKS_DB_HOST: webhooks-db
      MF_WEBHOOKS_DB_PORT: ${MF_WEBHOOKS_DB_PORT}
      MF_WEBHOOKS_DB_USER: ${MF_WEBHOOKS_DB_USER}
      MF_WEBHOOKS_DB_PASS: ${MF_WEBHOOKS_DB_PASS}
      MF_WEBHOOKS_DB: ${MF_WEBHOOKS_DB}
      MF_WEBHOOKS_HTTP_PORT: ${MF_WEBHOOKS_HTTP_PORT}
      MF_WEBHOOKS_SERVER_CERT: ${MF_WEBHOOKS_SERVER_CERT}
      MF_WEBHOOKS_SERVER_KEY: ${MF_WEBHOOKS_SERVER_KEY}
      MF_JAEGER_URL: ${MF_JAEGER_URL}
      MF_THINGS_AUTH_GRPC_URL: ${MF_THINGS_AUTH_GRPC_URL}
      MF_THINGS_AUTH_GRPC_TIMEOUT: ${MF_THINGS_AUTH_GRPC_TIMEOUT}
    ports:
      - ${MF_WEBHOOKS_HTTP_PORT}:${MF_WEBHOOKS_HTTP_PORT}
    networks:
      - mainfluxlabs-base-net

  smtp-notifier-db:
    image: postgres:13.3-alpine
    container_name: mainfluxlabs-smtp-notifier-db
    restart: on-failure
    environment:
      POSTGRES_USER: ${MF_SMTP_NOTIFIER_DB_USER}
      POSTGRES_PASSWORD: ${MF_SMTP_NOTIFIER_DB_PASS}
      POSTGRES_DB: ${MF_SMTP_NOTIFIER_DB}
    networks:
      - mainfluxlabs-base-net
    volumes:
      - mainfluxlabs-smtp-notifier-db-volume:/var/lib/postgresql/data

  smtp-notifier:
    image: ${MF_RELEASE_PREFIX}/smtp-notifier:${MF_RELEASE_TAG}
    container_name: mainfluxlabs-smtp-notifier
    depends_on:
      - things
      - smtp-notifier-db
    restart: on-failure
    environment:
      MF_SMTP_NOTIFIER_LOG_LEVEL: ${MF_SMTP_NOTIFIER_LOG_LEVEL}
      MF_SMTP_NOTIFIER_PORT: ${MF_SMTP_NOTIFIER_PORT}
      MF_BROKER_URL: ${MF_BROKER_URL}
      MF_JAEGER_URL: ${MF_JAEGER_URL}
      MF_EMAIL_USERNAME: ${MF_EMAIL_USERNAME}
      MF_EMAIL_PASSWORD: ${MF_EMAIL_PASSWORD}
      MF_EMAIL_HOST: ${MF_EMAIL_HOST}
      MF_EMAIL_PORT: ${MF_EMAIL_PORT}
      MF_EMAIL_FROM_ADDRESS: ${MF_EMAIL_FROM_ADDRESS}
      MF_EMAIL_FROM_NAME: ${MF_EMAIL_FROM_NAME}
      MF_EMAIL_BASE_TEMPLATE: ${MF_EMAIL_BASE_TEMPLATE}
      MF_SMTP_NOTIFIER_FROM_ADDR: ${MF_SMTP_NOTIFIER_FROM_ADDR}
      MF_SMTP_NOTIFIER_DB_HOST: smtp-notifier-db
      MF_SMTP_NOTIFIER_DB_PORT: ${MF_SMTP_NOTIFIER_DB_PORT}
      MF_SMTP_NOTIFIER_DB_USER: ${MF_SMTP_NOTIFIER_DB_USER}
      MF_SMTP_NOTIFIER_DB_PASS: ${MF_SMTP_NOTIFIER_DB_PASS}
      MF_SMTP_NOTIFIER_DB: ${MF_SMTP_NOTIFIER_DB}
      MF_SMTP_NOTIFIER_SERVER_CERT: ${MF_SMTP_NOTIFIER_SERVER_CERT}
      MF_SMTP_NOTIFIER_SERVER_KEY: ${MF_SMTP_NOTIFIER_SERVER_KEY}
      MF_THINGS_AUTH_GRPC_URL: ${MF_THINGS_AUTH_GRPC_URL}
      MF_THINGS_AUTH_GRPC_TIMEOUT: ${MF_THINGS_AUTH_GRPC_TIMEOUT}
    ports:
      - ${MF_SMTP_NOTIFIER_PORT}:${MF_SMTP_NOTIFIER_PORT}
    networks:
      - mainfluxlabs-base-net
    volumes:
      - ./templates/base.tmpl:/base.tmpl
      - ./templates/smtp/notification.tmpl:/notification.tmpl

  downlinks-db:
    image: postgres:13.3-alpine
    container_name: mainfluxlabs-downlinks-db
    restart: on-failure
    environment:
      POSTGRES_USER: ${MF_DOWNLINKS_DB_USER}
      POSTGRES_PASSWORD: ${MF_DOWNLINKS_DB_PASS}
      POSTGRES_DB: ${MF_DOWNLINKS_DB}
    networks:
      - mainfluxlabs-base-net
    volumes:
      - mainfluxlabs-downlinks-db-volume:/var/lib/postgresql/data

  downlinks:
    image: ${MF_RELEASE_PREFIX}/downlinks:${MF_RELEASE_TAG}
    container_name: mainfluxlabs-downlinks
    depends_on:
      - things
      - rules
      - downlinks-db
    restart: on-failure
    environment:
      MF_DOWNLINKS_LOG_LEVEL: ${MF_DOWNLINKS_LOG_LEVEL}
      MF_DOWNLINKS_HTTP_PORT: ${MF_DOWNLINKS_HTTP_PORT}
      MF_JAEGER_URL: ${MF_JAEGER_URL}
      MF_DOWNLINKS_DB_HOST: downlinks-db
      MF_DOWNLINKS_DB_PORT: ${MF_DOWNLINKS_DB_PORT}
      MF_DOWNLINKS_DB_USER: ${MF_DOWNLINKS_DB_USER}
      MF_DOWNLINKS_DB_PASS: ${MF_DOWNLINKS_DB_PASS}
      MF_DOWNLINKS_DB: ${MF_DOWNLINKS_DB}
      MF_DOWNLINKS_SERVER_CERT: ${MF_DOWNLINKS_SERVER_CERT}
      MF_DOWNLINKS_SERVER_KEY: ${MF_DOWNLINKS_SERVER_KEY}
      MF_THINGS_AUTH_GRPC_URL: ${MF_THINGS_AUTH_GRPC_URL}
      MF_THINGS_AUTH_GRPC_TIMEOUT: ${MF_THINGS_AUTH_GRPC_TIMEOUT}
      MF_RULES_GRPC_URL: ${MF_RULES_GRPC_URL}
      MF_RULES_GRPC_TIMEOUT: ${MF_RULES_GRPC_TIMEOUT}
    ports:
      - ${MF_DOWNLINKS_HTTP_PORT}:${MF_DOWNLINKS_HTTP_PORT}
    networks:
      - mainfluxlabs-base-net

  modbus-db:
    image: postgres:13.3-alpine
    container_name: mainfluxlabs-modbus-db
    restart: on-failure
    environment:
      POSTGRES_USER: ${MF_MODBUS_DB_USER}
      POSTGRES_PASSWORD: ${MF_MODBUS_DB_PASS}
      POSTGRES_DB: ${MF_MODBUS_DB}
    networks:
      - mainfluxlabs-base-net
    volumes:
      - mainfluxlabs-modbus-db-volume:/var/lib/postgresql/data

  modbus:
    image: ${MF_RELEASE_PREFIX}/modbus:${MF_RELEASE_TAG}
    container_name: mainfluxlabs-modbus
    depends_on:
      - things
      - rules
      - modbus-db
    restart: on-failure
    environment:
      MF_MODBUS_LOG_LEVEL: debug
      MF_MODBUS_HTTP_PORT: ${MF_MODBUS_HTTP_PORT}
      MF_JAEGER_URL: ${MF_JAEGER_URL}
      MF_MODBUS_DB_HOST: modbus-db
      MF_MODBUS_DB_PORT: ${MF_MODBUS_DB_PORT}
      MF_MODBUS_DB_USER: ${MF_MODBUS_DB_USER}
      MF_MODBUS_DB_PASS: ${MF_MODBUS_DB_PASS}
      MF_MODBUS_DB: ${MF_MODBUS_DB}
      MF_MODBUS_SERVER_CERT: ${MF_MODBUS_SERVER_CERT}
      MF_MODBUS_SERVER_KEY: ${MF_MODBUS_SERVER_KEY}
      MF_THINGS_AUTH_GRPC_URL: ${MF_THINGS_AUTH_GRPC_URL}
      MF_THINGS_AUTH_GRPC_TIMEOUT: ${MF_THINGS_AUTH_GRPC_TIMEOUT}
      MF_RULES_GRPC_URL: ${MF_RULES_GRPC_URL}
      MF_RULES_GRPC_TIMEOUT: ${MF_RULES_GRPC_TIMEOUT}
    ports:
      - ${MF_MODBUS_HTTP_PORT}:${MF_MODBUS_HTTP_PORT}
    networks:
      - mainfluxlabs-base-net

  converters:
    image: ${MF_RELEASE_PREFIX}/converters:${MF_RELEASE_TAG}
    container_name: mainfluxlabs-converters
    restart: on-failure
    depends_on:
      - things
      - rules
    environment:
      MF_CONVERTERS_LOG_LEVEL: ${MF_CONVERTERS_LOG_LEVEL}
      MF_CONVERTERS_CLIENT_TLS: ${MF_CONVERTERS_CLIENT_TLS}
      MF_CONVERTERS_CA_CERTS: ${MF_CONVERTERS_CA_CERTS}
      MF_CONVERTERS_PORT: ${MF_CONVERTERS_PORT}
      MF_JAEGER_URL: ${MF_JAEGER_URL}
      MF_THINGS_AUTH_GRPC_URL: ${MF_THINGS_AUTH_GRPC_URL}
      MF_THINGS_AUTH_GRPC_TIMEOUT: ${MF_THINGS_AUTH_GRPC_TIMEOUT}
      MF_RULES_GRPC_URL: ${MF_RULES_GRPC_URL}
      MF_RULES_GRPC_TIMEOUT: ${MF_RULES_GRPC_TIMEOUT}
    ports:
      - ${MF_CONVERTERS_PORT}:${MF_CONVERTERS_PORT}
    networks:
      - mainfluxlabs-base-net

  alarms-db:
    image: postgres:13.3-alpine
    container_name: mainfluxlabs-alarms-db
    restart: on-failure
    environment:
      POSTGRES_USER: ${MF_ALARMS_DB_USER}
      POSTGRES_PASSWORD: ${MF_ALARMS_DB_PASS}
      POSTGRES_DB: ${MF_ALARMS_DB}
    networks:
      - mainfluxlabs-base-net
    volumes:
      - mainfluxlabs-alarms-db-volume:/var/lib/postgresql/data

  alarms:
    image: ${MF_RELEASE_PREFIX}/alarms:${MF_RELEASE_TAG}
    container_name: mainfluxlabs-alarms
    depends_on:
      - things
      - alarms-db
    restart: on-failure
    environment:
      MF_ALARMS_LOG_LEVEL: ${MF_ALARMS_LOG_LEVEL}
      MF_BROKER_URL: ${MF_NATS_URL}
      MF_ALARMS_DB_HOST: alarms-db
      MF_ALARMS_DB_PORT: ${MF_ALARMS_DB_PORT}
      MF_ALARMS_DB_USER: ${MF_ALARMS_DB_USER}
      MF_ALARMS_DB_PASS: ${MF_ALARMS_DB_PASS}
      MF_ALARMS_DB: ${MF_ALARMS_DB}
      MF_ALARMS_HTTP_PORT: ${MF_ALARMS_HTTP_PORT}
      MF_ALARMS_SERVER_CERT: ${MF_ALARMS_SERVER_CERT}
      MF_ALARMS_SERVER_KEY: ${MF_ALARMS_SERVER_KEY}
      MF_JAEGER_URL: ${MF_JAEGER_URL}
      MF_THINGS_AUTH_GRPC_URL: ${MF_THINGS_AUTH_GRPC_URL}
      MF_THINGS_AUTH_GRPC_TIMEOUT: ${MF_THINGS_AUTH_GRPC_TIMEOUT}
    ports:
      - ${MF_ALARMS_HTTP_PORT}:${MF_ALARMS_HTTP_PORT}
    networks:
      - mainfluxlabs-base-net

  rules-db:
    image: postgres:13.3-alpine
    container_name: mainfluxlabs-rules-db
    restart: on-failure
    environment:
      POSTGRES_USER: ${MF_RULES_DB_USER}
      POSTGRES_PASSWORD: ${MF_RULES_DB_PASS}
      POSTGRES_DB: ${MF_RULES_DB}
    networks:
      - mainfluxlabs-base-net
    volumes:
      - mainfluxlabs-rules-db-volume:/var/lib/postgresql/data

  rules:
    image: ${MF_RELEASE_PREFIX}/rules:${MF_RELEASE_TAG}
    container_name: mainfluxlabs-rules
    depends_on:
      - things
      - rules-db
    restart: on-failure
    environment:
      MF_RULES_LOG_LEVEL: ${MF_RULES_LOG_LEVEL}
      MF_BROKER_URL: ${MF_NATS_URL}
      MF_RULES_DB_HOST: rules-db
      MF_RULES_DB_PORT: ${MF_RULES_DB_PORT}
      MF_RULES_DB_USER: ${MF_RULES_DB_USER}
      MF_RULES_DB_PASS: ${MF_RULES_DB_PASS}
      MF_RULES_DB: ${MF_RULES_DB}
      MF_RULES_HTTP_PORT: ${MF_RULES_HTTP_PORT}
      MF_RULES_GRPC_PORT: ${MF_RULES_GRPC_PORT}
      MF_RULES_SERVER_CERT: ${MF_RULES_SERVER_CERT}
      MF_RULES_SERVER_KEY: ${MF_RULES_SERVER_KEY}
      MF_JAEGER_URL: ${MF_JAEGER_URL}
      MF_THINGS_AUTH_GRPC_URL: ${MF_THINGS_AUTH_GRPC_URL}
      MF_THINGS_AUTH_GRPC_TIMEOUT: ${MF_THINGS_AUTH_GRPC_TIMEOUT}
    ports:
      - ${MF_RULES_HTTP_PORT}:${MF_RULES_HTTP_PORT}
      - ${MF_RULES_GRPC_PORT}:${MF_RULES_GRPC_PORT}
    networks:
      - mainfluxlabs-base-net

<<<<<<< HEAD
  certs-db:
    image: postgres:13.3-alpine
    container_name: mainfluxlabs-certs-db
    restart: on-failure
    environment:
      POSTGRES_USER: ${MF_CERTS_DB_USER}
      POSTGRES_PASSWORD: ${MF_CERTS_DB_PASS}
      POSTGRES_DB: ${MF_CERTS_DB}
    networks:
      - mainfluxlabs-base-net
    volumes:
      - mainfluxlabs-certs-db-volume:/var/lib/postgresql/data

  certs:
    image: ${MF_RELEASE_PREFIX}/certs:${MF_RELEASE_TAG}
    container_name: mainfluxlabs-certs
    depends_on:
      - certs-db
    restart: on-failure
    networks:
      - mainfluxlabs-base-net
    ports:
      - ${MF_CERTS_HTTP_PORT}:${MF_CERTS_HTTP_PORT}
    environment:
      MF_CERTS_LOG_LEVEL: ${MF_CERTS_LOG_LEVEL}
      MF_CERTS_DB_HOST: certs-db
      MF_CERTS_DB_PORT: ${MF_CERTS_DB_PORT}
      MF_CERTS_DB_PASS: ${MF_CERTS_DB_PASS}
      MF_CERTS_DB_USER: ${MF_CERTS_DB_USER}
      MF_CERTS_DB: ${MF_CERTS_DB}
      MF_CERTS_DB_SSL_MODE: ${MF_CERTS_DB_SSL_MODE}
      MF_CERTS_DB_SSL_CERT: ${MF_CERTS_DB_SSL_CERT}
      MF_CERTS_DB_SSL_KEY: ${MF_CERTS_DB_SSL_KEY}
      MF_CERTS_DB_SSL_ROOT_CERT: ${MF_CERTS_DB_SSL_ROOT_CERT}
      MF_CERTS_ENCRYPT_KEY: ${MF_CERTS_ENCRYPT_KEY}
      MF_CERTS_CLIENT_TLS: ${MF_CERTS_CLIENT_TLS}
      MF_CERTS_CA_CERTS: ${MF_CERTS_CA_CERTS}
      MF_CERTS_HTTP_PORT: ${MF_CERTS_HTTP_PORT}
      MF_CERTS_SERVER_CERT: ${MF_CERTS_SERVER_CERT}
      MF_CERTS_SERVER_KEY: ${MF_CERTS_SERVER_KEY}
      MF_CERTS_SIGN_CA_PATH: ${MF_CERTS_SIGN_CA_PATH}
      MF_CERTS_SIGN_CA_KEY_PATH: ${MF_CERTS_SIGN_CA_KEY_PATH}
      MF_CERTS_SIGN_HOURS_VALID: ${MF_CERTS_SIGN_HOURS_VALID}
      MF_CERTS_SIGN_RSA_BITS: ${MF_CERTS_SIGN_RSA_BITS}
      MF_VAULT_TOKEN: ${MF_VAULT_TOKEN}
      MF_VAULT_CA_NAME: ${MF_VAULT_CA_NAME}
      MF_VAULT_CA_ROLE_NAME: ${MF_VAULT_CA_ROLE_NAME}
      MF_VAULT_PKI_PATH: ${MF_VAULT_PKI_PATH}
      MF_THINGS_URL: ${MF_THINGS_URL}
      MF_SDK_THINGS_PREFIX: ${MF_SDK_THINGS_PREFIX}
      MF_JAEGER_URL: ${MF_JAEGER_URL}
      MF_AUTH_GRPC_URL: ${MF_AUTH_GRPC_URL}
      MF_AUTH_GRPC_TIMEOUT: ${MF_AUTH_GRPC_TIMEOUT}
      MF_CERTS_VAULT_HOST: ${MF_CERTS_VAULT_HOST}
    volumes:
      - ./ssl/certs/ca.key:/etc/ssl/certs/ca.key
      - ./ssl/certs/ca.crt:/etc/ssl/certs/ca.crt
=======
  uiconfigs-db:
    image: postgres:13.3-alpine
    container_name: mainfluxlabs-uiconfigs-db
    restart: on-failure
    environment:
      POSTGRES_USER: ${MF_UI_CONFIGS_DB_USER}
      POSTGRES_PASSWORD: ${MF_UI_CONFIGS_DB_PASS}
      POSTGRES_DB: ${MF_UI_CONFIGS_DB}
    networks:
      - mainfluxlabs-base-net
    volumes:
      - mainfluxlabs-uiconfigs-db-volume:/var/lib/postgresql/data

  uiconfigs:
    image: ${MF_RELEASE_PREFIX}/uiconfigs:${MF_RELEASE_TAG}
    container_name: mainfluxlabs-uiconfigs
    depends_on:
      - uiconfigs-db
    restart: on-failure
    environment:
      MF_UI_CONFIGS_LOG_LEVEL: debug
      MF_UI_CONFIGS_HTTP_PORT: ${MF_UI_CONFIGS_HTTP_PORT}
      MF_JAEGER_URL: ${MF_JAEGER_URL}
      MF_UI_CONFIGS_DB_HOST: uiconfigs-db
      MF_UI_CONFIGS_DB_PORT: ${MF_UI_CONFIGS_DB_PORT}
      MF_UI_CONFIGS_DB_USER: ${MF_UI_CONFIGS_DB_USER}
      MF_UI_CONFIGS_DB_PASS: ${MF_UI_CONFIGS_DB_PASS}
      MF_UI_CONFIGS_DB: ${MF_UI_CONFIGS_DB}
      MF_UI_CONFIGS_SERVER_CERT: ${MF_UI_CONFIGS_SERVER_CERT}
      MF_UI_CONFIGS_SERVER_KEY: ${MF_UI_CONFIGS_SERVER_KEY}
      MF_THINGS_AUTH_GRPC_URL: ${MF_THINGS_AUTH_GRPC_URL}
      MF_THINGS_AUTH_GRPC_TIMEOUT: ${MF_THINGS_AUTH_GRPC_TIMEOUT}
      MF_AUTH_GRPC_URL: ${MF_AUTH_GRPC_URL}
      MF_AUTH_GRPC_TIMEOUT: ${MF_AUTH_GRPC_TIMEOUT}
    ports:
      - ${MF_UI_CONFIGS_HTTP_PORT}:${MF_UI_CONFIGS_HTTP_PORT}
    networks:
      - mainfluxlabs-base-net
>>>>>>> 8758136a
<|MERGE_RESOLUTION|>--- conflicted
+++ resolved
@@ -25,11 +25,8 @@
   mainfluxlabs-modbus-db-volume:
   mainfluxlabs-alarms-db-volume:
   mainfluxlabs-rules-db-volume:
-<<<<<<< HEAD
   mainfluxlabs-certs-db-volume:
-=======
   mainfluxlabs-uiconfigs-db-volume:
->>>>>>> 8758136a
 
 services:
   ui:
@@ -794,7 +791,6 @@
     networks:
       - mainfluxlabs-base-net
 
-<<<<<<< HEAD
   certs-db:
     image: postgres:13.3-alpine
     container_name: mainfluxlabs-certs-db
@@ -852,7 +848,6 @@
     volumes:
       - ./ssl/certs/ca.key:/etc/ssl/certs/ca.key
       - ./ssl/certs/ca.crt:/etc/ssl/certs/ca.crt
-=======
   uiconfigs-db:
     image: postgres:13.3-alpine
     container_name: mainfluxlabs-uiconfigs-db
@@ -890,5 +885,4 @@
     ports:
       - ${MF_UI_CONFIGS_HTTP_PORT}:${MF_UI_CONFIGS_HTTP_PORT}
     networks:
-      - mainfluxlabs-base-net
->>>>>>> 8758136a
+      - mainfluxlabs-base-net