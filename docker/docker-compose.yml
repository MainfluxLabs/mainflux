--- conflicted
+++ resolved
@@ -246,7 +246,6 @@
       MF_USERS_GRPC_URL: ${MF_USERS_GRPC_URL}
       MF_USERS_CA_CERTS: ${MF_USERS_CA_CERTS}
       MF_USERS_CLIENT_TLS: ${MF_USERS_CLIENT_TLS}
-<<<<<<< HEAD
       MF_EMAIL_HOST: ${MF_EMAIL_HOST}
       MF_EMAIL_PORT: ${MF_EMAIL_PORT}
       MF_EMAIL_USERNAME: ${MF_EMAIL_USERNAME}
@@ -255,9 +254,7 @@
       MF_EMAIL_FROM_NAME: ${MF_EMAIL_FROM_NAME}
       MF_EMAIL_BASE_TEMPLATE: ${MF_EMAIL_BASE_TEMPLATE}
       MF_HOST: ${MF_HOST}
-=======
       MF_THINGS_EVENT_CONSUMER: ${MF_THINGS_EVENT_CONSUMER}
->>>>>>> 69509637
     ports:
       - ${MF_THINGS_HTTP_PORT}:${MF_THINGS_HTTP_PORT}
       - ${MF_THINGS_AUTH_HTTP_PORT}:${MF_THINGS_AUTH_HTTP_PORT}
