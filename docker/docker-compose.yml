--- conflicted
+++ resolved
@@ -110,15 +110,12 @@
       MF_AUTH_LOGIN_TOKEN_DURATION: ${MF_AUTH_LOGIN_TOKEN_DURATION}
       MF_JAEGER_URL: ${MF_JAEGER_URL}
       MF_USERS_ADMIN_EMAIL: ${MF_USERS_ADMIN_EMAIL}
-<<<<<<< HEAD
       MF_USERS_GRPC_URL: ${MF_USERS_GRPC_URL}
       MF_USERS_CA_CERTS: ${MF_USERS_CA_CERTS}
       MF_USERS_CLIENT_TLS: ${MF_USERS_CLIENT_TLS}
-=======
       MF_THINGS_AUTH_GRPC_URL: ${MF_THINGS_AUTH_GRPC_URL}
       MF_THINGS_CA_CERTS: ${MF_THINGS_CA_CERTS}
       MF_THINGS_CLIENT_TLS: ${MF_THINGS_CLIENT_TLS}
->>>>>>> b2bdffb1
     ports:
       - ${MF_AUTH_HTTP_PORT}:${MF_AUTH_HTTP_PORT}
       - ${MF_AUTH_GRPC_PORT}:${MF_AUTH_GRPC_PORT}
