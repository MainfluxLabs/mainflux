#!/bin/ash

if [ -z "$MF_MQTT_CLUSTER" ]
then
      envsubst '${MF_MQTT_ADAPTER_MQTT_PORT}' < /etc/nginx/snippets/mqtt-upstream-single.conf > /etc/nginx/snippets/mqtt-upstream.conf
      envsubst '${MF_MQTT_ADAPTER_WS_PORT}' < /etc/nginx/snippets/mqtt-ws-upstream-single.conf > /etc/nginx/snippets/mqtt-ws-upstream.conf
else
      envsubst '${MF_MQTT_ADAPTER_MQTT_PORT}' < /etc/nginx/snippets/mqtt-upstream-cluster.conf > /etc/nginx/snippets/mqtt-upstream.conf
      envsubst '${MF_MQTT_ADAPTER_WS_PORT}' < /etc/nginx/snippets/mqtt-ws-upstream-cluster.conf > /etc/nginx/snippets/mqtt-ws-upstream.conf
fi

envsubst '
    ${MF_USERS_HTTP_PORT}
    ${MF_THINGS_HTTP_PORT}
    ${MF_THINGS_AUTH_HTTP_PORT}
    ${MF_HTTP_ADAPTER_PORT}
    ${MF_MQTT_ADAPTER_HTTP_PORT}
    ${MF_NGINX_MQTT_PORT}
    ${MF_NGINX_MQTTS_PORT}
    ${MF_AUTH_HTTP_PORT}
    ${MF_WS_ADAPTER_PORT}
    ${MF_UI_PORT}
    ${MF_POSTGRES_READER_PORT}
    ${MF_WEBHOOKS_HTTP_PORT}
    ${MF_SMTP_NOTIFIER_PORT}
    ${MF_DOWNLINKS_HTTP_PORT}
    ${MF_CONVERTERS_PORT}
    ${MF_FILESTORE_HTTP_PORT}
    ${MF_ALARMS_HTTP_PORT}
    ${MF_RULES_HTTP_PORT}
<<<<<<< HEAD
    ${MF_CERTS_HTTP_PORT}
    ${MF_MODBUS_HTTP_PORT}' < /etc/nginx/nginx.conf.template > /etc/nginx/nginx.conf
=======
    ${MF_MODBUS_HTTP_PORT}
    ${MF_UI_CONFIGS_HTTP_PORT}' < /etc/nginx/nginx.conf.template > /etc/nginx/nginx.conf
>>>>>>> 8758136a


exec nginx -g "daemon off;"<|MERGE_RESOLUTION|>--- conflicted
+++ resolved
@@ -28,13 +28,9 @@
     ${MF_FILESTORE_HTTP_PORT}
     ${MF_ALARMS_HTTP_PORT}
     ${MF_RULES_HTTP_PORT}
-<<<<<<< HEAD
     ${MF_CERTS_HTTP_PORT}
-    ${MF_MODBUS_HTTP_PORT}' < /etc/nginx/nginx.conf.template > /etc/nginx/nginx.conf
-=======
     ${MF_MODBUS_HTTP_PORT}
     ${MF_UI_CONFIGS_HTTP_PORT}' < /etc/nginx/nginx.conf.template > /etc/nginx/nginx.conf
->>>>>>> 8758136a
 
 
 exec nginx -g "daemon off;"